# translation of ca.po to Innocent De Marchi
# This file is distributed under the same license as the PACKAGE package.
# Copyright (C) YEAR THE PACKAGE'S COPYRIGHT HOLDER.
#
# Innocent De Marchi <tangram.peces@gmail.com>, 2010-2016.
msgid ""
msgstr ""
"Project-Id-Version: ca\n"
"Report-Msgid-Bugs-To: \n"
<<<<<<< HEAD
"POT-Creation-Date: 2016-04-24 16:25+0200\n"
"PO-Revision-Date: 2015-06-08 17:53+0100\n"
=======
"POT-Creation-Date: 2016-03-31 08:25+0200\n"
"PO-Revision-Date: 2016-04-28 18:51+0200\n"
>>>>>>> cdd9d553
"Last-Translator: Innocent De Marchi <tangram.peces@gmail.com>\n"
"Language-Team: Innocent De Marchi <tangram.peces@gmail.com>\n"
"Language: ca_ES\n"
"MIME-Version: 1.0\n"
"Content-Type: text/plain; charset=UTF-8\n"
"Content-Transfer-Encoding: 8bit\n"
"X-Generator: Poedit 1.8.7.1\n"

#: ../src/wxMaxima.cpp:4348
#, c-format
msgid ""
"\n"
"\n"
"wxWidgets: %d.%d.%d\n"
"Unicode support: %s"
msgstr ""
"\n"
"\n"
"wxWidgets: %d.%d.%d\n"
"Suport unicode: %s"

#: ../src/wxMaxima.cpp:4361
msgid ""
"\n"
"Lisp: "
msgstr ""
"\n"
"Lisp: "

#: ../src/wxMaxima.cpp:4357
msgid ""
"\n"
"Maxima version: "
msgstr ""
"\n"
"Versió de Maxima: "

#: ../src/wxMaxima.cpp:5198
msgid ""
"\n"
"Not connected to Maxima!\n"
msgstr ""
"\n"
"No connectat a Maxima!\n"

#: ../src/wxMaxima.cpp:4359
msgid ""
"\n"
"Not connected."
msgstr ""
"\n"
"No connectat."

#: ../src/ConfigDialogue.cpp:656
msgid "      -X '--dynamic-space-size <int>'"
msgstr "      -X '--dynamic-space-size <int>'"

#: ../src/ConfigDialogue.cpp:652
msgid "      -l <name>"
msgstr "      -l <name>"

#: ../src/ImgCell.cpp:151 ../src/ImgCell.cpp:156
msgid " (Graphics) "
msgstr "(Gràfics)"

#: ../src/MathParser.cpp:1097
msgid " << Expression longer than allowed by the configuration setting! >>"
msgstr " << Expressió ja permesa per l'ajust de configuració! >>"

#: ../src/wxMaxima.cpp:1542
msgid ""
" was saved using a newer version of wxMaxima so it may not load correctly. "
"Please update your wxMaxima."
msgstr ""
" es va desar amb una versió més actualitzada de wxMaxima; és possible que no "
"es carregui correctament. Si us plau, actualitzeu wxMaxima."

#: ../src/wxMaxima.cpp:1534
msgid ""
" was saved using a newer version of wxMaxima. Please update your wxMaxima."
msgstr ""
" es va desar amb una versió més actualitzada de wxMaxima. Si us plau, "
"actualitzeu wxMaxima.."

#: ../src/ConfigDialogue.cpp:511
msgid "\"Copy LaTeX\" adds equation markers"
msgstr "\"Copiar LaTeX\" afegeix marcadors d'equacions"

#: ../src/wxMaximaFrame.cpp:1363
msgid "\"implies\" symbol"
msgstr "\"implica\" símbol"

#: ../src/wxMaximaFrame.cpp:92
#, c-format
msgid "%i cells in evaluation queue"
msgstr "%i  cel·les en la coa d'avaluació"

#: ../src/wxMaximaFrame.cpp:745
msgid "&Algebra"
msgstr "Àl&gebra"

#: ../src/wxMaximaFrame.cpp:739
msgid "&Apply to List..."
msgstr "&Aplicar a llista"

#: ../src/wxMaximaFrame.cpp:936
msgid "&Apropos..."
msgstr "&Quant a"

#: ../src/wxMaximaFrame.cpp:450
msgid "&Batch File...\tCtrl-B"
msgstr "Arxiu per &Batch\tCtrl-B"

#: ../src/wxMaximaFrame.cpp:696
msgid "&Boundary Value Problem..."
msgstr "Pro&blema de contorn"

#: ../src/wxMaximaFrame.cpp:947
msgid "&Bug Report"
msgstr "Informar d'e&rror"

#: ../src/wxMaximaFrame.cpp:797
msgid "&Calculus"
msgstr "A&nàlisi"

#: ../src/wxMaximaFrame.cpp:848
msgid "&Canonical Form"
msgstr "Forma &canònica"

#: ../src/wxMaximaFrame.cpp:721
msgid "&Characteristic Polynomial..."
msgstr "Polinomi &caracteristic"

#: ../src/wxMaximaFrame.cpp:626
msgid "&Clear Memory"
msgstr "&Netejar memòria"

#: ../src/wxMaximaFrame.cpp:831
msgid "&Combine Factorials"
msgstr "&Combinar factorials"

#: ../src/wxMaximaFrame.cpp:874
msgid "&Complex Simplification"
msgstr "Simplificació &complexa"

#: ../src/wxMaximaFrame.cpp:794
msgid "&Continued Fraction"
msgstr "Fracció contín&ua"

#: ../src/wxMaximaFrame.cpp:474
msgid "&Copy\tCtrl-C"
msgstr "&Copiar\tCtrl-C"

#: ../src/IntegrateWiz.cpp:36
msgid "&Definite integration"
msgstr "Integració &definida"

#: ../src/wxMaximaFrame.cpp:868
msgid "&Demoivre"
msgstr "&Demoivre"

#: ../src/wxMaximaFrame.cpp:724
msgid "&Determinant"
msgstr "&Determinant"

#: ../src/wxMaximaFrame.cpp:757
msgid "&Differentiate..."
msgstr "&Derivar"

#: ../src/wxMaximaFrame.cpp:515
msgid "&Edit"
msgstr "&Editar"

#: ../src/wxMaximaFrame.cpp:681
msgid "&Eliminate Variable..."
msgstr "Eliminar &variable"

#: ../src/wxMaximaFrame.cpp:716
msgid "&Enter Matrix..."
msgstr "&Introduir matriu"

#: ../src/wxMaximaFrame.cpp:933
msgid "&Example..."
msgstr "&Exemple"

#: ../src/wxMaximaFrame.cpp:811
msgid "&Expand Expression"
msgstr "&﻿Expandeix expressió"

#: ../src/wxMaximaFrame.cpp:845
msgid "&Expand Trigonometric"
msgstr "﻿Expandeix &trigonometría"

#: ../src/wxMaximaFrame.cpp:871
msgid "&Exponentialize"
msgstr "Expo&nencialitzar"

#: ../src/wxMaximaFrame.cpp:452
msgid "&Export..."
msgstr "&Exportar"

#: ../src/wxMaximaFrame.cpp:806
msgid "&Factor Expression"
msgstr "&Factoritza expressió"

#: ../src/wxMaximaFrame.cpp:461
msgid "&File"
msgstr "&Arxiu"

#: ../src/wxMaximaFrame.cpp:664
msgid "&Find Root..."
msgstr "C&alcula arrel"

#: ../src/wxMaximaFrame.cpp:710
msgid "&Generate Matrix..."
msgstr "&Genera matriu"

#: ../src/wxMaximaFrame.cpp:781
msgid "&Greatest Common Divisor..."
msgstr "Mà&xim comú divisor"

#: ../src/wxMaximaFrame.cpp:963
msgid "&Help"
msgstr "A&juda"

#: ../src/wxMaximaFrame.cpp:749
msgid "&Integrate..."
msgstr "&Integrar"

#: ../src/wxMaximaFrame.cpp:617
msgid "&Interrupt\tCtrl-."
msgstr "&﻿Interrupció\tCtrl-."

#: ../src/wxMaximaFrame.cpp:621
msgid "&Interrupt\tCtrl-G"
msgstr "&﻿Interrupció\tCtrl-G"

#: ../src/wxMaximaFrame.cpp:718
msgid "&Invert Matrix"
msgstr "In&verteix matriu"

#: ../src/wxMaximaFrame.cpp:448
msgid "&Load Package...\tCtrl-L"
msgstr "Carrega &paquet\tCtrl-L"

#: ../src/wxMaximaFrame.cpp:741
msgid "&Map to List(s)..."
msgstr "Distribui&r sobre llista(es)..."

#: ../src/wxMaximaFrame.cpp:656
msgid "&Maxima"
msgstr "&Maxima"

#: ../src/wxMaximaFrame.cpp:930
msgid "&Maxima help"
msgstr "Ajuda de &Maxima"

#: ../src/wxMaximaFrame.cpp:889
msgid "&Modulus Computation..."
msgstr "Càlcul del &mòdul"

#: ../src/main.cpp:135
msgid "&New\tCtrl-N"
msgstr "&Nou\tCtrl-N"

#: ../src/wxMaximaFrame.cpp:919
msgid "&Numeric"
msgstr "N&umèric"

#: ../src/IntegrateWiz.cpp:45
msgid "&Numerical integration"
msgstr "Integració &numèrica"

#: ../src/SumWiz.cpp:40
msgid "&Nusum"
msgstr "&Nusum"

#: ../src/main.cpp:136
msgid "&Open\tCtrl-O"
msgstr "&Obre\tCtrl-O"

#: ../src/wxMaximaFrame.cpp:435
msgid "&Open...\tCtrl-O"
msgstr "&Obre...\tCtrl-O"

#: ../src/wxMaximaFrame.cpp:901
msgid "&Plot"
msgstr "&Gràfics"

#: ../src/SeriesWiz.cpp:45
msgid "&Power series"
msgstr "Sèrie de &potències"

#: ../src/wxMaximaFrame.cpp:455
msgid "&Print...\tCtrl-P"
msgstr "&Imprimir...\tCtrl-P"

#: ../src/SubstituteWiz.cpp:37
msgid "&Rational"
msgstr "&Racional"

#: ../src/wxMaximaFrame.cpp:842
msgid "&Reduce Trigonometric"
msgstr "R&eduir trigonometria"

#: ../src/wxMaximaFrame.cpp:625
msgid "&Restart Maxima"
msgstr "&Reiniciar Maxima"

#: ../src/wxMaximaFrame.cpp:672
msgid "&Roots of Polynomial (Real)"
msgstr "Arrels reals d'un polino&mi"

#: ../src/wxMaximaFrame.cpp:444
msgid "&Save\tCtrl-S"
msgstr "&Desa\tCtrl-S"

#: ../src/SumWiz.cpp:39 ../src/wxMaximaFrame.cpp:891
msgid "&Simplify"
msgstr "&Simplifica"

#: ../src/wxMaximaFrame.cpp:801
msgid "&Simplify Expression"
msgstr "&Simplifica expressió"

#: ../src/wxMaximaFrame.cpp:828
msgid "&Simplify Factorials"
msgstr "&Simplifica factorials"

#: ../src/wxMaximaFrame.cpp:839
msgid "&Simplify Trigonometric"
msgstr "&Simplifica trigonometria"

#: ../src/wxMaximaFrame.cpp:660
msgid "&Solve..."
msgstr "&Resol"

#: ../src/Plot2dWiz.cpp:33
msgid "&Special"
msgstr "Especial"

#: ../src/LimitWiz.cpp:46
msgid "&Taylor series"
msgstr "Sèrie de Taylor"

#: ../src/wxMaximaFrame.cpp:734
msgid "&Transpose Matrix"
msgstr "&Matriu transporta"

#: ../src/wxMaximaFrame.cpp:851
msgid "&Trigonometric Simplification"
msgstr "Simplificació &trigonomètrica"

#: ../src/Plot3dWiz.cpp:83
msgid "&pm3d"
msgstr "&pm3D"

#: ../src/ConfigDialogue.cpp:543
msgid "(Use default language)"
msgstr "(Fer servir l'idioma predeterminat)"

#: ../src/IntegrateWiz.cpp:211 ../src/IntegrateWiz.cpp:222
#: ../src/IntegrateWiz.cpp:230 ../src/IntegrateWiz.cpp:241
#: ../src/LimitWiz.cpp:136 ../src/LimitWiz.cpp:147
msgid "- Infinity"
msgstr "- Infinit"

#: ../src/wxMaxima.cpp:327
msgid ""
"... [suppressed additional lines since the output is longer than allowed in "
"the configuration] "
msgstr ""
"... [suprimides línies addicionals degut a què la sortida és més llarga que "
"la longitud permesa en la configuració] "

#: ../src/wxMaximaFrame.cpp:1353
msgid "1/2"
msgstr "1/2"

#: ../src/wxMaxima.cpp:4430
msgid "<br>Lisp: "
msgstr "<br>Lisp: "

#: ../data/tips.txt:13
msgid ""
"A 'horizontal cursor' was introduced in wxMaxima 0.8.0. It looks like a "
"horizontal line between cells. It indicates where a new cell will appear if "
"you type or paste text or execute a menu command."
msgstr ""
"S'ha introduït en wxMaxima 0.8.0 un 'cursor horitzontal'. El seu aspecte és "
"el d'una línia horitzontal entre cel·les, indicant on apareixerà una nova "
"cel·la en escriure o copiar una nova instrucció."

#: ../data/tips.txt:8
msgid ""
"A new document format has been introduced in wxMaxima 0.8.2 that saves not "
"only your input and text commentaries, but also the outputs of your "
"calculations. When saving your document, select 'wxMaxima XML document' "
"format."
msgstr ""
"S'ha introduït en wxMaxima 0.8.2 un nou format de document que permet desar "
"les instruccions i comentaris de l'usuari i també els resultats. En desar el "
"document, seleccioneu el format «Document xml wxMaxima» "

#: ../src/wxMaximaFrame.cpp:1412
msgid "A symbol from the configuraton dialogue"
msgstr "Un símbol del diàleg de configuració"

#: ../src/wxMaximaFrame.cpp:703
msgid "A&t Value..."
msgstr "&Condició inicial"

#: ../src/ConfigDialogue.cpp:674
msgid "Abort evaluation on error"
msgstr "Avortar l'avaluació en cas d'error"

#: ../src/wxMaxima.cpp:4432 ../src/wxMaximaFrame.cpp:958
msgid "About"
msgstr "&Quant a..."

#: ../src/wxMaximaFrame.cpp:960 ../src/wxMaximaFrame.cpp:962
msgid "About wxMaxima"
msgstr "Quant a wxMaxima"

#: ../src/ConfigDialogue.cpp:728
msgid "Active cell bracket"
msgstr "﻿Claudàtor de cel·la activa"

#: ../src/wxMaximaFrame.cpp:732
msgid "Ad&joint Matrix"
msgstr "Matriu ad&junta"

#: ../src/wxMaximaFrame.cpp:886
msgid "Add Algebraic E&quality..."
msgstr "Afegir &igualtat algebraica"

#: ../src/wxMaximaFrame.cpp:629
msgid "Add a directory to search path"
msgstr "Afegir un directori a la ruta de recerca"

#: ../src/wxMaxima.cpp:3167
msgid "Add dir to path:"
msgstr "Afegir directori a la ruta:"

#: ../src/wxMaximaFrame.cpp:887
msgid "Add equality to the rational simplifier"
msgstr "Afegir igualtat al simplificador racional"

#: ../src/ConfigDialogue.cpp:520
msgid "Add the .wxmx file to the HTML export"
msgstr "Afegir el fitxer .wxmx a l'exportació a HTML"

#: ../src/wxMaximaFrame.cpp:628
msgid "Add to &Path..."
msgstr "Afe&gir a la ruta"

#: ../src/ConfigDialogue.cpp:176
msgid ""
"Additional commands to be added to the preamble of LaTeX output for pdftex."
msgstr ""
"Ordres addicionals que s'afegiran en el preàmbul en la sortida de LaTeX per "
"a pdftex."

#: ../src/ConfigDialogue.cpp:491
msgid "Additional lines for the TeX preamble:"
msgstr "Línies addicionals per al preàmbul TeX:"

#: ../src/ConfigDialogue.cpp:173
msgid "Additional parameters for Maxima (e.g. -l clisp)."
msgstr "Paràmetres addicionals per a Maxima (p. ex. -l clisp)"

#: ../src/ConfigDialogue.cpp:646
msgid "Additional parameters for maxima"
msgstr "Paràmetres addicionals per a Maxima"

#: ../src/ToolBar.cpp:198 ../src/ToolBar.cpp:242
msgid ""
"After clicking on animations created with with_slider_draw() or similar this "
"slider allows to change the current frame."
msgstr ""
"Després de clicar sobre animacions generades amb with_slider_draw() o "
"similars, aquest control lliscant permet canviar el quadre actual."

#: ../src/ConfigDialogue.cpp:431
msgid "All variable names"
msgstr "Nom de totes les variables"

#: ../src/ConfigDialogue.cpp:881
msgid "All|*"
msgstr "Tots|*"

#: ../src/wxMaximaFrame.cpp:1304
msgid "Alpha"
msgstr "Alfa"

#: ../src/wxMaxima.cpp:3652
msgid "Apply"
msgstr "Aplicar"

#: ../src/wxMaximaFrame.cpp:740
msgid "Apply function to a list"
msgstr "Aplicar funció a llista"

#: ../src/wxMaxima.cpp:4469
msgid "Apropos"
msgstr "A propòsit"

#: ../src/wxMaxima.cpp:3578
msgid "Array:"
msgstr "Vector:"

#: ../src/wxMaxima.cpp:4291
msgid "Artwork by"
msgstr "Il·lustració de"

#: ../src/ConfigDialogue.cpp:606
msgid "Ask to save untitled documents"
msgstr "Demanar per a desar documents sense títol"

#: ../src/wxMaxima.cpp:3464
msgid "At value"
msgstr "Condició inicial"

#: ../src/ConfigDialogue.cpp:469
msgid "Auto-indent new lines"
msgstr "Tabulació automàtica de noves linies"

#: ../src/ConfigDialogue.cpp:210
msgid ""
"Automatically change maxima's working directory to the one the current "
"document is in: This is necessary if the document uses File I/O relative to "
"the current directory but will make maxima 5.35 fail to find its own "
"installation path when the current document resides on a different drive "
"than the maxima installation."
msgstr ""
"Canvia automàticament el directori de treball de Maxima al directori del "
"document actual: això es necessari si el document fa servir  E/S d'arxius "
"relatives al directori actual, però farà que Maxima 5.35 falli en la cerca "
"del seu directori d'instal·lació quan el document actual estigui localitzat "
"en una unitat distinta a la unitat d'instal·lació de Maxima."

#: ../src/ConfigDialogue.cpp:577
msgid "Autosave interval (minutes, 0 means: off):"
msgstr "Interval per desar automàticament (minuts, 0 per desactivar):"

#: ../src/BC2Wiz.cpp:58 ../src/wxMaxima.cpp:3371
msgid "BC2"
msgstr "BC2"

#: ../src/wxMaximaFrame.cpp:1212
msgid "Barsplot..."
msgstr "Diagrama de barres..."

#: ../src/ConfigDialogue.cpp:876
msgid "Bat files (*.bat)|*.bat|All|*"
msgstr "Arxius bat (*.bat)|*.bat|Tots|*"

#: ../src/wxMaxima.cpp:2761
msgid "Batch File"
msgstr "Arxiu per lots"

#: ../data/tips.txt:25 ../data/tips.txt:26
msgid ""
"Besides the global undo functionality that is active when the cursor is "
"between cells wxMaxima has a per-cell undo function that is active if the "
"cursor is inside a cell. Pressing Ctrl+Z inside a cell can therefore been "
"used for a fine-pitch undo that doesn't affect latter changes made in other "
"cells."
msgstr ""
"A més de la funcionalitat de desfer global quan el cursor es troba entre "
"cel·les, wxMaxima té una funció individualitzada de desfer per cel·les que "
"està activa si el cursor està a l'interior d'una cel·la. Es pot pressionar "
"Ctrl+Z des de l'interior d'una cel·la per desfer un pas de manera que no "
"afecti a altres cel·les."

#: ../src/wxMaximaFrame.cpp:1305
msgid "Beta"
msgstr "Beta"

#: ../src/ConfigDialogue.cpp:497
msgid "Bitmap scale for export:"
msgstr "Escala del mapa de bits per a l'exportació:"

#: ../src/ConfigDialogue.cpp:749
msgid "Bold"
msgstr "Negreta"

#: ../src/wxMaxima.cpp:2198
msgid "Both horizontal and vertical cursor active at the same time"
msgstr "Els cursor horitzontal i vertical activen indistintament"

#: ../src/wxMaximaFrame.cpp:1214
msgid "Boxplot..."
msgstr "Diagrama de caixes..."

#: ../src/Plot2dWiz.cpp:110 ../src/Plot3dWiz.cpp:114
msgid "Browse"
msgstr "Navegar"

#: ../src/Autocomplete.cpp:139
msgid "Bug: Autocompletion requested for unknown type of item."
msgstr "Error: es requereix l'auto completat per un tipus d'ítem desconegut."

#: ../src/MathCtrl.cpp:1759
msgid "Bug: Cell left but not entered."
msgstr "Error: cel·la esquerra sense entrada."

#: ../src/wxMaxima.cpp:1097
msgid "Bug: Found a math end marker without any start marker."
msgstr ""
"Error: hi ha un marcador matemàtic de final sense cap marca de principi."

#: ../src/wxMaxima.cpp:1141
msgid "Bug: Found the end of autocompletion symbols but no beginning"
msgstr ""
"Error: hi ha símbols de final de terminació automàtica sense símbols d'inici"

#: ../src/MathParser.cpp:277
msgid "Bug: Fraction without denominator"
msgstr ""

#: ../src/MathParser.cpp:264 ../src/MathParser.cpp:270
msgid "Bug: Fraction without enumerator"
msgstr ""

#: ../src/MathCtrl.cpp:1988
msgid "Bug: Got a question but no cell to answer it in"
msgstr "Error: hi ha una pregunta però no hi ha una cel·la per la resposta"

#: ../src/MathCtrl.cpp:5179
msgid ""
"Bug: Got a request to change the contents of the cell above the beginning of "
"the worksheet."
msgstr ""
"Error: hi ha una petició de canviar el contingut d'una cel·la situada abans "
"de l'inici del full de càlcul."

#: ../src/MathCtrl.cpp:5250
msgid ""
"Bug: Got a request to delete the cell above the beginning of the worksheet."
msgstr ""
"Error: hi ha una petició d'eliminar una cel·la situada abans de l'inici del "
"full de càlcul."

#: ../src/MathCtrl.cpp:5219
msgid ""
"Bug: Got a request to first change the contents of a cell and to then "
"undelete it."
msgstr ""
"Error: hi ha una petició de canviar el contingut d'una cel·la per a desprès "
"recuperar-ho."

#: ../src/MathCell.cpp:175
msgid "Bug: Math Cell that claims to have no group Cell it belongs to"
msgstr ""
"Error: cel·la matemàtica sense tenir cap cel·la del grup al qual pertany"

#: ../src/MathCtrl.cpp:1802
msgid ""
"Bug: Start or end of merging of subsequent editing actions was requested two "
"times in a row."
msgstr ""
"Error: s'ha sol·licitat la fusió de l'inici o final d'accions d'edició "
"encadenades dues vegades en una fila."

#: ../src/MathCtrl.cpp:1769
msgid "Bug: Text changed, but no active cell."
msgstr "Error: ha canviat el text però no hi ha cap cel·la activa."

#: ../src/GroupCell.cpp:315
msgid "Bug: Trying to append NULL to a group cell."
msgstr "Error: s'està intentant afegir NULL a un grup de cel·les"

#: ../src/MathCtrl.cpp:504
msgid "Bug: Trying to append maxima's output to a cell outside the worksheet."
msgstr ""
"Error: s'està intentant afegir la sortida de Maxima a una cel·la situada "
"fora del full de càlcul."

#: ../src/MathCtrl.cpp:1701
msgid ""
"Bug: Trying to merge individual cell adds to a region in the undo buffer but "
"there are other cells between them."
msgstr ""
"Error: s'està intentant combinar addicions de cel·les individuals a una "
"regió a la coa de desfer accions però hi ha altres cel·les entre elles."

#: ../src/MathCtrl.cpp:5812
msgid ""
"Bug: Trying to move the horizontally-drawn cursor to a place inside a "
"GroupCell."
msgstr ""
"Error: s'està intentant moure el cursor de dibuix horitzontal a un lloc a "
"l'interior d'un grup de cel·les."

#: ../src/MathCtrl.cpp:1771
msgid "Bug: Trying to record a cell contents change without a cell."
msgstr ""
"Error: s'està intentant registrar els canvis de contingut de la cel·la que "
"no existeix."

<<<<<<< HEAD
#: ../src/MathCtrl.cpp:1341
#, fuzzy
=======
#: ../src/MathCtrl.cpp:1322
>>>>>>> cdd9d553
msgid "Bug: Trying to select inside a cell without having a current cell"
msgstr ""
"Error: s'està intentant fer una selecció a l'interior d'una cel·la sense "
"tenir una cel·la actual"

#: ../src/MathCtrl.cpp:5220
msgid "Bug: Undo action with both cell contents change and cell addition."
msgstr ""
"Error: desfer acció amb canvi del contingut de la cel·la i addició de la "
"cel·la."

#: ../src/MathCtrl.cpp:5184 ../src/MathCtrl.cpp:5255 ../src/MathCtrl.cpp:5289
msgid "Bug: Undo request for cell outside worksheet."
msgstr ""
"Error: s'està intentant desfer una acció a una cel·la situada fora del full "
"de càlcul."

#: ../src/wxMaximaFrame.cpp:945
msgid "Build &Info"
msgstr "&Informació de compilació"

#: ../data/tips.txt:2
msgid ""
"By default Shift-Enter is used to evaluate commands, while Enter is used for "
"multiline input. This behaviour can be changed in 'Edit->Configure' dialog "
"by checking 'Enter evaluates cells'. This switches the roles of these two "
"key commands."
msgstr ""
"Per defecte, Shift-Enter es fa servir per avaluar instruccions, i Retorn per "
"introduir línies múltiples. És possible canviar aquest comportament en "
"«Editar->Preferències» seleccionant «Tecla retorn avalua cel·les», "
"intercanviant la funcionalitat de les tecles."

#: ../src/wxMaximaFrame.cpp:754
msgid "C&hange Variable..."
msgstr "C&anviar variable"

#: ../src/wxMaximaFrame.cpp:512
msgid "C&onfigure"
msgstr "&Preferències"

#: ../src/wxMaximaFrame.cpp:773
msgid "Calculate &Product..."
msgstr "&Calcular producte"

#: ../src/wxMaximaFrame.cpp:771
msgid "Calculate Su&m..."
msgstr "Calcular su&ma"

#: ../src/wxMaximaFrame.cpp:911
msgid "Calculate bigfloat value of the last result"
msgstr "Format real gran de la darrera expressió"

#: ../src/wxMaximaFrame.cpp:908
msgid "Calculate float value of the last result"
msgstr "Format real de la darrera expressió"

#: ../src/wxMaxima.cpp:3785
msgid "Calculate modulus:"
msgstr "Calcular mòdul:"

#: ../src/wxMaximaFrame.cpp:914
msgid "Calculate numeric value of the last result"
msgstr "Calcular el valor numèric del darrer resultat"

#: ../src/wxMaximaFrame.cpp:774
msgid "Calculate products"
msgstr "Calcular productes"

#: ../src/wxMaximaFrame.cpp:772
msgid "Calculate sums"
msgstr "Calcular sumes"

#: ../src/wxMaxima.cpp:5628
msgid "Can not connect to the web server."
msgstr "No és possible connectar amb el servidor web."

#: ../src/wxMaxima.cpp:5679
msgid "Can not download version info."
msgstr "No es pot baixar la informació de la versió."

#: ../src/BC2Wiz.cpp:45 ../src/BC2Wiz.cpp:47 ../src/Gen1Wiz.cpp:35
#: ../src/Gen1Wiz.cpp:37 ../src/Gen2Wiz.cpp:43 ../src/Gen2Wiz.cpp:45
#: ../src/Gen3Wiz.cpp:50 ../src/Gen3Wiz.cpp:52 ../src/Gen4Wiz.cpp:56
#: ../src/Gen4Wiz.cpp:58 ../src/IntegrateWiz.cpp:53 ../src/IntegrateWiz.cpp:55
#: ../src/LimitWiz.cpp:51 ../src/LimitWiz.cpp:53 ../src/MatWiz.cpp:40
#: ../src/MatWiz.cpp:42 ../src/MatWiz.cpp:187 ../src/MatWiz.cpp:189
#: ../src/Plot2dWiz.cpp:89 ../src/Plot2dWiz.cpp:91 ../src/Plot2dWiz.cpp:549
#: ../src/Plot2dWiz.cpp:551 ../src/Plot2dWiz.cpp:644 ../src/Plot2dWiz.cpp:646
#: ../src/Plot3dWiz.cpp:93 ../src/Plot3dWiz.cpp:95 ../src/PlotFormatWiz.cpp:42
#: ../src/PlotFormatWiz.cpp:44 ../src/SeriesWiz.cpp:49 ../src/SeriesWiz.cpp:51
#: ../src/SubstituteWiz.cpp:41 ../src/SubstituteWiz.cpp:43 ../src/SumWiz.cpp:44
#: ../src/SumWiz.cpp:46 ../src/SystemWiz.cpp:38 ../src/SystemWiz.cpp:40
#: ../src/wxMaxima.cpp:5720
msgid "Cancel"
msgstr "﻿Cancel·lar"

#: ../src/wxMaximaFrame.cpp:1157
msgid "Canonical (tr)"
msgstr "Canònic (tr)"

#: ../src/ConfigDialogue.cpp:544
msgid "Catalan"
msgstr "Català"

#: ../src/wxMaximaFrame.cpp:610
msgid "Ce&ll"
msgstr "Ce&l·la"

#: ../src/ConfigDialogue.cpp:727
msgid "Cell bracket"
msgstr "Claudàtor de cel·la"

#: ../src/wxMaxima.cpp:5078
msgid "Cell ends in a backslash"
msgstr "Cel·la acabada amb una barra invertida"

#: ../src/wxMaximaFrame.cpp:648
msgid "Change &2d Display"
msgstr "Canviar pantalla &2D"

#: ../src/wxMaximaFrame.cpp:649
msgid "Change the 2d display algorithm used to display math output"
msgstr ""
"Canviar l'algoritme fet servir per mostrar la sortida matemàtica a la "
"pantalla 2D."

#: ../src/wxMaxima.cpp:3809
msgid "Change variable"
msgstr "Canviar variable"

#: ../src/wxMaximaFrame.cpp:755
msgid "Change variable in integral or sum"
msgstr "Canviar variable a la integral o suma"

#: ../src/wxMaxima.cpp:3565
msgid "Char poly"
msgstr "Polinomi característic"

#: ../src/wxMaximaFrame.cpp:950
msgid "Check for Updates"
msgstr "Comprovar actualitzacions"

#: ../src/wxMaximaFrame.cpp:951
msgid "Check if a newer version of wxMaxima/Maxima exist."
msgstr "Comprovar si hi ha disponible una nova versió de wxMaxima/Maxima."

#: ../src/wxMaximaFrame.cpp:1325
msgid "Chi"
msgstr "Chi"

#: ../src/ConfigDialogue.cpp:545
msgid "Chinese Simplified"
msgstr "Xinès simplificat"

#: ../src/ConfigDialogue.cpp:546
msgid "Chinese traditional"
msgstr "Xinés tradicional"

#: ../src/ConfigDialogue.cpp:701 ../src/ConfigDialogue.cpp:703
#: ../src/ConfigDialogue.cpp:743
msgid "Choose font"
msgstr "Seleccionar font"

#: ../src/PlotFormatWiz.cpp:28
msgid "Choose new plot format:"
msgstr "Seleccionau un nuo format de gràfics:"

#: ../src/wxMaxima.cpp:4513 ../src/wxMaxima.cpp:4527
msgid "Classes:"
msgstr "Classes:"

#: ../src/wxMaximaFrame.cpp:441
msgid "Close\tCtrl-W"
msgstr "Tanca\tCtrl-W"

#: ../src/wxMaximaFrame.cpp:442
msgid "Close window"
msgstr "Tanca la finestra"

#: ../src/ConfigDialogue.cpp:735
msgid "Code highlighting: Comments"
msgstr "Ressaltat de codi: comentaris"

#: ../src/ConfigDialogue.cpp:739
msgid "Code highlighting: End of line"
msgstr "Ressaltat de codi: final de línia"

#: ../src/ConfigDialogue.cpp:734
msgid "Code highlighting: Functions"
msgstr "Ressaltat de codi: funcions"

#: ../src/ConfigDialogue.cpp:736
msgid "Code highlighting: Numbers"
msgstr "Ressaltat de codi: nombres"

#: ../src/ConfigDialogue.cpp:738
msgid "Code highlighting: Operators"
msgstr "Ressaltat de codi: operadors"

#: ../src/ConfigDialogue.cpp:737
msgid "Code highlighting: Strings"
msgstr "Ressaltat de codi: cadenes"

#: ../src/ConfigDialogue.cpp:733
msgid "Code highlighting: Variables"
msgstr "Ressaltat de codi: variables"

#: ../src/wxMaxima.cpp:4635
msgid "Col. names:"
msgstr "Noms col.:"

#: ../src/MatWiz.cpp:168 ../src/wxMaxima.cpp:3578 ../src/wxMaxima.cpp:3597
msgid "Columns:"
msgstr "Columnes:"

#: ../src/wxMaximaFrame.cpp:832
msgid "Combine factorials in an expression"
msgstr "Combinar factorials a una expressió"

#: ../src/wxMaxima.cpp:5110
msgid "Comma directly followed by a closing parenthesis"
msgstr "Cometes directament seguides d'un parèntesi de tancament"

#: ../src/Plot2dWiz.cpp:663
msgid "Comma separated x coordinates"
msgstr "Coordenades x separades per comes."

#: ../src/Plot2dWiz.cpp:664
msgid "Comma separated y coordinates"
msgstr "Coordenades y separades per comes."

#: ../src/MathCtrl.cpp:967
msgid "Comment Selection"
msgstr "Comentar selecció"

#: ../src/wxMaximaFrame.cpp:505
msgid "Comment out the currently selected text"
msgstr "Comentar el text seleccionat"

#: ../src/wxMaximaFrame.cpp:504
msgid "Comment selection\tCtrl-/"
msgstr "Comentar selecció\tCtrl-/"

#: ../src/wxMaximaFrame.cpp:573
msgid "Complete Word\tCtrl-K"
msgstr "&Autocompletar\tCtrl-K"

#: ../src/wxMaximaFrame.cpp:574
msgid "Complete word"
msgstr "Autocompletar"

#: ../src/ToolBar.cpp:156
msgid "Completely stop maxima and restart it"
msgstr "Aturar completament Maxima i reiniciar-ho"

#: ../src/wxMaximaFrame.cpp:795
msgid "Compute continued fraction of a value"
msgstr "Calcular la fracció continua d'un valor"

#: ../src/wxMaximaFrame.cpp:733
msgid "Compute the adjoint matrix"
msgstr "Calcula la matriu adjunta"

#: ../src/wxMaximaFrame.cpp:722
msgid "Compute the characteristic polynomial of a matrix"
msgstr "Calcula el polinomi característic d'una matriu"

#: ../src/wxMaximaFrame.cpp:725
msgid "Compute the determinant of a matrix"
msgstr "Calcular el determinant d'una matriu"

#: ../src/wxMaximaFrame.cpp:782
msgid "Compute the greatest common divisor"
msgstr "Calcular el màxim divisor comú"

#: ../src/wxMaximaFrame.cpp:719
msgid "Compute the inverse of a matrix"
msgstr "Calcular la inversa d'una matriu"

#: ../src/wxMaximaFrame.cpp:785
msgid "Compute the least common multiple (do load(functs) before using)"
msgstr ""
"Calcular el mínim comú múltiple (executar «load(functs)» abans de fer servir)"

#: ../src/wxMaxima.cpp:4685
msgid "Condition:"
msgstr "Condició"

#: ../src/ConfigDialogue.cpp:1610 ../src/ConfigDialogue.cpp:1618
msgid "Config file (*.ini)|*.ini"
msgstr "Arxius de configuració (*.ini)|*.ini"

#: ../src/ConfigDialogue.cpp:1443
msgid "Configuration warning"
msgstr "Advertència sobre configuració"

#: ../src/ToolBar.cpp:129 ../src/wxMaximaFrame.cpp:510
#: ../src/wxMaximaFrame.cpp:513
msgid "Configure wxMaxima"
msgstr "Configurar wxMaxima"

#: ../src/IntegrateWiz.cpp:213 ../src/IntegrateWiz.cpp:232
#: ../src/LimitWiz.cpp:138 ../src/SeriesWiz.cpp:110
msgid "Constant"
msgstr "Constant"

#: ../src/wxMaximaFrame.cpp:816
msgid "Contract Logarithms"
msgstr "C&ontreure logaritmes"

#: ../src/wxMaximaFrame.cpp:823
msgid "Convert binomials, beta and gamma function to factorials"
msgstr "Convertir binomials, funcions beta i gamma a factorials"

#: ../src/wxMaximaFrame.cpp:826
msgid "Convert binomials, factorials and beta function to gamma function"
msgstr "Convertir binomials, funcions factorials i beta a funció gamma"

#: ../src/wxMaximaFrame.cpp:860
msgid "Convert complex expression to polar form"
msgstr "Convertir expressió complexa a forma polar"

#: ../src/wxMaximaFrame.cpp:857
msgid "Convert complex expression to rect form"
msgstr "Convertir expressió complexa a forma cartesiana"

#: ../src/wxMaximaFrame.cpp:869
msgid ""
"Convert exponential function of imaginary argument to trigonometric form"
msgstr ""
"Convertir funció exponencial d'argument imaginari a forma trigonomètrica"

#: ../src/wxMaximaFrame.cpp:814
msgid "Convert logarithm of product to sum of logarithms"
msgstr "Convertir logaritme d'un producte en suma de logaritmes"

#: ../src/wxMaximaFrame.cpp:817
msgid "Convert sum of logarithms to logarithm of product"
msgstr "Convertir suma de logaritmes en logaritme d'un producte"

#: ../src/wxMaximaFrame.cpp:822
msgid "Convert to &Factorials"
msgstr "Convertir a &factorials"

#: ../src/wxMaximaFrame.cpp:825
msgid "Convert to &Gamma"
msgstr "Convertir a &gamma"

#: ../src/wxMaximaFrame.cpp:859
msgid "Convert to &Polarform"
msgstr "Convertir a forma &polar"

#: ../src/wxMaximaFrame.cpp:856
msgid "Convert to &Rectform"
msgstr "Convertir a forma &cartesiana"

#: ../src/wxMaximaFrame.cpp:849
msgid "Convert trigonometric expression to canonical quasilinear form"
msgstr "Convertir expressió trigonomètrica a forma canònica quasi lineal"

#: ../src/wxMaximaFrame.cpp:872
msgid "Convert trigonometric functions to exponential form"
msgstr "Convertir funcions trigonomètriques a forma exponencial"

#: ../src/ToolBar.cpp:136 ../src/MathCtrl.cpp:858 ../src/MathCtrl.cpp:871
#: ../src/MathCtrl.cpp:915 ../src/MathCtrl.cpp:961
msgid "Copy"
msgstr "Copiar"

#: ../src/wxMaximaFrame.cpp:569
msgid "Copy Previous Input\tCtrl-I"
msgstr "&Copiar entrada anterior\tCtrl-I"

#: ../src/wxMaximaFrame.cpp:571
msgid "Copy Previous Output\tCtrl-U"
msgstr "Copiar resultat anterior\tCtrl-U"

#: ../src/MathCtrl.cpp:874 ../src/MathCtrl.cpp:919 ../src/wxMaximaFrame.cpp:486
msgid "Copy as Image"
msgstr "Copiar com a imatge"

#: ../src/MathCtrl.cpp:872 ../src/MathCtrl.cpp:916 ../src/wxMaximaFrame.cpp:479
msgid "Copy as LaTeX"
msgstr "Copiar com a &LaTeX"

#: ../src/wxMaximaFrame.cpp:482
msgid "Copy as MathML"
msgstr "Copiar com a MathML"

#: ../src/MathCtrl.cpp:873 ../src/MathCtrl.cpp:917
msgid "Copy as MathML (e.g. to word processor)"
msgstr "Copiar com a MathML (p. ex. al processador de textos)"

#: ../src/wxMaximaFrame.cpp:476
msgid "Copy as Text\tCtrl-Shift-C"
msgstr "Copiar com a &text\tCtrl-Shift-C"

#: ../src/ToolBar.cpp:138 ../src/wxMaximaFrame.cpp:475
msgid "Copy selection"
msgstr "Copiar selecció"

#: ../src/wxMaximaFrame.cpp:487
msgid "Copy selection from document as an image"
msgstr "Copiar selecció del document com a imatge"

#: ../src/wxMaximaFrame.cpp:477
msgid "Copy selection from document as text"
msgstr "Copiar selecció del document en format text"

#: ../src/wxMaximaFrame.cpp:480
msgid "Copy selection from document in LaTeX format"
msgstr "Copiar selecció del document en format LaTeX"

#: ../src/wxMaximaFrame.cpp:483
msgid ""
"Copy selection from document in a MathML format many word processors can "
"display as 2d equation"
msgstr ""
"Copia la selecció des del document en format MathML que molts processadors "
"de text poden mostrar coma equació 2d"

#: ../src/wxMaximaFrame.cpp:570
msgid "Create a new cell with previous input"
msgstr "Crea una nova cel·la con l'entrada anterior"

#: ../src/wxMaximaFrame.cpp:572
msgid "Create a new cell with previous output"
msgstr "Crea una nova cel·la amb el resultat anterior"

#: ../src/ConfigDialogue.cpp:729
msgid "Cursor"
msgstr "Cursor"

#: ../src/ConfigDialogue.cpp:571
msgid "Custom symbols sidebar glyphs:"
msgstr "Línia lateral de glifos de símbols personalitzats"

#: ../src/ToolBar.cpp:133 ../src/MathCtrl.cpp:960
msgid "Cut"
msgstr "Talla"

#: ../src/wxMaximaFrame.cpp:471
msgid "Cut\tCtrl-X"
msgstr "&Talla\tCtrl-X"

#: ../src/ToolBar.cpp:135 ../src/wxMaximaFrame.cpp:472
msgid "Cut selection"
msgstr "Talla selecció"

#: ../src/ConfigDialogue.cpp:547
msgid "Czech"
msgstr "Txec"

#: ../src/ConfigDialogue.cpp:548
msgid "Danish"
msgstr "Danès"

#: ../src/wxMaxima.cpp:4628 ../src/wxMaxima.cpp:4635 ../src/wxMaxima.cpp:4685
msgid "Data Matrix:"
msgstr "Matriu de dades:"

#: ../src/wxMaxima.cpp:4655
msgid "Data file (*.csv, *.tab, *.txt)|*.csv;*.tab;*.txt"
msgstr "Arxiu de dades (*.csv, *.tab, *.txt)|*.csv;*.tab;*.txt"

#: ../src/wxMaxima.cpp:4513 ../src/wxMaxima.cpp:4527 ../src/wxMaxima.cpp:4541
#: ../src/wxMaxima.cpp:4548 ../src/wxMaxima.cpp:4555 ../src/wxMaxima.cpp:4563
#: ../src/wxMaxima.cpp:4570 ../src/wxMaxima.cpp:4577 ../src/wxMaxima.cpp:4584
#: ../src/wxMaxima.cpp:4620
msgid "Data:"
msgstr "Dades:"

#: ../src/ConfigDialogue.cpp:677
msgid "Debug: watch maxima's stdout stream"
msgstr "Depuració: veure el flux estàndard de sortida de Maxima"

#: ../src/wxMaximaFrame.cpp:792
msgid "Decompose rational function to partial fractions"
msgstr "Descompondre funció racional en fraccions simples"

#: ../src/ConfigDialogue.cpp:707
msgid "Default"
msgstr "Predeterminat"

#: ../src/ConfigDialogue.cpp:587
msgid "Default animation framerate:"
msgstr "Valor predeterminat de la velocitat dels fotogrames:"

#: ../src/ConfigDialogue.cpp:700
msgid "Default font:"
msgstr "Font predeterminada:"

#: ../src/ConfigDialogue.cpp:401
msgid "Default plot size for new maxima sessions:"
msgstr ""
"Valor predeterminat per a la mida dels gràfics per a les noves sessions de "
"Maxima:"

#: ../src/ConfigDialogue.cpp:639
msgid "Default port for communication with wxMaxima:"
msgstr "Port predeterminat per a comunicació amb wxMaxima"

#: ../src/ConfigDialogue.cpp:179
msgid ""
"Define the default speed (in frames per second) animations are played back "
"with."
msgstr ""
"Defineix la velocitat predeterminada (en fotogrames per segon) de "
"reproducció de les animacions."

#: ../src/wxMaxima.cpp:3217 ../src/wxMaxima.cpp:3226
msgid "Delete"
msgstr "Suprimeix"

#: ../src/wxMaximaFrame.cpp:639
msgid "Delete F&unction..."
msgstr "Suprimeix f&unció"

#: ../src/MathCtrl.cpp:877 ../src/MathCtrl.cpp:922
msgid "Delete Selection"
msgstr "Suprimeix selecció"

#: ../src/wxMaximaFrame.cpp:641
msgid "Delete V&ariable..."
msgstr "Suprimeix v&ariable"

#: ../src/wxMaximaFrame.cpp:640
msgid "Delete a function"
msgstr "Suprimeix una funció"

#: ../src/wxMaximaFrame.cpp:642
msgid "Delete a variable"
msgstr "Suprimeix una variable"

#: ../src/wxMaximaFrame.cpp:627
msgid "Delete all values from memory"
msgstr "Suprimeix totes les variables de la memòria"

#: ../src/wxMaxima.cpp:3226
msgid "Delete function(s):"
msgstr "Suprimeix funció(ns):"

#: ../src/wxMaxima.cpp:3217
msgid "Delete variable(s):"
msgstr "Suprimeix variable(s):"

#: ../src/wxMaximaFrame.cpp:1307
msgid "Delta"
msgstr "Delta"

#: ../src/wxMaxima.cpp:3825
msgid "Denom. deg:"
msgstr "Denom. deg:"

#: ../src/SeriesWiz.cpp:43
msgid "Depth:"
msgstr "Fondària:"

#: ../src/wxMaxima.cpp:3355
msgid "Derivative:"
msgstr "Derivada:"

#: ../src/wxMaximaFrame.cpp:1198
msgid "Deviation..."
msgstr "Desviació..."

#: ../src/wxMaximaFrame.cpp:788
msgid "Di&vide Polynomials..."
msgstr "Di&vidir polinomis"

#: ../src/wxMaximaFrame.cpp:1163
msgid "Diff..."
msgstr "Derivar"

#: ../src/wxMaxima.cpp:3968 ../src/wxMaxima.cpp:4884
msgid "Differentiate"
msgstr "Diferenciar"

#: ../src/wxMaximaFrame.cpp:758
msgid "Differentiate expression"
msgstr "Diferenciar expressió"

#: ../src/MathCtrl.cpp:938
msgid "Differentiate..."
msgstr "Derivar"

#: ../src/LimitWiz.cpp:37
msgid "Direction:"
msgstr "Direcció:"

#: ../src/Plot2dWiz.cpp:436 ../src/Plot2dWiz.cpp:656
msgid "Discrete plot"
msgstr "Gràfic discret"

#: ../src/wxMaximaFrame.cpp:651
msgid "Display Te&X Form"
msgstr "Mostrar format Te&X"

#: ../src/wxMaxima.cpp:3134
msgid "Display algorithm"
msgstr "Mostra algoritme"

#: ../src/wxMaximaFrame.cpp:652
msgid "Display last result in TeX form"
msgstr "Mostra el darrer resultat en format TeX"

#: ../src/wxMaximaFrame.cpp:646
msgid "Display time used for evaluation"
msgstr "Mostra el temps de l'avaluació"

#: ../src/wxMaxima.cpp:3875
msgid "Divide"
msgstr "Dividir"

#: ../src/MathCtrl.cpp:969 ../src/wxMaximaFrame.cpp:607
msgid "Divide Cell"
msgstr "Dividir cel·la"

#: ../src/wxMaximaFrame.cpp:789
msgid "Divide numbers or polynomials"
msgstr "Dividir números o polinomis"

#: ../src/wxMaximaFrame.cpp:608
msgid "Divide this input cell into two cells"
msgstr "Divideix aquesta cel·la d'entrada en dues cel·les"

#: ../src/wxMaxima.cpp:5715
msgid "Do you want to save the changes you made in the document \""
msgstr "Voleu desar els canvis que realitzats al document \""

#: ../src/wxMaxima.cpp:1533 ../src/wxMaxima.cpp:1541
msgid "Document "
msgstr "Document"

#: ../src/ConfigDialogue.cpp:726
msgid "Document background"
msgstr "Fons del document"

#: ../src/ConfigDialogue.cpp:486
msgid "Documentclass for TeX export:"
msgstr "Ordre «documentclass» per l'exportació TeX:"

#: ../src/ConfigDialogue.cpp:178
msgid ""
"Don't compress the maxima input text and compress images individually: This "
"enables version control systems like git and svn to effectively spot the "
"differences."
msgstr ""
"Deixar de comprimir el text d'entrada de Maxima i comprimir les imatges "
"individualment: aquesta acció permet que els sistemes de control de versions "
"com a git i svn puguin detectar els canvis amb eficàcia."

#: ../src/wxMaxima.cpp:5720
msgid "Don't save"
msgstr "No desis"

#: ../src/wxMaximaFrame.cpp:706
msgid "E&quations"
msgstr "E&quacions"

#: ../src/wxMaximaFrame.cpp:459
msgid "E&xit\tCtrl-Q"
msgstr "&Surt\tCtrl-Q"

#: ../src/wxMaximaFrame.cpp:729
msgid "Eige&nvectors"
msgstr "Vectors &propis"

#: ../src/wxMaximaFrame.cpp:727
msgid "Eigen&values"
msgstr "Va&lors propis"

#: ../src/wxMaxima.cpp:3386
msgid "Eliminate"
msgstr "Suprimeix"

#: ../src/wxMaximaFrame.cpp:682
msgid "Eliminate a variable from a system of equations"
msgstr "Suprimeix una variable d'un sistema d'equacions"

#: ../src/wxMaximaFrame.cpp:1401
msgid "End of proof"
msgstr "Final de la demostració"

#: ../src/ConfigDialogue.cpp:549
msgid "English"
msgstr "Anglès"

#: ../src/wxMaxima.cpp:4541 ../src/wxMaxima.cpp:4548 ../src/wxMaxima.cpp:4555
#: ../src/wxMaxima.cpp:4563 ../src/wxMaxima.cpp:4570 ../src/wxMaxima.cpp:4577
#: ../src/wxMaxima.cpp:4584 ../src/wxMaxima.cpp:4620 ../src/wxMaxima.cpp:4628
msgid "Enter Data"
msgstr "Introduïu les dades"

#: ../src/wxMaximaFrame.cpp:1219
msgid "Enter Matrix..."
msgstr "Introduir matriu"

#: ../src/wxMaximaFrame.cpp:717
msgid "Enter a matrix"
msgstr "Introduir una matriu"

#: ../src/wxMaxima.cpp:3776
msgid "Enter an equation for rational simplification:"
msgstr "Introduir una equació per a simplificació racional:"

#: ../src/SystemWiz.cpp:50
msgid "Enter comma separated list of variables."
msgstr "Introduir una llista de variables separades per comes."

#: ../src/ConfigDialogue.cpp:460
msgid "Enter evaluates cells"
msgstr "Tecla retorn avalua cel·les"

#: ../src/wxMaxima.cpp:3548
msgid "Enter matrix"
msgstr "Introduir matriu"

<<<<<<< HEAD
#: ../src/wxMaxima.cpp:4154
#, fuzzy
=======
#: ../src/wxMaxima.cpp:4125
>>>>>>> cdd9d553
msgid "Enter new precision for bigfloats:"
msgstr "Introduir nova precisió per a bigfloats:"

#: ../src/ConfigDialogue.cpp:172
msgid "Enter the path to the Maxima executable."
msgstr "Introduir la ruta a l'executable Maxima."

#: ../src/wxMaximaFrame.cpp:1308
msgid "Epsilon"
msgstr "Èpsilon"

#: ../src/wxMaxima.cpp:4022
msgid "Epsilon:"
msgstr "Èpsilon:"

#: ../src/SystemWiz.cpp:69
#, c-format
msgid "Equation %d:"
msgstr "Equació %d:"

#: ../src/wxMaxima.cpp:3274 ../src/wxMaxima.cpp:3288 ../src/wxMaxima.cpp:3447
#: ../src/wxMaxima.cpp:4837
msgid "Equation(s):"
msgstr "Equació(ns):"

#: ../src/wxMaxima.cpp:3304 ../src/wxMaxima.cpp:3323 ../src/wxMaxima.cpp:3807
#: ../src/wxMaxima.cpp:4636 ../src/wxMaxima.cpp:4851
msgid "Equation:"
msgstr "Equació:"

#: ../src/wxMaxima.cpp:3384
msgid "Equations:"
msgstr "Equacions:"

#: ../src/ConfigDialogue.cpp:889 ../src/Image.cpp:132 ../src/wxMaxima.cpp:1366
#: ../src/wxMaxima.cpp:1380 ../src/wxMaxima.cpp:1501 ../src/wxMaxima.cpp:1512
#: ../src/wxMaxima.cpp:1535 ../src/wxMaxima.cpp:1899 ../src/wxMaxima.cpp:2073
#: ../src/wxMaxima.cpp:5198 ../src/wxMaxima.cpp:5628 ../src/wxMaxima.cpp:5679
msgid "Error"
msgstr "Error"

#: ../src/wxMaxima.cpp:2704 ../src/wxMaxima.cpp:2718 ../src/wxMaxima.cpp:2731
#: ../src/wxMaxima.cpp:3407 ../src/wxMaxima.cpp:3431 ../src/wxMaxima.cpp:3542
msgid "Error!"
msgstr "Error!"

#: ../src/wxMaximaFrame.cpp:1310
msgid "Eta"
msgstr "Eta"

#: ../src/wxMaximaFrame.cpp:881
msgid "Evaluate &Noun Forms"
msgstr "Avaluar formes &nominals"

#: ../src/wxMaximaFrame.cpp:561
msgid "Evaluate All Cells\tCtrl-Shift-R"
msgstr "Avaluar totes les cel·les\tCtrl-Shift-R"

#: ../src/wxMaximaFrame.cpp:559
msgid "Evaluate All Visible Cells\tCtrl-R"
msgstr "Avaluar totes les cel·les visibles\tCtrl-R"

#: ../src/MathCtrl.cpp:880 ../src/wxMaximaFrame.cpp:557
msgid "Evaluate Cell(s)"
msgstr "A&valuar cel·la(es)"

#: ../src/wxMaximaFrame.cpp:563
msgid "Evaluate Cells above this point\tCtrl-Shift-P"
msgstr "Avaluar les cel·les anteriors\tCtrl-Shift-P"

#: ../src/MathCtrl.cpp:894 ../src/MathCtrl.cpp:988
msgid "Evaluate Part\tShift+Ctrl+Enter"
msgstr "Avaluar la part\tShift+Ctrl+Enter"

#: ../src/MathCtrl.cpp:899 ../src/MathCtrl.cpp:990
msgid "Evaluate Section\tShift+Ctrl+Enter"
msgstr "Avaluar secció\tShift+Ctrl+Enter"

#: ../src/MathCtrl.cpp:909 ../src/MathCtrl.cpp:994
msgid "Evaluate Sub-Subsection\tShift+Ctrl+Enter"
msgstr "Avaluar sub-subsecció\tShift+Ctrl+Enter"

#: ../src/MathCtrl.cpp:904 ../src/MathCtrl.cpp:992
msgid "Evaluate Subsection\tShift+Ctrl+Enter"
msgstr "Avaluar subsecció\tShift+Ctrl+Enter"

#: ../src/wxMaximaFrame.cpp:558
msgid "Evaluate active or selected cell(s)"
msgstr "Avaluar cel·les actives o seleccionades"

#: ../src/wxMaximaFrame.cpp:562
msgid "Evaluate all cells in the document"
msgstr "Avaluar totes les cel·les del document"

#: ../src/wxMaximaFrame.cpp:882
msgid "Evaluate all noun forms in expression"
msgstr "Avaluar totes les formes nominals en una expressió"

#: ../src/wxMaximaFrame.cpp:560
msgid "Evaluate all visible cells in the document"
msgstr "Avaluar totes les cel·les visibles en el document"

#: ../src/ToolBar.cpp:168
msgid "Evaluate the file from its beginning to the cell above the cursor"
msgstr "Avaluar el fitxer des del seu inici fins a la cel·la sota el cursor"

#: ../src/ToolBar.cpp:166
msgid "Evaluate to point"
msgstr "Avaluar a punt"

#: ../src/wxMaxima.cpp:4456
msgid "Example"
msgstr "Exemple"

#: ../src/ConfigDialogue.cpp:1557 ../src/ConfigDialogue.cpp:1655
msgid "Example text"
msgstr "Text d'exemple"

#: ../src/ConfigDialogue.cpp:649
msgid "Examples:"
msgstr "Exemples:"

#: ../src/wxMaximaFrame.cpp:460
msgid "Exit wxMaxima"
msgstr "Sortir de wxMaxima"

#: ../src/wxMaximaFrame.cpp:1154
msgid "Expand"
msgstr "Expandir"

#: ../src/wxMaximaFrame.cpp:1159
msgid "Expand (tr)"
msgstr "Expandir (tr)"

#: ../src/MathCtrl.cpp:934
msgid "Expand Expression"
msgstr "Expandir expressió"

#: ../src/wxMaximaFrame.cpp:813
msgid "Expand Logarithms"
msgstr "Ex&pandir logaritmes"

#: ../src/wxMaximaFrame.cpp:812
msgid "Expand an expression"
msgstr "Expandir una expressió"

#: ../src/wxMaximaFrame.cpp:846
msgid "Expand trigonometric expression"
msgstr "Expandir expressió trigonomètrica"

#: ../src/ToolBar.cpp:109
msgid "Expected the icon files to be found at"
msgstr "Es preveu que els arxius d'icones estiguin a"

#: ../src/ConfigDialogue.cpp:143 ../src/wxMaxima.cpp:2652
msgid "Export"
msgstr "&Exporta"

#: ../src/ConfigDialogue.cpp:502
msgid ""
"Export animations to TeX (Images only move if the PDF viewer supports this)"
msgstr ""
"Exportar les animacions a TeX (l'animació d'imatges només serà possible si "
"el visor de PDF ho permet)"

#: ../src/wxMaximaFrame.cpp:453
msgid "Export document to a HTML or pdfLaTeX file"
msgstr "Exportar document a arxiu HTML o pdfLaTeX"

#: ../src/wxMaximaFrame.cpp:230
msgid "Export failed."
msgstr "Ha fallat l'exportació."

#: ../src/wxMaximaFrame.cpp:216
msgid "Export successful."
msgstr "Exportació reeixida."

#: ../src/wxMaxima.cpp:2731
msgid "Exporting to HTML failed!"
msgstr "Ha fallat l'exportació a HTML!"

#: ../src/wxMaxima.cpp:2704
msgid "Exporting to TeX failed!"
msgstr "Ha fallat l'exportació a TeX!"

<<<<<<< HEAD
#: ../src/wxMaxima.cpp:2718
#, fuzzy
=======
#: ../src/wxMaxima.cpp:2689
>>>>>>> cdd9d553
msgid "Exporting to maxima batch file failed!"
msgstr "Ha fallat la exportació a fitxer de processament per lots de Maxima!"

#: ../src/wxMaximaFrame.cpp:206
msgid "Exporting..."
msgstr "Exportant..."

#: ../src/Plot3dWiz.cpp:31
msgid "Expression"
msgstr "Expressió"

#: ../src/Plot2dWiz.cpp:30
msgid "Expression(s):"
msgstr "Expressió(ns):"

#: ../src/IntegrateWiz.cpp:30 ../src/LimitWiz.cpp:27 ../src/SeriesWiz.cpp:33
#: ../src/SubstituteWiz.cpp:28 ../src/SumWiz.cpp:27 ../src/wxMaxima.cpp:3462
#: ../src/wxMaxima.cpp:3632 ../src/wxMaxima.cpp:3888 ../src/wxMaxima.cpp:3903
#: ../src/wxMaxima.cpp:3932 ../src/wxMaxima.cpp:3949 ../src/wxMaxima.cpp:3966
#: ../src/wxMaxima.cpp:4019 ../src/wxMaxima.cpp:4054 ../src/wxMaxima.cpp:4882
msgid "Expression:"
msgstr "Expressió:"

#: ../src/wxMaximaFrame.cpp:1153
msgid "Factor"
msgstr "Factoritzar"

#: ../src/wxMaximaFrame.cpp:808
msgid "Factor Complex"
msgstr "Factorització comple&xe"

#: ../src/MathCtrl.cpp:933
msgid "Factor Expression"
msgstr "Factoritzar expresió"

#: ../src/wxMaximaFrame.cpp:807
msgid "Factor an expression"
msgstr "Factoritzar una expressió"

#: ../src/wxMaximaFrame.cpp:809
msgid "Factor an expression in Gaussian numbers"
msgstr "Factoritzar una expressió en números gaussians"

#: ../src/wxMaximaFrame.cpp:834
msgid "Factorials and &Gamma"
msgstr "Factorials i &gamma"

#: ../src/wxMaxima.cpp:266
msgid "Fatal error"
msgstr "Error fatal"

#: ../src/GroupCell.cpp:1470
#, c-format
msgid "Figure %d:"
msgstr "Figura %d:"

#: ../src/main.cpp:137
msgid "File"
msgstr "Arxiu"

<<<<<<< HEAD
#: ../src/wxMaxima.cpp:1368 ../src/wxMaxima.cpp:1504 ../src/wxMaxima.cpp:1515
#: ../src/wxMaxima.cpp:1537
#, fuzzy
=======
#: ../src/wxMaxima.cpp:1350 ../src/wxMaxima.cpp:1486 ../src/wxMaxima.cpp:1497
#: ../src/wxMaxima.cpp:1519
>>>>>>> cdd9d553
msgid "File could not be opened"
msgstr "No es pot obrir l'arxiu"

#: ../src/wxMaxima.cpp:5005
msgid "File not found"
msgstr "No es troba l'arxiu"

<<<<<<< HEAD
#: ../src/wxMaxima.cpp:1422 ../src/wxMaxima.cpp:1598
#, fuzzy
=======
#: ../src/wxMaxima.cpp:1404 ../src/wxMaxima.cpp:1580
>>>>>>> cdd9d553
msgid "File opened"
msgstr "Arxiu obert"

#: ../src/wxMaxima.cpp:5005
msgid "File you tried to open does not exist."
msgstr "No existeix l'arxiu  que cal carregar"

#: ../src/Plot2dWiz.cpp:80
msgid "File:"
msgstr "Arxiu"

#: ../src/ToolBar.cpp:148
msgid "Find"
msgstr "Buscar"

#: ../src/wxMaximaFrame.cpp:495
msgid "Find\tCtrl-F"
msgstr "&Buscar\tCtrl-F"

#: ../src/wxMaximaFrame.cpp:759
msgid "Find &Limit..."
msgstr "Calcula &límit"

#: ../src/wxMaximaFrame.cpp:762
msgid "Find Minimum..."
msgstr "Calcula mínim"

#: ../src/MathCtrl.cpp:930
msgid "Find Root..."
msgstr "Calcula arrel..."

#: ../src/wxMaximaFrame.cpp:763
msgid "Find a (unconstrained) minimum of an expression"
msgstr "Calcula el mínim (sense restriccions) d'una expressió"

#: ../src/wxMaximaFrame.cpp:760
msgid "Find a limit of an expression"
msgstr "Calcula el límit d'una expressió"

#: ../src/wxMaximaFrame.cpp:665
msgid "Find a root of an equation on an interval"
msgstr "Calcula una arrel d'una equació en un interval"

#: ../src/wxMaximaFrame.cpp:667
msgid "Find all roots of a polynomial"
msgstr "Calcular totes les arrels d'un polinomi"

#: ../src/wxMaximaFrame.cpp:670
msgid "Find all roots of a polynomial (bfloat)"
msgstr "Calcular totes les arrels reals d'un polinomi"

#: ../src/wxMaxima.cpp:3036
msgid "Find and Replace"
msgstr "Cercar i substituir"

#: ../src/ToolBar.cpp:150 ../src/wxMaximaFrame.cpp:495
msgid "Find and replace"
msgstr "Cercar i substituir"

#: ../src/wxMaximaFrame.cpp:728
msgid "Find eigenvalues of a matrix"
msgstr "Calcular els valors propis d'una matriu"

#: ../src/wxMaximaFrame.cpp:730
msgid "Find eigenvectors of a matrix"
msgstr "Calcular els vectors propis d'una matriu"

#: ../src/wxMaxima.cpp:4024
msgid "Find minimum"
msgstr "Calcular mínim"

#: ../src/wxMaximaFrame.cpp:673
msgid "Find real roots of a polynomial"
msgstr "Calcular les arrels reals d'un polinomi"

#: ../src/wxMaxima.cpp:3307 ../src/wxMaxima.cpp:4854
msgid "Find root"
msgstr "Calcular arrel"

#: ../src/ConfigDialogue.cpp:550
msgid "Finnish"
msgstr "Finès"

#: ../src/ConfigDialogue.cpp:609
#, c-format
msgid "Fix reordered reference indices (of %i, %o) before saving"
msgstr ""
"Fitxar els índexs de referència reorganitzats (de %i, %o) abans de desar"

#: ../src/ConfigDialogue.cpp:451
msgid "Fixed font in text controls"
msgstr "Font proporcional en controls de text"

#: ../src/wxMaximaFrame.cpp:595
msgid "Fold All\tCtrl-Alt-["
msgstr "Plegar tot\tCtrl-A"

#: ../src/wxMaximaFrame.cpp:596
msgid "Fold all sections"
msgstr "Duplicar totes les seccions"

#: ../src/ToolBar.cpp:162
msgid "Follow"
msgstr "Segueix"

#: ../src/ParenCell.cpp:290
msgid "Font issue: The Parenthesis sign is too small!"
msgstr "Avís de tipus de lletra: el signe de parèntesi és massa petit!"

#: ../src/IntCell.cpp:277 ../src/ParenCell.cpp:352
msgid ""
"Font issue: The char height is too small! Installing http://www.math.union."
"edu/~dpvc/jsmath/download/jsMath-fonts.html and checking \"Use JSmath fonts"
"\" in the configuration dialogue should be a workaround."
msgstr ""
"Avís de tipus de lletra: l'alçada de lletra és massa petit! La instal·lació "
"de http://www.math.union.edu/~dpvc/jsmath/download/jsMath-fonts.html i "
"selecció de l'opció «Fer servir les fonts de lletra  JSmath» en la "
"configuració pot solucionar el problema."

#: ../src/SqrtCell.cpp:184
msgid ""
"Font issue: The sqrt() sign has the size 0! Installing http://www.math.union."
"edu/~dpvc/jsmath/download/jsMath-fonts.html and checking \"Use JSmath fonts"
"\" in the configuration dialogue should be a workaround."
msgstr ""
"Avís de tipus de lletra: el símbol sqrt() té mida zero! La instal·lació de "
"http://www.math.union.edu/~dpvc/jsmath/download/jsMath-fonts.html i selecció "
"de l'opció «Fer servir les fonts de lletra  JSmath» en la configuració pot "
"solucionar el problema."

#: ../src/SqrtCell.cpp:183
msgid "Font issue? The contents of a sqrt() has the size 0."
msgstr "Avís de tipus de lletra: el contingut de sqrt() té mida zero."

#: ../src/ConfigDialogue.cpp:203
msgid "Font used for display in document."
msgstr "Font fet servir en el document."

#: ../src/ConfigDialogue.cpp:204
msgid "Font used for displaying math characters in document."
msgstr "Font feta servir per mostrar caràcters matemàtics en el document."

#: ../src/ConfigDialogue.cpp:688
msgid "Fonts"
msgstr "Fonts"

#: ../src/Plot2dWiz.cpp:58 ../src/Plot3dWiz.cpp:59
msgid "Format:"
msgstr "Format:"

#: ../src/ToolBar.cpp:86
#, c-format
msgid "Frame %i of %i"
msgstr "Fotograma %i de %i"

#: ../src/ConfigDialogue.cpp:551
msgid "French"
msgstr "Francès"

#: ../src/IntegrateWiz.cpp:37 ../src/Plot2dWiz.cpp:37 ../src/Plot2dWiz.cpp:47
#: ../src/Plot2dWiz.cpp:536 ../src/Plot3dWiz.cpp:36 ../src/Plot3dWiz.cpp:45
#: ../src/SumWiz.cpp:33 ../src/wxMaxima.cpp:3633 ../src/wxMaxima.cpp:4054
msgid "From:"
msgstr "Des de:"

#: ../src/wxMaximaFrame.cpp:548
msgid "Full Screen\tAlt-Enter"
msgstr "P&antalla completa\tAlt-Retorn"

#: ../src/wxMaxima.cpp:3156
msgid "Function"
msgstr "Funció"

#: ../src/ConfigDialogue.cpp:710
msgid "Function names"
msgstr "Noms de funcions"

#: ../src/wxMaxima.cpp:3447
msgid "Function(s):"
msgstr "Funció(ns):"

#: ../src/wxMaxima.cpp:3323 ../src/wxMaxima.cpp:3514 ../src/wxMaxima.cpp:3617
#: ../src/wxMaxima.cpp:3650
msgid "Function:"
msgstr "Funció:"

#: ../src/wxMaximaFrame.cpp:876
msgid "Functions for complex simplification"
msgstr "Funcions per a la simplificació complexa"

#: ../src/wxMaximaFrame.cpp:836
msgid "Functions for simplifying factorials and gamma function"
msgstr "Funcions per a simplificar factorials i funció gamma"

#: ../src/wxMaximaFrame.cpp:853
msgid "Functions for simplifying trigonometric expressions"
msgstr "Funcions per a simplificar expressions trigonomètriques"

#: ../src/wxMaxima.cpp:3860
msgid "GCD"
msgstr "MCD"

#: ../src/wxMaxima.cpp:4970
msgid "GIF image (*.gif)|*.gif"
msgstr "Imatges gif (*.gif)|*.gif"

#: ../src/ConfigDialogue.cpp:552
msgid "Galician"
msgstr "Galleg"

#: ../src/wxMaximaFrame.cpp:1306
msgid "Gamma"
msgstr "Gamma"

#: ../src/wxMaximaFrame.cpp:363
msgid "General Math"
msgstr "Matemàtiques generals"

#: ../src/wxMaximaFrame.cpp:521
msgid "General Math\tAlt-Shift-M"
msgstr "&Matemàtiques generals\tAlt-Shift-M"

#: ../src/wxMaxima.cpp:3580 ../src/wxMaxima.cpp:3599
msgid "Generate Matrix"
msgstr "Genera matriu"

#: ../src/wxMaximaFrame.cpp:713
msgid "Generate Matrix from Expression..."
msgstr "&Genera matriu a partir d'expressió"

#: ../src/wxMaximaFrame.cpp:711
msgid "Generate a matrix from a 2-dimensional array"
msgstr "Genera matriu a partir d'una taula de 2 dimensions"

#: ../src/wxMaximaFrame.cpp:714
msgid "Generate a matrix from a lambda expression"
msgstr "Genera matriu a partir d'una expressió lambda"

#: ../src/ConfigDialogue.cpp:553
msgid "German"
msgstr "Alemany"

#: ../src/wxMaximaFrame.cpp:865
msgid "Get &Imaginary Part"
msgstr "Calcula part &imaginària"

#: ../src/wxMaximaFrame.cpp:765
msgid "Get &Series..."
msgstr "Calcula &sèrie"

#: ../src/wxMaximaFrame.cpp:776
msgid "Get Laplace transformation of an expression"
msgstr "Calcula la transformada de Laplace d'una expressió"

#: ../src/wxMaximaFrame.cpp:862
msgid "Get Real P&art"
msgstr "Calcula part &real"

#: ../src/wxMaximaFrame.cpp:779
msgid "Get inverse Laplace transformation of an expression"
msgstr "Calcula la transformada inversa de Laplace d'una expressió"

#: ../src/wxMaximaFrame.cpp:766
msgid "Get the Taylor or power series of expression"
msgstr ""
"Calcula el desenvolupament de Taylor o sèrie de potències de l'expresió"

#: ../src/wxMaximaFrame.cpp:866
msgid "Get the imaginary part of complex expression"
msgstr "Calcula la part imaginària d'una expressió complexa"

#: ../src/wxMaximaFrame.cpp:863
msgid "Get the real part of complex expression"
msgstr "Calcula la part real d'una expressió complexa"

#: ../src/MathCtrl.cpp:5269
msgid ""
"Got a request to undo an action that involves an delete which isn't possible "
"at this moment."
msgstr ""
"Hi ha una petició de desfer una acció que implica una eliminació que no és "
"possible realitzar en aquest moment."

#: ../src/ConfigDialogue.cpp:554
msgid "Greek"
msgstr "Grec"

#: ../src/ConfigDialogue.cpp:712
msgid "Greek constants"
msgstr "Constants gregues"

#: ../src/wxMaximaFrame.cpp:328
msgid "Greek letters"
msgstr "Lletres gregues"

#: ../src/wxMaximaFrame.cpp:524
msgid "Greek letters\tAlt-Shift-G"
msgstr "Lletres gregues\tAlt-Shift-G"

#: ../src/Plot3dWiz.cpp:51
msgid "Grid:"
msgstr "Quadrícula:"

<<<<<<< HEAD
#: ../src/wxMaxima.cpp:2654
#, fuzzy
=======
#: ../src/wxMaxima.cpp:2625
>>>>>>> cdd9d553
msgid ""
"HTML file (*.html)|*.html|maxima batch file (*.mac)|*.mac|pdfLaTeX file (*."
"tex)|*.tex"
msgstr ""
"HTML file (*.html)|*.html|fitxer batch de Maxima (*.mac)|*.mac|fitxer "
"pdfLaTeX (*.tex)|*.tex"

#: ../src/ConfigDialogue.cpp:514
msgid "HTML/Text Cells: Export all linebreaks"
msgstr "HTML/Text de les cel·les: exportar els retorns de línia"

#: ../src/ToolBar.cpp:206
msgid "Help"
msgstr "Ajuda"

#: ../src/wxMaximaFrame.cpp:532
msgid "Hide All Toolbars\tAlt-Shift--"
msgstr "Amaga totes les barres d'eines\tAlt-Shift--"

#: ../src/wxMaximaFrame.cpp:532
msgid "Hide all panes"
msgstr "Amaga tots els panells"

#: ../src/ConfigDialogue.cpp:719
msgid "Highlight (dpart)"
msgstr "Resaltat"

#: ../src/wxMaxima.cpp:4514
msgid "Histogram"
msgstr "Histograma"

#: ../src/wxMaximaFrame.cpp:1210
msgid "Histogram..."
msgstr "Histograma..."

#: ../src/wxMaximaFrame.cpp:281
msgid "History"
msgstr "Història"

#: ../src/wxMaximaFrame.cpp:527
msgid "History\tAlt-Shift-I"
msgstr "Historial\tAlt-Shift-I"

#: ../data/tips.txt:14
msgid ""
"Horizontal cursor works like a normal cursor, but it operates on cells: "
"press up or down arrow to move it, holding down Shift while moving will "
"select cells, pressing backspace or delete twice will delete a cell next to "
"it."
msgstr ""
"El cursor horitzontal funciona com un cursor normal, però opera amb cel·les: "
"polsau la fletxa amunt o abaix per moure'l; si manteniu polsada la tecla "
"'Majúscula' durant el moviment es seleccionaran les cel·les, prement "
"'Retrocés' o 'Espai' dues vegades es suprimirà la cel·la contigua."

#: ../src/ConfigDialogue.cpp:555
msgid "Hungarian"
msgstr "Hongarès"

#: ../src/wxMaxima.cpp:3341
msgid "IC1"
msgstr "IC1"

#: ../src/wxMaxima.cpp:3357
msgid "IC2"
msgstr "IC2"

#: ../src/wxMaximaFrame.cpp:1393
msgid "Identical to"
msgstr "Igual a"

#: ../src/ConfigDialogue.cpp:169
#, c-format
msgid ""
"If a command begins with a label followed by a : wxMaxima will show this "
"label instead of the %o style label maxima has automatically assigned to the "
"same output cell."
msgstr ""
"Si l'ordre comença amb una etiqueta seguida de : wxMaxima mostrarà "
"l'etiqueta en lloc del %o l'etiqueta d'estil de Maxima assignat "
"automàticament a la mateixa cel·la de sortida."

#: ../src/wxMaximaFrame.cpp:655
msgid ""
"If maxima ever finishes evaluating without wxMaxima realizing this this menu "
"item can force wxMaxima to try to send commands to maxima again."
msgstr ""
"Si Maxima mai acaba l'avaluació sense que wxMaxima finalitzi això, aquesta "
"opció de menú forçarà a wxMaxima a intentar enviar les ordres a Maxima de "
"nou."

#: ../src/ConfigDialogue.cpp:170
msgid ""
"If multiple cells are evaluated in one go: Abort evaluation if wxMaxima "
"detects that maxima has encountered any error."
msgstr ""
"Si s'avaluen diverses cel·les simultàniament:  aturar l'avaluació si "
"wxMaxima detecta que Maxima ha detectat algun error."

#: ../src/ConfigDialogue.cpp:422
msgid "If not extremely long"
msgstr "Si no és molt llarg"

#: ../src/ConfigDialogue.cpp:421
msgid "If not very long"
msgstr "Si no és gaire llarg"

#: ../src/ConfigDialogue.cpp:182
msgid ""
"If numbers are getting longer than this number of digits they will be "
"displayed abbreviated by an ellipsis."
msgstr ""
"Si els nombres superen aquest nombre de dígits es mostraran abreviats amb "
"una el·lipse."

#: ../src/ConfigDialogue.cpp:177
msgid ""
"If this number of minutes has elapsed after the last save of the file, the "
"file has been given a name (by opening or saving it) and the keyboard has "
"been inactive for > 10 seconds the file is saved. If this number is zero the "
"file isn't saved automatically at all."
msgstr ""
"Si aquest nombre de minuts es superat després de la darrera operació de "
"desar el fitxer, s'ha assignat un nom al fitxer (obrint-ho o desant-ho) i el "
"teclat roman inactiu més de 10 segons, es desarà el fitxer. Si el nombre és "
"zero no es desarà automàticament el fitxer en cap cas."

#: ../src/ConfigDialogue.cpp:190
msgid ""
"If this option is set the .wxmx source of the current file is copied to a "
"place a link to is put into the result of an export."
msgstr ""
"Si aquesta opció és seleccionada, la font .wxmx de l'arxiu actual serà "
"copiada en una ubicació des d'on podrà enllaçar-se."

#: ../data/tips.txt:6
msgid ""
"If you type an operator (one of +*/^=,) as the first symbol in an input "
"cell, % will be automatically inserted before the operator, as on a graphing "
"calculator. You can disable this feature from the 'Edit->Configure' dialog."
msgstr ""
"Si escriu un operador (algun d'aquests +*/^=,) com a primer símbol en una "
"cel·la d'entrada, el símbol % serà inserit abans de l'operador, com en una "
"calculadora gràfica. Podeu desactivar aquesta funcionalitat en el formulari "
"de 'Edició->Configuració'."

#: ../data/tips.txt:18
msgid ""
"If your calculation is taking too long to evaluate, you can try 'Maxima-"
">Interrupt' or 'Maxima->Restart Maxima' menu commands."
msgstr ""
"Si es torba molt a realitzar-se un càlcul, és possible aturar-ho "
"seleccionant 'Maxima->atura' o 'Maxima->Reinicia Maxima' en el menú."

#: ../src/wxMaximaFrame.cpp:1439
msgid "Image"
msgstr "Imatge"

#: ../src/wxMaxima.cpp:5439
msgid "Image files (*.png, *.jpg, *.bmp, *.xpm)|*.png;*.jpg;*.bmp;*.xpm"
msgstr "Arxius gràfics (*.png, *.jpg, *.bmp, *.xpm)|*.png;*.jpg;*.bmp;*.xpm"

#: ../src/ConfigDialogue.cpp:184
msgid ""
"In the LaTeX output: Put exponents after an eventual subscript instead of "
"above it. Might increase readability for some fonts and short subscripts."
msgstr ""
"A la sortida LaTeX: posar els exponents després de un subíndex enlloc de per "
"sobre d'ell. Això poc millorar la llegibilitat d'algunes fonts o subíndex "
"curts."

#: ../src/wxMaxima.cpp:4686
msgid "Include columns:"
msgstr "Incloure columnes:"

#: ../src/ConfigDialogue.cpp:517
msgid "Include input cells in the export of a worksheet"
msgstr "Incloure les cel·les d'entrada en l'exportació del full de càlcul"

#: ../src/IntegrateWiz.cpp:210 ../src/IntegrateWiz.cpp:220
#: ../src/IntegrateWiz.cpp:229 ../src/IntegrateWiz.cpp:239
#: ../src/LimitWiz.cpp:135 ../src/LimitWiz.cpp:145
#: ../src/wxMaximaFrame.cpp:1364
msgid "Infinity"
msgstr "Infinit"

#: ../src/wxMaximaFrame.cpp:946
msgid "Info about Maxima build"
msgstr "Informació sobre la compilació de Maxima"

#: ../src/wxMaxima.cpp:4021
msgid "Initial Estimates:"
msgstr "Estimadors inicials:"

#: ../src/wxMaximaFrame.cpp:690
msgid "Initial Value Problem (&1)..."
msgstr "Problema de valor inicial (&1)"

#: ../src/wxMaximaFrame.cpp:693
msgid "Initial Value Problem (&2)..."
msgstr "Problema de valor inicial (&2)"

#: ../src/ConfigDialogue.cpp:715
msgid "Input labels"
msgstr "Introduir etiquetes"

#: ../src/wxMaximaFrame.cpp:375
msgid "Insert"
msgstr "Insereix"

#: ../src/ConfigDialogue.cpp:466
msgid "Insert % before an operator at the beginning of a cell"
msgstr "Inserir % abans d'un operador a l'inici d'una cel·la"

#: ../src/wxMaximaFrame.cpp:584
msgid "Insert &Section Cell\tCtrl-3"
msgstr "Nova cel·la de &secció\tCtrl-3"

#: ../src/wxMaximaFrame.cpp:580
msgid "Insert &Text Cell\tCtrl-1"
msgstr "Nova cel·la de te&xt\tCtrl-1"

#: ../src/wxMaximaFrame.cpp:530
msgid "Insert Cell\tAlt-Shift-C"
msgstr "In&serta cel·la\tAlt-Shift-C"

#: ../src/wxMaxima.cpp:5437
msgid "Insert Image"
msgstr "Insereix imatge"

#: ../src/wxMaximaFrame.cpp:592
msgid "Insert Image..."
msgstr "I&nsereix imatge"

#: ../src/wxMaximaFrame.cpp:578
msgid "Insert Input &Cell"
msgstr "Nova cel·la d'&entrada"

#: ../src/wxMaximaFrame.cpp:590
msgid "Insert Page Break"
msgstr "Insereix un salt de pàgina"

#: ../src/wxMaximaFrame.cpp:586
msgid "Insert S&ubsection Cell\tCtrl-4"
msgstr "Insereix cel·la de s&ubsecció\tCtrl-4"

#: ../src/wxMaximaFrame.cpp:588
msgid "Insert S&ubsubsection Cell\tCtrl-5"
msgstr "Insereix cel·la de s&ubsubsecció\tCtrl-5"

#: ../src/MathCtrl.cpp:952
msgid "Insert Section Cell"
msgstr "Insereix cel·la de secció"

#: ../src/MathCtrl.cpp:953
msgid "Insert Subsection Cell"
msgstr "Insereix cel·la de subsecció"

#: ../src/MathCtrl.cpp:954
msgid "Insert Subsubsection Cell"
msgstr "Insereix cel·la de subsubsecció"

#: ../src/wxMaximaFrame.cpp:582
msgid "Insert T&itle Cell\tCtrl-2"
msgstr "Insereix cel·la de &títol\tCtrl-2"

#: ../src/MathCtrl.cpp:950
msgid "Insert Text Cell"
msgstr "Insereix cel·la de text"

#: ../src/MathCtrl.cpp:951
msgid "Insert Title Cell"
msgstr "Insereix cel·la de títol"

#: ../src/wxMaximaFrame.cpp:579
msgid "Insert a new input cell"
msgstr "Insereix nova cel·la d'entrada"

#: ../src/wxMaximaFrame.cpp:585
msgid "Insert a new section cell"
msgstr "Insereix nova cel·la de secció"

#: ../src/wxMaximaFrame.cpp:587
msgid "Insert a new subsection cell"
msgstr "Insereix nova cel·la de subsecció"

#: ../src/wxMaximaFrame.cpp:589
msgid "Insert a new subsubsection cell"
msgstr "Insereix nova cel·la de subsubsecció"

#: ../src/wxMaximaFrame.cpp:581
msgid "Insert a new text cell"
msgstr "Insereix nova cel·la de text"

#: ../src/wxMaximaFrame.cpp:583
msgid "Insert a new title cell"
msgstr "Insereix nova cel·la de títol"

#: ../src/wxMaximaFrame.cpp:591
msgid "Insert a page break"
msgstr "Insereix nova pàgina"

#: ../src/wxMaximaFrame.cpp:593
msgid "Insert image"
msgstr "Insereix imatge"

#: ../src/ConfigDialogue.cpp:430
msgid "Integers and single letters"
msgstr "Enters i lletres úniques"

#: ../src/wxMaximaFrame.cpp:1385
msgid "Integral sign"
msgstr "Símbol d'integral"

#: ../src/wxMaxima.cpp:3806
msgid "Integral/Sum:"
msgstr "Integral/suma:"

#: ../src/IntegrateWiz.cpp:66 ../src/wxMaxima.cpp:3919 ../src/wxMaxima.cpp:4869
msgid "Integrate"
msgstr "Integra"

#: ../src/wxMaxima.cpp:3905
msgid "Integrate (risch)"
msgstr "Integra (risch)"

#: ../src/wxMaximaFrame.cpp:750
msgid "Integrate expression"
msgstr "Integra expressió"

#: ../src/wxMaximaFrame.cpp:752
msgid "Integrate expression with Risch algorithm"
msgstr "Integra expressió amb algoritme Risch"

#: ../src/MathCtrl.cpp:937 ../src/wxMaximaFrame.cpp:1164
msgid "Integrate..."
msgstr "Integra..."

#: ../src/ToolBar.cpp:157
msgid "Interrupt"
msgstr "Atura"

#: ../src/wxMaximaFrame.cpp:618 ../src/wxMaximaFrame.cpp:622
msgid "Interrupt current computation"
msgstr "Atura el càlcul actual"

#: ../src/ToolBar.cpp:159
msgid ""
"Interrupt current computation. To completely restart maxima press the button "
"left to this one."
msgstr ""
"Interrompre el càlcul actual. Per reiniciar Maxima completament, premi el "
"botó situat a l'esquerra d'aquest."

#: ../src/ConfigDialogue.cpp:888
msgid ""
"Invalid entry for Maxima program.\n"
"\n"
"Please enter the path to Maxima program again."
msgstr ""
"Entrada no vàlida per a el programa Maxima.\n"
"\n"
"Si us plau, introduïu novament la ruta al programa Maxima."

#: ../src/wxMaxima.cpp:3951
msgid "Inverse Laplace"
msgstr "Laplace inversa"

#: ../src/wxMaximaFrame.cpp:778
msgid "Inverse Laplace T&ransform..."
msgstr "Trans&formada inversa de Laplace"

#: ../src/wxMaximaFrame.cpp:1312
msgid "Iota"
msgstr "Iota"

#: ../data/tips.txt:28
msgid ""
"It is possible to define reusable Maxima libraries with wxMaxima that can be "
"later loaded by using the load() function. All that has be done in order to "
"do that is to export a file in the .mac format."
msgstr ""
"És possible definir llibreries de Maxima reutilitzables en altres sessions i "
"que es carregaran amb la funció load(). Només cal desar els codis en un "
"arxiu d'extensió .mac."

#: ../src/ConfigDialogue.cpp:556
msgid "Italian"
msgstr "Italià"

#: ../src/ConfigDialogue.cpp:750
msgid "Italic"
msgstr "Itàlica"

#: ../src/ConfigDialogue.cpp:557
msgid "Japanese"
msgstr "Japonés"

#: ../src/wxMaximaFrame.cpp:1313
msgid "Kappa"
msgstr "Kappa"

#: ../src/ConfigDialogue.cpp:457
#, c-format
msgid "Keep percent sign with special symbols: %e, %i, etc."
msgstr "Mantenir el signe de percentatge per a símbols especials: %e, %i, etc."

#: ../src/wxMaxima.cpp:3845
msgid "LCM"
msgstr "MCM"

#: ../src/ConfigDialogue.cpp:505
msgid "LaTeX: Place exponents after, instead above subscripts"
msgstr "LaTeX: situar els exponents després enlloc de dalt dels subíndexs"

#: ../src/ConfigDialogue.cpp:508
msgid "LaTeX: Use the \"partial derivative\" symbol to represent diff()"
msgstr ""
"LaTex: fer servir el símbol de «derivada parcial» per a representar diff()"

#: ../src/ConfigDialogue.cpp:437
msgid "Label width:"
msgstr "Amplada d'etiqueta:"

#: ../src/wxMaximaFrame.cpp:1314
msgid "Lambda"
msgstr "Lambda"

#: ../src/ConfigDialogue.cpp:197
msgid "Language used for wxMaxima GUI."
msgstr "Idioma de la interfície d'usuari de wxMaxima."

#: ../src/ConfigDialogue.cpp:540
msgid "Language:"
msgstr "Idioma:"

#: ../src/wxMaxima.cpp:3934
msgid "Laplace"
msgstr "Laplace"

#: ../src/wxMaximaFrame.cpp:775
msgid "Laplace &Transform..."
msgstr "&Transformada de Laplace"

#: ../src/wxMaximaFrame.cpp:1398
msgid "Leads to"
msgstr "tendeix a:"

#: ../src/wxMaximaFrame.cpp:784
msgid "Least Common Multiple..."
msgstr "Mí&nim comú múltiple"

#: ../src/wxMaxima.cpp:4638
msgid "Least Squares Fit"
msgstr "﻿Ajust per mínims quadrats"

#: ../src/wxMaximaFrame.cpp:1206
msgid "Least Squares Fit..."
msgstr "﻿Ajust per mínims quadrats..."

#: ../data/tips.txt:30
msgid ""
"Libraries can be accessed by any wxMaxima process regardless in which "
"directory it runs if they are placed in the user directory. This directory "
"can be found by typing maxima_userdir"
msgstr ""
"Les llibreries són sempre accessibles per qualsevol procés de wxMaxima amb "
"independència del directori d'execució de wxMaxima sempre que es col·loquin "
"en el directori de l'usuari. Per localitzar-ho cal escriure «maxima_userdir»"

#: ../src/LimitWiz.cpp:66 ../src/wxMaxima.cpp:4006
msgid "Limit"
msgstr "Límit"

#: ../src/wxMaximaFrame.cpp:1165
msgid "Limit..."
msgstr "Límit..."

#: ../src/wxMaximaFrame.cpp:1205
msgid "Linear Regression..."
msgstr "Regressió lineal..."

<<<<<<< HEAD
#: ../src/wxMaxima.cpp:3617
#, fuzzy
=======
#: ../src/wxMaxima.cpp:3588
>>>>>>> cdd9d553
msgid "List(s):"
msgstr "Llista(es)"

#: ../src/wxMaxima.cpp:3650
msgid "List:"
msgstr "Llista:"

#: ../src/ConfigDialogue.cpp:753
msgid "Load"
msgstr "Carrega"

#: ../src/wxMaxima.cpp:2750
msgid "Load Package"
msgstr "Carrega paquet"

#: ../src/wxMaximaFrame.cpp:451
msgid "Load a Maxima file using the batch command"
msgstr "Carrega un arxiu Maxima fent servir l'ordre batch"

#: ../src/wxMaximaFrame.cpp:449
msgid "Load a Maxima package file"
msgstr "Carrega un paquet Maxima"

#: ../src/ConfigDialogue.cpp:1616
msgid "Load style from file"
msgstr "Llegir estil des d'un arxiu"

#: ../src/wxMaximaFrame.cpp:1400
msgid "Long Right arrow"
msgstr ""

#: ../src/wxMaxima.cpp:3305 ../src/wxMaxima.cpp:4852
msgid "Lower bound:"
msgstr "Cota inferior:"

#: ../src/wxMaximaFrame.cpp:743
msgid "Ma&p to Matrix..."
msgstr "Distribuir sobre &matriu..."

#: ../src/wxMaximaFrame.cpp:519
msgid "Main Toolbar\tAlt-Shift-B"
msgstr "Barra d'eines principal\tAlt-Shift-B"

#: ../src/wxMaximaFrame.cpp:737
msgid "Make &List..."
msgstr "Construir &llista..."

#: ../src/wxMaxima.cpp:3635
msgid "Make list"
msgstr "Construir llista"

#: ../src/wxMaximaFrame.cpp:738
msgid "Make list from expression"
msgstr "Construir una llista a partir d'una expressió"

#: ../src/wxMaximaFrame.cpp:879
msgid "Make substitution in expression"
msgstr "Fer una substitució en una expressió"

#: ../src/wxMaximaFrame.cpp:654
msgid "Manually trigger evaluation"
msgstr "Inicia manual d'avaluació"

#: ../src/wxMaxima.cpp:3619
msgid "Map"
msgstr "Aplicar"

#: ../src/wxMaximaFrame.cpp:742
msgid "Map function to a list"
msgstr "Aplica funció a una llista"

#: ../src/wxMaximaFrame.cpp:744
msgid "Map function to a matrix"
msgstr "Aplica una funció a una matriu"

#: ../src/ConfigDialogue.cpp:448
msgid "Match parenthesis in text controls"
msgstr "Fer coincidir parèntesi en els controle de text"

#: ../src/ConfigDialogue.cpp:702
msgid "Math font:"
msgstr "Font matemàtica:"

#: ../src/wxMaximaFrame.cpp:346
msgid "Mathematical Symbols"
msgstr "Símbols matemàtics"

#: ../src/wxMaxima.cpp:3530
msgid "Matrix"
msgstr "Matriu"

#: ../src/wxMaxima.cpp:3516
msgid "Matrix map"
msgstr "Aplica rmatriu"

#: ../src/wxMaxima.cpp:4686
msgid "Matrix name:"
msgstr "Nom de matriu:"

#: ../src/wxMaxima.cpp:3514 ../src/wxMaxima.cpp:3563
msgid "Matrix:"
msgstr "Matriu:"

#: ../src/ConfigDialogue.cpp:141
msgid "Maxima"
msgstr "Maxima"

#: ../src/wxMaximaFrame.cpp:116
msgid "Maxima got a question"
msgstr "Preguntes de Maxima"

#: ../src/ConfigDialogue.cpp:714
msgid "Maxima input"
msgstr "Entrada Maxima"

#: ../src/wxMaximaFrame.cpp:145
msgid "Maxima is calculating"
msgstr "Maxima està calculant"

#: ../src/wxMaxima.cpp:2763
msgid "Maxima package (*.mac)|*.mac"
msgstr "Paquet de Maxima (*.mac)|*.mac"

#: ../src/wxMaxima.cpp:2752
msgid "Maxima package (*.mac)|*.mac|Lisp package (*.lisp)|*.lisp|All|*"
msgstr "Paquet Maxima (*.mac)|*.mac|Paquet Lisp (*.lisp)|*.lisp|Tots|*"

#: ../src/wxMaxima.cpp:948
msgid "Maxima process terminated."
msgstr "Procés de Maxima finalitzat."

#: ../src/ConfigDialogue.cpp:627
msgid "Maxima program:"
msgstr "Programa Maxima:"

#: ../src/ConfigDialogue.cpp:716
msgid "Maxima questions"
msgstr "Preguntes de Maxima"

#: ../src/wxMaxima.cpp:888
msgid "Maxima started. Waiting for connection..."
msgstr "Maxima iniciat. Esperant la connexió..."

#: ../data/tips.txt:5
msgid ""
"Maxima supports three types of numbers: exact fractions (they can be "
"generated for example by typing 1/10), IEEE floating-point numbers (0.2) and "
"arbitrary precision big floats (1b-1). Note that, owing to their nature as "
"binary, not decimal numbers, there is for example no way to generate an IEEE "
"floating-point number that exactly reads 0.1.. If floating-point numbers are "
"used instead of fractions Maxima will therefore sometimes have to introduce "
"a (though very small) error and use thinks like "
"3602879701896397/36028797018963968 for 0.1 introducing a (though very small) "
"error."
msgstr ""
"Maxima gestiona tres tipus de nombres: fraccions exactes (per exemple les "
"generades escrivint 1/10), nombres de coma flotant IEEE (0.2) i nombres "
"decimals de precisió arbitrària (1b-1). Atès que es manegen en forma "
"binaria, no com a nombres decimals, no hi ha manera de generar un nombre de "
"coma flotant IEEE que sigui exactament 0,1.. Si es fan servir nombres de "
"coma flotant enlloc de fraccions, de vegades Maxima produirà petits errors "
"com fer servir 3602879701896397/36028797018963968 per a 0,1 produint-se un "
"(realment molt petit) error."

#: ../data/tips.txt:3
msgid ""
"Maxima uses ':' to set values ('a : 3;') and ':=' to define functions "
"('f(x) := x^2;')."
msgstr ""
"Maxima fa servir ':' per assignar un valor a una variable ('a : 3;') i ':=' "
"per definir funcions ('f(x) := x^2;')."

#: ../src/wxMaxima.cpp:4426
msgid "Maxima version: "
msgstr "Versió de Maxima: "

#: ../src/ConfigDialogue.cpp:413
msgid "Maximum displayed number of digits:"
msgstr "Nombre màxim de dígits per mostrar:"

#: ../src/wxMaximaFrame.cpp:1203
msgid "Mean Difference Test..."
msgstr "Test diferència de mitjanes"

#: ../src/wxMaximaFrame.cpp:1202
msgid "Mean Test..."
msgstr "Test mitjanes..."

#: ../src/wxMaximaFrame.cpp:1195
msgid "Mean..."
msgstr "Aplicar..."

#: ../src/wxMaxima.cpp:4591
msgid "Mean:"
msgstr "Mitjana:"

#: ../src/wxMaximaFrame.cpp:1196
msgid "Median..."
msgstr "Mediana..."

#: ../src/MathCtrl.cpp:883 ../src/wxMaximaFrame.cpp:605
msgid "Merge Cells"
msgstr "Unir cel·les"

#: ../src/wxMaximaFrame.cpp:606
msgid "Merge the text from two input cells into one"
msgstr ""
"Combinar el text a partir de l'entrada de dues cel·les per produir una cadena"

#: ../src/wxMaxima.cpp:2516
msgid "Message from the stdout of Maxima: "
msgstr "Missatge de la sortida estàndard de Maxima: "

#: ../src/IntegrateWiz.cpp:46
msgid "Method:"
msgstr "Mètode:"

#: ../src/wxMaxima.cpp:5106
msgid "Mismatched parenthesis"
msgstr "No coincideixen els parèntisi"

#: ../src/wxMaxima.cpp:3786
msgid "Modulus"
msgstr "Mòdul"

#: ../src/wxMaximaFrame.cpp:1315
msgid "My"
msgstr "Mi (μ)"

#: ../src/MatWiz.cpp:181 ../src/wxMaxima.cpp:3578 ../src/wxMaxima.cpp:3597
msgid "Name:"
msgstr "Nom:"

#: ../src/ToolBar.cpp:111
msgid "New"
msgstr "Nou"

#: ../src/wxMaximaFrame.cpp:429 ../src/wxMaximaFrame.cpp:432
msgid "New\tCtrl-N"
msgstr "Nou\tCtrl-N"

#: ../src/ToolBar.cpp:113
msgid "New document"
msgstr "Nou document"

#: ../src/SubstituteWiz.cpp:34
msgid "New value:"
msgstr "Nuo valor:"

#: ../src/wxMaxima.cpp:3807 ../src/wxMaxima.cpp:3933 ../src/wxMaxima.cpp:3950
msgid "New variable:"
msgstr "Nova variable:"

#: ../src/wxMaximaFrame.cpp:602
msgid "Next Command\tAlt-Down"
msgstr "Següent ordre\tAlt-Down"

#: ../src/ConfigDialogue.cpp:420 ../src/ConfigDialogue.cpp:429
msgid "No"
msgstr "No"

#: ../src/wxMaxima.cpp:5179
msgid "No dollar ($) or semicolon (;) at the end of command"
msgstr "Sense símbol de dòlar ($) o punt i coma (;) al final de l'ordre"

#: ../src/wxMaxima.cpp:3064 ../src/wxMaxima.cpp:3085
msgid "No matches found!"
msgstr "No s'han trobat coincidències!"

#: ../src/wxMaximaFrame.cpp:1204
msgid "Normality Test..."
msgstr "Test de normalitat..."

#: ../src/ConfigDialogue.cpp:188
msgid ""
"Normally html expects images to be rather low-res but space saving. These "
"images tend to look rather blurry when viewed on modern screens. Therefore "
"this setting was introduces that selects the factor by which the HTML export "
"increases the resolution in respect to the default value."
msgstr ""
"Normalment, html espera que les imatges tenguin una resolució baixa per "
"estalviar espai. És freqüent que aquestes imatges es vegin borroses en les "
"pantalles modernes. Per això, s'ha introduït aquesta opció de configuració "
"per permetre seleccionar el factor d'augment (respecte al valor "
"predeterminat) de la resolució en fer l'exportació a HTML."

#: ../src/ConfigDialogue.cpp:189
msgid ""
"Normally we export the whole worksheet to TeX or HTML. But sometimes the "
"maxima input does scare the user. This option turns off exporting of "
"maxima's input."
msgstr ""
"Normalment s'exporta tot el full de càlcul a TeX o HTML. Però sovint "
"l'entrada de Maxima fa espantar a l'usuari. Aquesta opció desactiva "
"l'exportació de l'entrada de Maxima."

#: ../src/ConfigDialogue.cpp:558
msgid "Norwegian"
msgstr "Noruec"

#: ../src/wxMaxima.cpp:3542
msgid "Not a valid matrix dimension!"
msgstr "La dimensió de la matriu no és vàlida!"

#: ../src/wxMaxima.cpp:3407 ../src/wxMaxima.cpp:3431
msgid "Not a valid number of equations!"
msgstr "El nombre d'equacions és incorrecte!"

#: ../src/wxMaximaFrame.cpp:176
msgid "Not connected to maxima"
msgstr "Sense connexió a Maxima"

#: ../src/wxMaxima.cpp:4428
msgid "Not connected."
msgstr "No connectat."

#: ../src/wxMaxima.cpp:3824
msgid "Num. deg:"
msgstr "Num. deg.:"

#: ../src/wxMaxima.cpp:3399 ../src/wxMaxima.cpp:3423
msgid "Number of equations:"
msgstr "Nombre d'equacions:"

#: ../src/ConfigDialogue.cpp:709
msgid "Numbers"
msgstr "Números"

#: ../src/wxMaximaFrame.cpp:1316
msgid "Ny"
msgstr "Ni (ν)"

#: ../src/BC2Wiz.cpp:44 ../src/BC2Wiz.cpp:48 ../src/Gen1Wiz.cpp:34
#: ../src/Gen1Wiz.cpp:38 ../src/Gen2Wiz.cpp:42 ../src/Gen2Wiz.cpp:46
#: ../src/Gen3Wiz.cpp:49 ../src/Gen3Wiz.cpp:53 ../src/Gen4Wiz.cpp:55
#: ../src/Gen4Wiz.cpp:59 ../src/IntegrateWiz.cpp:52 ../src/IntegrateWiz.cpp:56
#: ../src/LimitWiz.cpp:50 ../src/LimitWiz.cpp:54 ../src/MatWiz.cpp:39
#: ../src/MatWiz.cpp:43 ../src/MatWiz.cpp:186 ../src/MatWiz.cpp:190
#: ../src/Plot2dWiz.cpp:88 ../src/Plot2dWiz.cpp:92 ../src/Plot2dWiz.cpp:548
#: ../src/Plot2dWiz.cpp:552 ../src/Plot2dWiz.cpp:643 ../src/Plot2dWiz.cpp:647
#: ../src/Plot3dWiz.cpp:92 ../src/Plot3dWiz.cpp:96 ../src/PlotFormatWiz.cpp:41
#: ../src/PlotFormatWiz.cpp:45 ../src/SeriesWiz.cpp:48 ../src/SeriesWiz.cpp:52
#: ../src/SubstituteWiz.cpp:40 ../src/SubstituteWiz.cpp:44 ../src/SumWiz.cpp:43
#: ../src/SumWiz.cpp:47 ../src/SystemWiz.cpp:37 ../src/SystemWiz.cpp:41
msgid "OK"
msgstr "d'Acord"

#: ../src/SubstituteWiz.cpp:31
msgid "Old value:"
msgstr "Valor anterior:"

#: ../src/wxMaxima.cpp:3806 ../src/wxMaxima.cpp:3932 ../src/wxMaxima.cpp:3949
msgid "Old variable:"
msgstr "Variable anterior:"

#: ../src/wxMaximaFrame.cpp:1327
msgid "Omega"
msgstr "Oemga"

#: ../src/wxMaximaFrame.cpp:1318
msgid "Omnikron"
msgstr "Òmicron"

#: ../src/ConfigDialogue.cpp:171
msgid ""
"Once the local network link between maxima and wxMaxima has been established "
"maxima has no reason to send any messages using the system's stdout stream "
"so all this stream transport should be a greeting message; The lisp running "
"maxima will send eventual error messages using the system's stderr stream "
"instead. If this box is checked we will nonetheless watch maxima's stdout "
"stream for messages."
msgstr ""
"Una vegada establerta la connexió local entre Maxima i wxMaxima, Maxima no "
"necessita enviar missatges fent servir el sistema de sortida estàndard, "
"llevat d'un missatge de salutació; el Lisp que funciona en segon pla pot "
"enviar algun missatge d'error fent servir el flux de comunicació d'errors. "
"Si aquesta opció està seleccionada es mostrarà la sortida estàndard de "
"Maxima per als missatges."

#: ../src/wxMaxima.cpp:4592
msgid "One sample t-test"
msgstr "Test t per a una mostra"

#: ../src/wxMaximaFrame.cpp:943
msgid "Online tutorials"
msgstr "Tutorials en línia"

#: ../src/ConfigDialogue.cpp:629 ../src/ToolBar.cpp:115 ../src/main.cpp:261
#: ../src/wxMaxima.cpp:2615
msgid "Open"
msgstr "Obre"

#: ../src/wxMaximaFrame.cpp:438
msgid "Open Recent"
msgstr "Obre sessió &recent"

#: ../src/ConfigDialogue.cpp:463
msgid "Open a cell when Maxima expects input"
msgstr "Obrir una cel·la quan Maxima espera una entrada"

#: ../src/wxMaximaFrame.cpp:436
msgid "Open a document"
msgstr "Obre un document"

#: ../src/wxMaximaFrame.cpp:430 ../src/wxMaximaFrame.cpp:433
msgid "Open a new window"
msgstr "Obre nova finestra"

#: ../src/ToolBar.cpp:117
msgid "Open document"
msgstr "Obre document"

#: ../src/wxMaxima.cpp:4653
msgid "Open matrix"
msgstr "Obre matriu"

#: ../src/wxMaxima.cpp:1357 ../src/wxMaxima.cpp:1429
msgid "Opening file"
msgstr "Obrint arxiu"

#: ../src/ConfigDialogue.cpp:603
msgid "Optimize wxmx files for version control"
msgstr "Optimitzar els fitxer wxmx per al control de versions"

#: ../src/ConfigDialogue.cpp:144 ../src/ToolBar.cpp:127
msgid "Options"
msgstr "Opcions"

#: ../src/Plot2dWiz.cpp:69 ../src/Plot3dWiz.cpp:70
msgid "Options:"
msgstr "Opcions:"

#: ../src/ConfigDialogue.cpp:732
msgid "Outdated cells"
msgstr "Cel·les obsoletes"

#: ../src/ConfigDialogue.cpp:717
msgid "Output labels"
msgstr "Etiquetes de sortida"

#: ../src/wxMaximaFrame.cpp:768
msgid "P&ade Approximation..."
msgstr "Aproximació de &Padé..."

<<<<<<< HEAD
#: ../src/wxMaxima.cpp:2950 ../src/wxMaxima.cpp:4951
#, fuzzy
=======
#: ../src/wxMaxima.cpp:2921 ../src/wxMaxima.cpp:4922
>>>>>>> cdd9d553
msgid ""
"PNG image (*.png)|*.png|JPEG image (*.jpg)|*.jpg|Windows bitmap (*.bmp)|*."
"bmp|Portable animap (*.pnm)|*.pnm|Tagged image file format (*.tif)|*.tif|X "
"pixmap (*.xpm)|*.xpm"
msgstr ""
"Imatge PNG (*.png)|*.png|Imatge JPEG (*.jpg)|*.jpg|Mapa de bits de Windows "
"(*.bmp)|*.bmp|Portable animap (*.pnm)|*.pnm|Imatge en format Tagged (*.tif)|"
"*.tif|Imatge pixmap X (*.xpm)|*.xpm"

#: ../src/wxMaxima.cpp:3826
msgid "Pade approximation"
msgstr "Aproximació de Padé"

#: ../src/wxMaximaFrame.cpp:769
msgid "Pade approximation of a Taylor series"
msgstr "Aproximació de Padé d'una sèrie de Taylor"

#: ../src/wxMaximaFrame.cpp:1440
msgid "Pagebreak"
msgstr "﻿Salt de pàgina"

#: ../src/wxMaximaFrame.cpp:1396
msgid "Parallel to"
msgstr "Paral·lel a "

#: ../src/Plot2dWiz.cpp:435 ../src/Plot2dWiz.cpp:561
msgid "Parametric plot"
msgstr "Gràfic paramètric"

#: ../src/wxMaximaFrame.cpp:167
msgid "Parsing output"
msgstr "Analitzant sortida"

#: ../src/wxMaximaFrame.cpp:791
msgid "Partial &Fractions..."
msgstr "Fraccion&s simples..."

#: ../src/wxMaxima.cpp:3890
msgid "Partial fractions"
msgstr "Fraccions simples"

#: ../src/wxMaxima.cpp:1638
msgid "Parts of the document will not be loaded correctly!"
msgstr "Parts del document no s'han carregat correctament!"

<<<<<<< HEAD
#: ../src/MathParser.cpp:1023
#, fuzzy
=======
#: ../src/MathParser.cpp:1006
>>>>>>> cdd9d553
msgid ""
"Parts of the document will not be loaded correctly!\n"
"Found unknown XML Tag name "
msgstr ""
"Parts del document no s'han carregat correctament!\n"
"Hi ha un nom d'etiqueta XML desconegut "

#: ../src/ToolBar.cpp:139 ../src/MathCtrl.cpp:947 ../src/MathCtrl.cpp:962
msgid "Paste"
msgstr "Enganxa"

#: ../src/wxMaximaFrame.cpp:490
msgid "Paste\tCtrl-V"
msgstr "&Enganxa\tCtrl-V"

#: ../src/ToolBar.cpp:141
msgid "Paste from clipboard"
msgstr "Enganxa des del porta-papers"

#: ../src/wxMaximaFrame.cpp:491
msgid "Paste text from clipboard"
msgstr "Aferra text des del porta-papers"

#: ../src/wxMaximaFrame.cpp:1397
msgid "Perpendicular to"
msgstr "Perpendicular a"

#: ../src/wxMaximaFrame.cpp:1324
msgid "Phi"
msgstr "Fi (φ)"

#: ../src/wxMaximaFrame.cpp:1319
msgid "Pi"
msgstr "Pi"

#: ../src/wxMaximaFrame.cpp:1213
msgid "Piechart..."
msgstr "Diagrama de sectors..."

#: ../src/wxMaxima.cpp:1817
msgid "Please configure wxMaxima with 'Edit->Configure'."
msgstr "Configuri wxMaxima amb 'Edita->Configura'."

#: ../src/ConfigDialogue.cpp:1442
msgid "Please restart wxMaxima for changes to take effect!"
msgstr "Reiniciau wxMaxima per aplicar els canvis"

#: ../src/wxMaximaFrame.cpp:895
msgid "Plot &2d..."
msgstr "Gràfics &2D"

#: ../src/wxMaximaFrame.cpp:897
msgid "Plot &3d..."
msgstr "Gràfics &3D"

#: ../src/wxMaximaFrame.cpp:899
msgid "Plot &Format..."
msgstr "&Format de gràfics"

#: ../src/Plot2dWiz.cpp:104 ../src/Plot2dWiz.cpp:450 ../src/Plot2dWiz.cpp:464
#: ../src/wxMaxima.cpp:4097 ../src/wxMaxima.cpp:4920
msgid "Plot 2D"
msgstr "Gràfics 2D"

#: ../src/wxMaximaFrame.cpp:1167
msgid "Plot 2D..."
msgstr "Gràfics 2D..."

#: ../src/MathCtrl.cpp:940
msgid "Plot 2d..."
msgstr "Gràfics 2D..."

#: ../src/Plot3dWiz.cpp:108 ../src/wxMaxima.cpp:4083 ../src/wxMaxima.cpp:4933
msgid "Plot 3D"
msgstr "Gràfics 3D"

#: ../src/wxMaximaFrame.cpp:1168
msgid "Plot 3D..."
msgstr "Gràfics 3D..."

#: ../src/MathCtrl.cpp:941
msgid "Plot 3d..."
msgstr "Gràfics 3D...."

#: ../src/wxMaxima.cpp:4110
msgid "Plot format"
msgstr "Format dels gràfics"

#: ../src/wxMaximaFrame.cpp:896
msgid "Plot in 2 dimensions"
msgstr "Gràfic en 2 dimensions"

#: ../src/wxMaximaFrame.cpp:898
msgid "Plot in 3 dimensions"
msgstr "Gràfic en 3 dimensions"

#: ../src/Plot3dWiz.cpp:84
msgid "Plot to file:"
msgstr "Gràfic a l'arxiu:"

#: ../src/BC2Wiz.cpp:30 ../src/BC2Wiz.cpp:36 ../src/LimitWiz.cpp:33
#: ../src/SeriesWiz.cpp:39 ../src/wxMaxima.cpp:3339 ../src/wxMaxima.cpp:3354
#: ../src/wxMaxima.cpp:3462
msgid "Point:"
msgstr "Punt:"

#: ../src/ConfigDialogue.cpp:559
msgid "Polish"
msgstr "Polonès"

#: ../src/wxMaxima.cpp:3843 ../src/wxMaxima.cpp:3858 ../src/wxMaxima.cpp:3873
msgid "Polynomial 1:"
msgstr "Polinomi 1:"

#: ../src/wxMaxima.cpp:3843 ../src/wxMaxima.cpp:3858 ../src/wxMaxima.cpp:3873
msgid "Polynomial 2:"
msgstr "Polinomi 2:"

#: ../src/ConfigDialogue.cpp:560
msgid "Portuguese (Brazilian)"
msgstr "Portuguès (Brasil)"

#: ../src/Plot2dWiz.cpp:503 ../src/Plot3dWiz.cpp:451
msgid "Postscript file (*.eps)|*.eps|All|*"
msgstr "Arxiu postscript (*.eps)|*.eps|Tots|*"

#: ../src/wxMaxima.cpp:4154
msgid "Precision"
msgstr "Precisió"

#: ../src/wxMaximaFrame.cpp:509
msgid "Preferences...\tCtrl+,"
msgstr "Preferències...\tCtrl+,"

#: ../data/tips.txt:27
msgid ""
"Pressing Ctrl+Space or Ctrl+Tab starts an autocomplete function that can not "
"only complete all functions that are integrated into the Maxima core and "
"their parameters: It also knows about parameters from currently loaded "
"packages and from functions that are defined in the current file."
msgstr ""
"Prement Ctrl+Espai o Ctrl+Tab es posa en marxa la funció d'autocompletar que "
"no es limita a les funcions integrades en el nucli de Maxima i els seus "
"paràmetres: també inclou els paràmetres dels paquets carregats actualment i "
"les funcions definides en el fitxer actual."

#: ../src/wxMaximaFrame.cpp:600
msgid "Previous Command\tAlt-Up"
msgstr "Ordre anterior\tAlt-Up"

#: ../src/ToolBar.cpp:124
msgid "Print"
msgstr "Imprimir"

#: ../src/ToolBar.cpp:126 ../src/wxMaximaFrame.cpp:456
msgid "Print document"
msgstr "Imprimir document"

#: ../src/wxMaxima.cpp:4056
msgid "Product"
msgstr "Producte"

#: ../src/wxMaximaFrame.cpp:1395
msgid "Product sign"
msgstr "Símbol de producte"

#: ../src/wxMaximaFrame.cpp:1326
msgid "Psi"
msgstr "Psi (ψ)"

#: ../src/wxMaximaFrame.cpp:303
msgid "Raw XML monitor"
msgstr "Monitor XML"

#: ../src/wxMaximaFrame.cpp:564
msgid "Re-evaluate all cells above the one the cursor is in"
msgstr "Avaluar les cel·les anteriors a la senyalada pel cursor"

#: ../src/wxMaximaFrame.cpp:1218
msgid "Read Matrix..."
msgstr "Llegir matri"

#: ../src/wxMaximaFrame.cpp:156
msgid "Reading Maxima output"
msgstr "Llegint el resultat de Maxima"

#: ../src/wxMaximaFrame.cpp:132
msgid "Ready for user input"
msgstr "Preparat per a l'entrada de l'usuari"

#: ../src/wxMaximaFrame.cpp:603
msgid "Recall next command from history"
msgstr "Torna a executar la següent ordre del historial"

#: ../src/wxMaximaFrame.cpp:601
msgid "Recall previous command from history"
msgstr "Tornar executar l'ordre anterior  del historial"

#: ../src/wxMaximaFrame.cpp:1155
msgid "Rectform"
msgstr "Forma cartesiana"

#: ../src/wxMaximaFrame.cpp:467
msgid "Redo\tCtrl-Y"
msgstr "Desfer\tCtrl-Y"

#: ../src/wxMaximaFrame.cpp:468
msgid "Redo last change"
msgstr "Desfer el darrer canvi"

#: ../src/wxMaximaFrame.cpp:1160
msgid "Reduce (tr)"
msgstr "Reduir (tr)"

#: ../src/wxMaximaFrame.cpp:843
msgid "Reduce trigonometric expression"
msgstr "Simplificar expressió trigonomètrica"

#: ../src/wxMaxima.cpp:586 ../src/wxMaxima.cpp:5291
msgid "Refusing to send cell to maxima: "
msgstr "Descartat enviar una cel·la a Maxima: "

#: ../src/wxMaximaFrame.cpp:566
msgid "Remove All Output"
msgstr "&Suprimeix tots els resultats"

#: ../src/wxMaximaFrame.cpp:567
msgid "Remove output from input cells"
msgstr "Suprimeix els resultats de les cel·les d'entrada"

#: ../src/wxMaxima.cpp:3096
#, c-format
msgid "Replaced %d occurrences."
msgstr "﻿Reemplaçades %d coincidències."

#: ../src/wxMaximaFrame.cpp:948
msgid "Report bug"
msgstr "Informa de l'error"

#: ../src/wxMaximaFrame.cpp:625
msgid "Restart Maxima"
msgstr "Reinicia Maxima"

#: ../src/ToolBar.cpp:154
msgid "Restart maxima"
msgstr "Reinicia Maxima"

#: ../src/MathCtrl.cpp:3879
msgid "Result"
msgstr "Resultat"

#: ../src/ToolBar.cpp:163
msgid "Return to the cell that is currently being evaluated"
msgstr "Retorna a la cel·la que s'està avaluant actualment."

#: ../src/wxMaximaFrame.cpp:1320
msgid "Rho"
msgstr "Rho"

#: ../src/wxMaximaFrame.cpp:1399
msgid "Right arrow"
msgstr "Fletxa cap a la dreta"

#: ../src/wxMaximaFrame.cpp:751
msgid "Risch Integration..."
msgstr "Integració &Risch"

#: ../src/wxMaximaFrame.cpp:666
msgid "Roots of &Polynomial"
msgstr "Arrels d'un &polinomi"

#: ../src/wxMaximaFrame.cpp:669
msgid "Roots of Polynomial (bfloat)"
msgstr "Arrels reals &grans d'un polinomi"

#: ../src/MatWiz.cpp:165 ../src/wxMaxima.cpp:3578 ../src/wxMaxima.cpp:3597
msgid "Rows:"
msgstr "Files:"

#: ../src/ConfigDialogue.cpp:561
msgid "Russian"
msgstr "Russ"

#: ../src/wxMaxima.cpp:4605
msgid "Sample 1:"
msgstr "Exemple 1:"

#: ../src/wxMaxima.cpp:4605
msgid "Sample 2:"
msgstr "Exemple 2:"

#: ../src/wxMaxima.cpp:4591
msgid "Sample:"
msgstr "Mostra:"

#: ../src/ConfigDialogue.cpp:754 ../src/ToolBar.cpp:118
#: ../src/wxMaxima.cpp:5720
msgid "Save"
msgstr "Desa"

#: ../src/MathCtrl.cpp:861
msgid "Save Animation..."
msgstr "Desa animació"

#: ../src/wxMaxima.cpp:2404
msgid "Save As"
msgstr "Desa com"

#: ../src/wxMaximaFrame.cpp:446
msgid "Save As...\tShift-Ctrl-S"
msgstr "Desa &com\tShift-Ctrl-S"

#: ../src/MathCtrl.cpp:859
msgid "Save Image..."
msgstr "Desa imatge..."

#: ../src/wxMaxima.cpp:2948
msgid "Save Selection to Image"
msgstr "Desa selecció a imatges"

#: ../src/wxMaximaFrame.cpp:500
msgid "Save Selection to Image..."
msgstr "&Desa selecció a imatges..."

#: ../src/wxMaxima.cpp:4968
msgid "Save animation to file"
msgstr "Desa animació en un arxiu"

#: ../src/ToolBar.cpp:120 ../src/wxMaximaFrame.cpp:445
msgid "Save document"
msgstr "Desa document"

#: ../src/wxMaximaFrame.cpp:447
msgid "Save document as"
msgstr "Desa document com"

#: ../src/ConfigDialogue.cpp:207
msgid ""
"Save only this number of actions in the undo buffer. 0 means: save an "
"infinite number of actions."
msgstr ""
"Desar només aquest nombre d'accions en la memòria intermèdia de desfer "
"accions. 0 significa: desar un nombre infinit d'accions."

#: ../src/ConfigDialogue.cpp:597
msgid "Save panes layout"
msgstr "Desa la disposició de panells"

#: ../src/ConfigDialogue.cpp:192
msgid "Save panes layout between sessions."
msgstr "Desa la disposició de panells entre sessions."

#: ../src/Plot2dWiz.cpp:501 ../src/Plot3dWiz.cpp:449
msgid "Save plot to file"
msgstr "Desa gràfic en un arxiu"

#: ../src/wxMaximaFrame.cpp:501
msgid "Save selection from document to an image file"
msgstr "Copia la selecció del document a una imatge"

#: ../src/wxMaxima.cpp:4949
msgid "Save selection to file"
msgstr "Desa la selecció en un arxiu"

#: ../src/ConfigDialogue.cpp:1608
msgid "Save style to file"
msgstr "Desa estil en un arxiu"

#: ../src/ConfigDialogue.cpp:594
msgid "Save wxMaxima window size/position"
msgstr "Desa el mida/posició de la finestra de wxMaxima"

#: ../src/ConfigDialogue.cpp:175
msgid "Save wxMaxima window size/position between sessions."
msgstr "Desa mida/posició de la finestra de wxMaxima entre sessions."

#: ../src/wxMaximaFrame.cpp:223
msgid "Saving failed."
msgstr "Error en desar."

#: ../src/wxMaximaFrame.cpp:199
msgid "Saving successful."
msgstr "Desat correctament."

#: ../src/wxMaximaFrame.cpp:189
msgid "Saving..."
msgstr "Desant..."

#: ../src/wxMaxima.cpp:4528
msgid "Scatterplot"
msgstr "Diagrama dispersió"

#: ../src/wxMaximaFrame.cpp:1211
msgid "Scatterplot..."
msgstr "Diagrama dispersió..."

#: ../src/wxMaximaFrame.cpp:1438
msgid "Section"
msgstr "Secció"

#: ../src/ConfigDialogue.cpp:723
msgid "Section cell"
msgstr "Cel·la de secció"

#: ../src/BTextCtrl.cpp:48 ../src/TextCell.cpp:264 ../src/TextCell.cpp:278
#: ../src/TextCell.cpp:294 ../src/TextCell.cpp:306
msgid ""
"Seems like something is broken with a font. Installing http://www.math.union."
"edu/~dpvc/jsmath/download/jsMath-fonts.html and checking \"Use JSmath fonts"
"\" in the configuration dialogue should fix it."
msgstr ""
"Sembla que hi ha algun problema amb un tipus de lletra. La instal·lació "
"http://www.math.union.edu/~dpvc/jsmath/download/jsMath-fonts.html i selecció "
"de l'opció «Fer servir els tipus de lletra JSmath» en el diàleg de "
"configuració pot solucionar el problema."

#: ../src/ParenCell.cpp:160 ../src/TextCell.cpp:113
msgid ""
"Seems like something is broken with the maths font. Installing http://www."
"math.union.edu/~dpvc/jsmath/download/jsMath-fonts.html and checking \"Use "
"JSmath fonts\" in the configuration dialogue should fix it."
msgstr ""
"Sembla que hi ha algun problema amb un tipus de lletra. La instal·lació "
"http://www.math.union.edu/~dpvc/jsmath/download/jsMath-fonts.html i selecció "
"de l'opció «Fer servir els tipus de lletra JSmath» en el diàleg de "
"configuració pot solucionar el problema."

#: ../src/MathCtrl.cpp:948 ../src/MathCtrl.cpp:964
msgid "Select All"
msgstr "Selecciona tot"

#: ../src/wxMaximaFrame.cpp:497
msgid "Select All\tCtrl-A"
msgstr "&Selecciona tot\tCtrl-A"

#: ../src/ConfigDialogue.cpp:874 ../src/ConfigDialogue.cpp:879
msgid "Select Maxima program"
msgstr "Selecciona el programa Maxima"

#: ../src/wxMaxima.cpp:4689
msgid "Select Subsample"
msgstr "Selecciona sub-mostra"

#: ../src/IntegrateWiz.cpp:212 ../src/IntegrateWiz.cpp:231
#: ../src/LimitWiz.cpp:137 ../src/SeriesWiz.cpp:109
msgid "Select a constant"
msgstr "Selecciona una constant"

#: ../src/ToolBar.cpp:142 ../src/ToolBar.cpp:144 ../src/wxMaximaFrame.cpp:498
msgid "Select all"
msgstr "Selecciona tot"

#: ../src/wxMaxima.cpp:3133
msgid "Select math display algorithm"
msgstr "Selecciona l'algoritme de sortida matemàtica"

#: ../data/tips.txt:15
msgid ""
"Selecting a part of output and right-clicking on the selection will bring up "
"a menu with convenient functions that will operate on the selection."
msgstr ""
"Seleccionant una part del resultat i polsant el botó dret emergirà un menú "
"amb funcions aplicables sobre la selecció."

#: ../src/ConfigDialogue.cpp:730
msgid "Selection"
msgstr "Selecció"

#: ../src/SeriesWiz.cpp:62 ../src/wxMaxima.cpp:3992
msgid "Series"
msgstr "Sèrie"

#: ../src/wxMaximaFrame.cpp:1166
msgid "Series..."
msgstr "Sèrie..."

#: ../src/wxMaxima.cpp:815
msgid "Server started"
msgstr "Servidor iniciat"

#: ../src/wxMaximaFrame.cpp:547
msgid "Set Zoom"
msgstr "Establir aug&ment"

#: ../src/wxMaximaFrame.cpp:916
msgid "Set bigfloat &Precision..."
msgstr "Establir la &precisió en coma flotant..."

#: ../src/ConfigDialogue.cpp:202
msgid "Set fixed font in text controls."
msgstr "Establir la font fitxa en els controls de text."

#: ../src/wxMaximaFrame.cpp:900
msgid "Set plot format"
msgstr "Establir el format dels gràfics"

#: ../src/wxMaximaFrame.cpp:917
msgid ""
"Set the precision for numbers that are defined as bigfloat. Such numbers can "
"be generated by entering 1.5b12 or as bfloat(1.234)"
msgstr ""
"Establir la precisió dels nombres de tipus «bigfloat». Aquest tipus de "
"nombres es poden generar escrivint 1.5b12 o bé bfloat(1.234)."

#: ../src/wxMaximaFrame.cpp:541
msgid "Set zoom to 100%"
msgstr "Establir ampliació a 100%"

#: ../src/wxMaximaFrame.cpp:542
msgid "Set zoom to 120%"
msgstr "Establir ampliació a 120%"

#: ../src/wxMaximaFrame.cpp:543
msgid "Set zoom to 150%"
msgstr "Establir ampliació a 150%"

#: ../src/wxMaximaFrame.cpp:544
msgid "Set zoom to 200%"
msgstr "Establir ampliació a 200%"

#: ../src/wxMaximaFrame.cpp:545
msgid "Set zoom to 300%"
msgstr "Establir ampliació a 300%"

#: ../src/wxMaximaFrame.cpp:540
msgid "Set zoom to 80%"
msgstr "Establir reducció al 80%"

#: ../src/wxMaximaFrame.cpp:704
msgid "Setup atvalues for solving ODE with Laplace transformation"
msgstr ""
"Establir les condicions inicials per a resoldre EDO mitjançant la "
"transformada de Laplace"

#: ../src/wxMaximaFrame.cpp:890
msgid "Setup modulus computation"
msgstr "Configura el càlcul del mòdul"

#: ../src/wxMaximaFrame.cpp:634
msgid "Show &Definition..."
msgstr "Mostra &definició..."

#: ../src/wxMaximaFrame.cpp:632
msgid "Show &Functions"
msgstr "Mostra &funcions"

#: ../src/wxMaximaFrame.cpp:939
msgid "Show &Tips..."
msgstr "Mostra &consells..."

#: ../src/wxMaximaFrame.cpp:637
msgid "Show &Variables"
msgstr "Mostra &variables"

#: ../src/ToolBar.cpp:208
msgid "Show Maxima help"
msgstr "Mostra l'ajuda de Maxima"

#: ../src/wxMaximaFrame.cpp:575
msgid "Show Template\tCtrl-Shift-K"
msgstr "&Mostra plantilla\tCtrl-Shift-K"

#: ../src/wxMaximaFrame.cpp:940
msgid "Show a tip"
msgstr "Mostra un suggeriment"

#: ../src/wxMaxima.cpp:4469
msgid "Show all commands similar to:"
msgstr "Mostra totes les ordres semblants a:"

#: ../src/wxMaxima.cpp:4456
msgid "Show an example for the command:"
msgstr "Mostra un exemple per a l'ordre:"

#: ../src/wxMaximaFrame.cpp:934
msgid "Show an example of usage"
msgstr "Mostra un exemple d'ús"

#: ../src/wxMaximaFrame.cpp:937
msgid "Show commands similar to"
msgstr "Mostra ordres semblants a"

#: ../src/wxMaximaFrame.cpp:633
msgid "Show defined functions"
msgstr "Mostra les funcions definides"

#: ../src/wxMaximaFrame.cpp:638
msgid "Show defined variables"
msgstr "Mostra les variables definides"

#: ../src/wxMaximaFrame.cpp:635
msgid "Show definition of a function"
msgstr "Mostra la definició d'una funció"

#: ../src/wxMaximaFrame.cpp:576
msgid "Show function template"
msgstr "Mostra la plantilla de funció"

#: ../src/ConfigDialogue.cpp:195
msgid "Show long expressions in wxMaxima document."
msgstr "Mostra expressions llargues en el document de wxMaxima."

#: ../src/ConfigDialogue.cpp:418
msgid "Show long expressions:"
msgstr "Mostra expressions llargues:"

#: ../src/wxMaxima.cpp:3155
msgid "Show the definition of function:"
msgstr "Mostra la definició de la funció:"

#: ../src/ConfigDialogue.cpp:445
#, c-format
msgid "Show user-defined labels instead of (%oxx)"
msgstr "Mostrar les marques definides per l'usuari enlloc de (%oxx)"

#: ../src/wxMaximaFrame.cpp:925 ../src/wxMaximaFrame.cpp:928
msgid "Show wxMaxima help"
msgstr "Mostra l'ajuda de Maxima"

#: ../src/wxMaximaFrame.cpp:1321
msgid "Sigma"
msgstr "Sigma"

#: ../src/wxMaximaFrame.cpp:1151
msgid "Simplify"
msgstr "Simplifica"

#: ../src/wxMaximaFrame.cpp:803
msgid "Simplify &Radicals"
msgstr "Simplifica &radicals"

#: ../src/wxMaximaFrame.cpp:1152
msgid "Simplify (r)"
msgstr "Simplifica (r)"

#: ../src/wxMaximaFrame.cpp:1158
msgid "Simplify (tr)"
msgstr "Simplifica (tr)"

#: ../src/MathCtrl.cpp:932
msgid "Simplify Expression"
msgstr "Simplifica expressió"

#: ../src/wxMaximaFrame.cpp:829
msgid "Simplify an expression containing factorials"
msgstr "Simplifica una expressió amb factorials"

#: ../src/wxMaximaFrame.cpp:804
msgid "Simplify expression containing radicals"
msgstr "Simplifica una expressió amb radicals"

#: ../src/wxMaximaFrame.cpp:802
msgid "Simplify rational expression"
msgstr "Simplifica expressió racional"

#: ../src/SumWiz.cpp:66
msgid "Simplify the sum"
msgstr "Simplifica la suma"

#: ../src/wxMaximaFrame.cpp:840
msgid "Simplify trigonometric expression"
msgstr "Simplifica una expressió trigonomètrica"

#: ../data/tips.txt:24
msgid ""
"Since wxMaxima 0.8.2 you can also insert images into your documents. Use "
"'Cell->Insert Image...' menu command. Note that you have to save your "
"document in 'wxMaxima XML document' format if you want the image to be saved "
"along with your document."
msgstr ""
"Des de wxMaxima 0.8.2 es possible inserir imatges en els documents. "
"Seleccioni 'Cel·la->Inserir imatge' en el menú. Cal tenir present que cal "
"desar el document en format 'Document xml wxMaxima' si voleu que es desi la "
"imatge amb la resta del document."

#: ../src/BC2Wiz.cpp:27 ../src/wxMaxima.cpp:3339 ../src/wxMaxima.cpp:3354
msgid "Solution:"
msgstr "Solució:"

#: ../src/wxMaxima.cpp:3275 ../src/wxMaxima.cpp:3289 ../src/wxMaxima.cpp:4838
msgid "Solve"
msgstr "Resoldre"

#: ../src/wxMaximaFrame.cpp:678
msgid "Solve &Algebraic System..."
msgstr "Reso&ldre sistema algebraic..."

#: ../src/wxMaximaFrame.cpp:675
msgid "Solve &Linear System..."
msgstr "Resoldre &sistema lineal..."

#: ../src/wxMaximaFrame.cpp:686
msgid "Solve &ODE..."
msgstr "Resoldre &EDO..."

#: ../src/wxMaximaFrame.cpp:662
msgid "Solve (to_poly)..."
msgstr "Res&oldre (to_poly)..."

#: ../src/wxMaxima.cpp:3325 ../src/wxMaxima.cpp:3449
msgid "Solve ODE"
msgstr "Resoldre EDO"

#: ../src/wxMaximaFrame.cpp:700
msgid "Solve ODE with Lapla&ce..."
msgstr "Resoldre EDO amb Lapla&ce..."

#: ../src/wxMaximaFrame.cpp:1162
msgid "Solve ODE..."
msgstr "Resoldre EDO..."

#: ../src/wxMaxima.cpp:3400 ../src/wxMaxima.cpp:3411
msgid "Solve algebraic system"
msgstr "Resoldre sistema algebraic"

#: ../src/wxMaximaFrame.cpp:679
msgid "Solve algebraic system of equations"
msgstr "Resoldre sistema algebraic d'equacions"

#: ../src/wxMaximaFrame.cpp:697
msgid "Solve boundary value problem for second degree ODE"
msgstr "Resoldre problema de contorn per a una EDO de segon ordre"

#: ../src/wxMaximaFrame.cpp:661
msgid "Solve equation(s)"
msgstr "Resoldre equació(s)"

#: ../src/wxMaximaFrame.cpp:663
msgid "Solve equation(s) with to_poly_solve"
msgstr "Resoldre equació amb to_poly_solve"

#: ../src/wxMaximaFrame.cpp:691
msgid "Solve initial value problem for first degree ODE"
msgstr "Resoldre problema de valor inicial per a EDO de primer ordre"

#: ../src/wxMaximaFrame.cpp:694
msgid "Solve initial value problem for second degree ODE"
msgstr "Resoldre problema de valor inicial per a EDO de segon ordre"

#: ../src/wxMaxima.cpp:3424 ../src/wxMaxima.cpp:3435
msgid "Solve linear system"
msgstr "Resoldre sistema lineal"

#: ../src/wxMaximaFrame.cpp:676
msgid "Solve linear system of equations"
msgstr "Resoldre sistema d'equacions lineals"

#: ../src/wxMaximaFrame.cpp:687
msgid "Solve ordinary differential equation of maximum degree 2"
msgstr "Resoldre equació diferencial ordinària d'ordre màxim 2"

#: ../src/wxMaximaFrame.cpp:701
msgid "Solve ordinary differential equations with Laplace transformation"
msgstr ""
"Resoldre  equacions diferencials ordinàries amb la transformada de Laplace"

#: ../src/MathCtrl.cpp:929 ../src/wxMaximaFrame.cpp:1161
msgid "Solve..."
msgstr "Resoldre"

#: ../src/ConfigDialogue.cpp:183
msgid ""
"Some PDF viewers are able to display moving images and wxMaxima is able to "
"output them. If this option is selected additional LaTeX packages might be "
"needed in order to compile the output, though."
msgstr ""
"Alguns visors de PDF poden mostrar imatges animades i wxMaxima és capaç de "
"generar-les. Si se selecciona aquesta opció, podrien esser necessaris "
"paquets addicionals de LaTeX per compilar la sortida."

#: ../src/ConfigDialogue.cpp:562
msgid "Spanish"
msgstr "Castellà"

#: ../src/IntegrateWiz.cpp:40 ../src/IntegrateWiz.cpp:44 ../src/LimitWiz.cpp:36
#: ../src/SeriesWiz.cpp:42
msgid "Special"
msgstr "Especial"

#: ../src/ConfigDialogue.cpp:711
msgid "Special constants"
msgstr "Constants especials"

#: ../src/MathCtrl.cpp:862
msgid "Start Animation"
msgstr "Inicia animació"

#: ../src/ToolBar.cpp:186
msgid "Start or Stop animation"
msgstr "Inicia o atura l'animació"

#: ../src/ToolBar.cpp:188
msgid ""
"Start or stop the currently selected animation that has been created with "
"the with_slider class of commands"
msgstr ""
"Iniciar o aturar l'animació seleccionada generada per una ordre de la classe "
"«with_slider»"

#: ../src/wxMaxima.cpp:275
msgid "Starting Maxima process failed"
msgstr "Ha fallat l'engegada de Maxima"

#: ../src/wxMaxima.cpp:882
msgid "Starting Maxima..."
msgstr "Engegant Maxima..."

#: ../src/wxMaxima.cpp:273 ../src/wxMaxima.cpp:812
msgid "Starting server failed"
msgstr "L'engegada del servidor ha fallat"

#: ../src/wxMaxima.cpp:793
#, c-format
msgid "Starting server on port %d"
msgstr "Engegant el servidor en el port %d"

#: ../src/wxMaximaFrame.cpp:314
msgid "Statistics"
msgstr "Estadística"

#: ../src/wxMaximaFrame.cpp:522
msgid "Statistics\tAlt-Shift-S"
msgstr "&Estadística\tAlt-Shift-S"

#: ../src/ConfigDialogue.cpp:713
msgid "Strings"
msgstr "Cadenes de text"

#: ../src/ConfigDialogue.cpp:142
msgid "Style"
msgstr "Estil"

#: ../src/ConfigDialogue.cpp:689
msgid "Styles"
msgstr "Estils"

#: ../src/wxMaximaFrame.cpp:1223
msgid "Subsample..."
msgstr "Sub-mostra"

#: ../src/wxMaximaFrame.cpp:1436
msgid "Subsection"
msgstr "Sub-secció"

#: ../src/ConfigDialogue.cpp:722
msgid "Subsection cell"
msgstr "Cel·la de sub-secció"

#: ../src/wxMaximaFrame.cpp:1156
msgid "Subst..."
msgstr "Substitueix..."

#: ../src/SubstituteWiz.cpp:54 ../src/wxMaxima.cpp:3237
#: ../src/wxMaxima.cpp:4907
msgid "Substitute"
msgstr "Substitueix"

#: ../src/MathCtrl.cpp:935 ../src/wxMaximaFrame.cpp:878
msgid "Substitute..."
msgstr "Substitueix..."

<<<<<<< HEAD
#: ../src/wxMaximaFrame.cpp:1437
#, fuzzy
=======
#: ../src/wxMaximaFrame.cpp:1436
>>>>>>> cdd9d553
msgid "Subsubsection"
msgstr "Subsubsecció"

#: ../src/ConfigDialogue.cpp:721
msgid "Subsubsection cell"
msgstr "Cel·la de subsubsecció"

#: ../src/SumWiz.cpp:58 ../src/wxMaxima.cpp:4040
msgid "Sum"
msgstr "Suma"

#: ../src/wxMaximaFrame.cpp:1394
msgid "Sum sign"
msgstr "Símbol de suma"

#: ../src/wxMaximaFrame.cpp:525
msgid "Symbols\tAlt-Shift-Y"
msgstr "Símbols\tAlt-Shift-Y"

#: ../src/wxMaxima.cpp:4281
msgid "System info"
msgstr "Informació del sistema"

#: ../src/wxMaximaFrame.cpp:292
msgid "Table of Contents"
msgstr "Taula de continguts"

#: ../src/wxMaximaFrame.cpp:528
msgid "Table of contents\tAlt-Shift-T"
msgstr "Taula de continguts\tAlt-Shift-T"

#: ../src/wxMaximaFrame.cpp:1322
msgid "Tau"
msgstr "Tau"

#: ../src/wxMaxima.cpp:3824
msgid "Taylor series:"
msgstr "Sèrie de Taylor:"

#: ../src/wxMaxima.cpp:3777
msgid "Tellrat"
msgstr "Tellrat"

#: ../src/wxMaximaFrame.cpp:1434
msgid "Text"
msgstr "Text"

#: ../src/ConfigDialogue.cpp:720
msgid "Text cell"
msgstr "Cel·la de text"

#: ../src/ConfigDialogue.cpp:725
msgid "Text cell background"
msgstr "Fons de cel·la de text"

#: ../src/ConfigDialogue.cpp:731
msgid "Text equal to selection"
msgstr "Text igual a la selecció"

#: ../src/ConfigDialogue.cpp:181
msgid ""
"The default height for embedded plots. Can be read out or overridden by the "
"maxima variable wxplot_size."
msgstr ""
"L'alçada predeterminada dels gràfics incrustats. Es pot llegir o modificar "
"amb la variable «wxplot_size» de Maxima."

#: ../src/ConfigDialogue.cpp:206
msgid "The default port used for communication between Maxima and wxMaxima."
msgstr "Port predeterminat per a comunicació entre Maxima i wxMaxima"

#: ../src/ConfigDialogue.cpp:180
msgid ""
"The default width for embedded plots. Can be read out or overridden by the "
"maxima variable wxplot_size"
msgstr ""
"L'amplada predeterminada dels gràfics incrustats. Es pot llegir o modificar "
"amb la variable «wxplot_size» de Maxima."

#: ../src/ConfigDialogue.cpp:201
msgid "The document class LaTeX is instructed to use for our documents."
msgstr "Es farà servir l'ordre «documentclass» de LaTex en els seus documents."

#: ../src/TextCell.cpp:110
msgid ""
"The letter \"X\" is of width zero. Installing http://www.math.union.edu/"
"~dpvc/jsmath/download/jsMath-fonts.html and checking \"Use JSmath fonts\" in "
"the configuration dialogue should fix it."
msgstr ""
"La lletra «X» és de mida zero. La instal·lació http://www.math.union.edu/"
"~dpvc/jsmath/download/jsMath-fonts.html i selecció de l'opció «Fer servir "
"els tipus de lletra JSmath» en el diàleg de configuració pot solucionar el "
"problema."

#: ../src/wxMaximaFrame.cpp:931
msgid "The offline manual of maxima"
msgstr "El manual oficial de Maxima"

#: ../src/ConfigDialogue.cpp:193
msgid ""
"The pngCairo terminal offers much better graphics quality (antialiassing and "
"additional line styles). But it will only produce plots if the gnuplot "
"installed on the current system actually supports it."
msgstr ""
"El terminal pngCairo proporciona gràfics de major qualitat (amb prevenció de "
"distorsions i estils de línia addicionals). Però només produirà gràfics si "
"el «gnuplot» instal·lat actualment en el sistema pot gestionar-ho."

#: ../data/tips.txt:11
msgid ""
"There are many resources about Maxima and wxMaxima on the internet. Visit "
"http://andrejv.github.com/wxmaxima/help.html for more information and to "
"find tutorials on using wxMaxima and Maxima."
msgstr ""
"Hi ha més recursos sobre Maxima i wxMaxima a internet. Visitau http://"
"andrejv.github.com/wxmaxima/help.html per obtenir més informació i tutorials "
"per fer servir wxMaxima i Maxima."

#: ../src/SlideShowCell.cpp:256
msgid ""
"There was an error during GIF export!\n"
"\n"
"Make sure ImageMagick is installed and wxMaxima can find the convert program."
msgstr ""
"HI ha hagut un error en la exportació a imatge GIF!\n"
"\n"
"Assegurau-vos que el programa ImageMagick està instal·lat i què wxMaxima pot "
"trobar el programa de conversió."

#: ../src/wxMaxima.cpp:412
msgid ""
"There was an error in generated XML!\n"
"\n"
"Please report this as a bug."
msgstr ""
"S'ha produït un error en el XML generat!\n"
"\n"
"Si us plau, informeu de l'error."

#: ../src/wxMaximaFrame.cpp:1311
msgid "Theta"
msgstr "Theta"

#: ../src/Plot2dWiz.cpp:54 ../src/Plot2dWiz.cpp:542
msgid "Ticks:"
msgstr "Graduacions:"

#: ../src/wxMaxima.cpp:3967 ../src/wxMaxima.cpp:4883
msgid "Times:"
msgstr "Repeticions:"

#: ../src/MyTipProvider.cpp:44
msgid "Tips not available, sorry!"
msgstr "Perdoneu, el suggeriment no està disponible!"

#: ../src/wxMaximaFrame.cpp:1435
msgid "Title"
msgstr "Títol"

#: ../src/ConfigDialogue.cpp:724
msgid "Title cell"
msgstr "Cel·la de títol"

#: ../data/tips.txt:9
msgid ""
"Title, section and subsection cells can be folded to hide their contents. To "
"fold or unfold, click in the square next to the cell. If you shift-click, "
"all sublevels of that cell will also fold/unfold."
msgstr ""
"Les cel·les de títol, secció i sub-secció són plegables per a ocultar el "
"contingut. Tant per plegar-les com per a desplegar-les feu clic en el quadre "
"contigu a la cel·la. Si al mateix temps polsau 'Majúscules', tots els sub-"
"nivells es plegaran/des-plegaran."

#: ../src/wxMaximaFrame.cpp:910
msgid "To &Bigfloat"
msgstr "A real gran (&bigfloat)"

#: ../src/wxMaximaFrame.cpp:907
msgid "To &Float"
msgstr "A &real"

#: ../src/MathCtrl.cpp:927
msgid "To Float"
msgstr "A real"

#: ../src/wxMaximaFrame.cpp:913
msgid "To Numeri&c\tCtrl+Shift+N"
msgstr "A Numèri&c\tCtrl+Shift+N"

#: ../data/tips.txt:19
msgid ""
"To plot in polar coordinates, select 'set polar' in the Options entry for "
"Plot2d dialog. You can also plot in spherical and cylindrical coordinates in "
"3D."
msgstr ""
"Per a representar en coordenades polars, seleccioneu 'set polar' a l'entrada "
"d'Opcions del quadre de diàleg de Gràfic 2D. Podeu ferla representació en "
"coordenades esfèriques i cilíndriques en 3D."

#: ../data/tips.txt:21
msgid ""
"To put parenthesis around an expression, select it, and press '(' or ')' "
"depending on where you want the cursor to appear afterwards."
msgstr ""
"Per a col·locar entre parèntesi una expressió, seleccioneu-la i premeu '(' o "
"')', segons on voleu que es col·loqui el cursor."

#: ../data/tips.txt:23
msgid ""
"To save the size and position of wxMaxima windows between session, use 'Edit-"
">Configure' dialog."
msgstr ""
"Per a desar la mida i posició de la finestra de wxMaxima entre sessions, feu "
"servir 'Edita->Configura'."

#: ../data/tips.txt:1
msgid ""
"To start using wxMaxima right away, start typing your command. An input cell "
"should appear. Then press Shift-Enter to evaluate your command."
msgstr ""
"Per engegar fent servir wxMaxima tot seguit, comenceu teclejant una "
"instrucció. Apareixerà una cel·la d'entrada. Polseu 'Majúscules-Retorn' per "
"a iniciar el càlcul."

#: ../src/IntegrateWiz.cpp:41 ../src/Plot2dWiz.cpp:40 ../src/Plot2dWiz.cpp:50
#: ../src/Plot2dWiz.cpp:539 ../src/Plot3dWiz.cpp:39 ../src/Plot3dWiz.cpp:48
#: ../src/SumWiz.cpp:36 ../src/wxMaxima.cpp:3633 ../src/wxMaxima.cpp:4055
msgid "To:"
msgstr "Fins a:"

#: ../src/wxMaximaFrame.cpp:884
msgid "Toggle &Algebraic Flag"
msgstr "Activa l'opció &algebraica"

#: ../src/wxMaximaFrame.cpp:905
msgid "Toggle &Numeric Output"
msgstr "Activa sortida &numèrica"

#: ../src/wxMaximaFrame.cpp:645
msgid "Toggle &Time Display"
msgstr "Activa la pantalla de &temps"

#: ../src/wxMaximaFrame.cpp:885
msgid "Toggle algebraic flag"
msgstr "Activa l'opció algebraica"

#: ../src/wxMaximaFrame.cpp:549
msgid "Toggle full screen editing"
msgstr "Activa l'edició de pantalla completa"

#: ../src/wxMaximaFrame.cpp:906
msgid "Toggle numeric output"
msgstr "Activa sortida numèrica"

#: ../src/wxMaxima.cpp:4293
msgid "Toolbar icons"
msgstr "Icones de la barra d'eines"

#: ../src/wxMaxima.cpp:4294
msgid "Translated by"
msgstr "Traduït per"

#: ../src/wxMaximaFrame.cpp:735
msgid "Transpose a matrix"
msgstr "Matriu transposta"

#: ../src/MathCtrl.cpp:5174
msgid "Trying to undo an action without starting cell."
msgstr "Intentant desfer una acció sense cel·la inicial."

#: ../src/MathCtrl.cpp:5238
msgid "Trying to undo something but the undo action is empty."
msgstr "Intentant desfer alguna acció sense que hi hagi accions per desfer."

#: ../src/ConfigDialogue.cpp:563
msgid "Turkish"
msgstr "Turc"

#: ../src/wxMaximaFrame.cpp:942
msgid "Tutorials"
msgstr "&Tutorials"

#: ../src/wxMaxima.cpp:4607
msgid "Two sample t-test"
msgstr "Test t amb dues mostres"

#: ../src/MatWiz.cpp:171
msgid "Type:"
msgstr "Tipus:"

#: ../src/ConfigDialogue.cpp:564
msgid "Ukrainian"
msgstr "Ucraïnés"

#: ../src/wxMaxima.cpp:5173
msgid "Un-closed parenthesis"
msgstr "Parèntesi sense tancar"

<<<<<<< HEAD
#: ../src/wxMaxima.cpp:5140
#, fuzzy
=======
#: ../src/wxMaxima.cpp:5111
>>>>>>> cdd9d553
msgid "Un-closed parenthesis on encountering ; or $"
msgstr "Parèntesi sense tancar o hi ha ; o $ abans de temps"

#: ../src/wxMaxima.cpp:5672
msgid ""
"Unable to interpret the version info I got from http://andrejv.github.io//"
"wxmaxima/version.txt: "
msgstr ""
"No és possible interpretar la informació de versió obtinguda des de http://"
"andrejv.github.io//wxmaxima/version.txt: "

#: ../src/ConfigDialogue.cpp:751
msgid "Underlined"
msgstr "Subrallat"

#: ../src/ConfigDialogue.cpp:427
msgid "Underscore converts to subscripts:"
msgstr "Subratllat convertit en subíndex:"

#: ../src/wxMaximaFrame.cpp:464
msgid "Undo\tCtrl-Z"
msgstr "D&esfer\tCtrl-Z"

#: ../src/wxMaximaFrame.cpp:465
msgid "Undo last change"
msgstr "Desfer el darrer canvi"

#: ../src/ConfigDialogue.cpp:582
msgid "Undo limit (0 for none):"
msgstr "Límit per desfer accions (0 per sense límit):"

#: ../src/wxMaximaFrame.cpp:597
msgid "Unfold All\tCtrl-Alt-]"
msgstr "Desplegar tot\tCtrl-Alt-]"

#: ../src/wxMaximaFrame.cpp:598
msgid "Unfold all folded sections"
msgstr "Desplegar totes les seccions plegades"

#: ../src/wxMaxima.cpp:4283
msgid "Unicode Support"
msgstr "Suport Unicode"

#: ../src/wxMaxima.cpp:5152
msgid "Unterminated comment."
msgstr "Comentari sense acabar."

#: ../src/wxMaxima.cpp:5126
msgid "Unterminated string."
msgstr "Cadena sense final."

#: ../src/wxMaxima.cpp:5657 ../src/wxMaxima.cpp:5664 ../src/wxMaxima.cpp:5672
msgid "Upgrade"
msgstr "Actualitza"

#: ../src/wxMaxima.cpp:3305 ../src/wxMaxima.cpp:4852
msgid "Upper bound:"
msgstr "Cota superior:"

#: ../src/SumWiz.cpp:67
msgid "Use Gosper algorithm"
msgstr "Usar algoritme Gosper"

#: ../src/ConfigDialogue.cpp:523
msgid "Use MathJAX in HTML export"
msgstr "Fer servir MathJAX en l'exportació a HTML"

#: ../src/ConfigDialogue.cpp:191
msgid ""
"Use MathJAX instead of images in HTML exports to display maxima output. The "
"advantage of MathJAX is that it allows one to copy the displayed equations "
"as if they were text, to choose if they should be copied as TeX or MathML "
"instead and displays them in a scaleable format that is really nice to look "
"at. The disadvantage of MathJAX is that it will need JavaScript and a little "
"bit of time in order to typeset an equation."
msgstr ""
"Fer servir MathJAX enlloc d'imatges en l'exportació a HTML per mostrar les "
"sortides de Maxima. L'avantatge de MathJAX és que permet copiar les "
"equacions que es mostren com si fossin text, poden decidir si es copien com "
"a TeX o MathML i mostrar-les en format escalable que resulta molt agradable "
"a la vista. El desavantatge de MathJAX és que necessita JavaScript i una "
"mica de temps per tal de formatar una equació."

#: ../src/ConfigDialogue.cpp:600
msgid "Use cairo to improve plot quality."
msgstr "Fer servir «Cairo» per millora la qualitat dels gràfics."

#: ../src/ConfigDialogue.cpp:205 ../src/ConfigDialogue.cpp:454
msgid "Use centered dot character for multiplication"
msgstr "Usar punt centrat com a operador de multiplicació"

#: ../src/ConfigDialogue.cpp:704
msgid "Use jsMath fonts"
msgstr "Utilitza fonts jsMath"

#: ../src/ConfigDialogue.cpp:185
msgid ""
"Use the \"partial derivative\" symbol to represent the fraction that "
"represents a diff() when exporting LaTeX"
msgstr ""
"Fer servir el símbol de «derivada parcial» per a representar la fracció que "
"representa un diff() en exportar a LaTex"

#: ../src/ConfigDialogue.cpp:718
msgid "User-defined labels"
msgstr "Etiquetes definides per l'usuari"

#: ../src/BC2Wiz.cpp:33 ../src/BC2Wiz.cpp:39 ../src/wxMaxima.cpp:3339
#: ../src/wxMaxima.cpp:3355 ../src/wxMaxima.cpp:3463
msgid "Value:"
msgstr "Valor:"

#: ../src/wxMaxima.cpp:3274 ../src/wxMaxima.cpp:3288 ../src/wxMaxima.cpp:3966
#: ../src/wxMaxima.cpp:4837 ../src/wxMaxima.cpp:4882
msgid "Variable(s):"
msgstr "Variable(s):"

#: ../src/IntegrateWiz.cpp:33 ../src/LimitWiz.cpp:30 ../src/Plot2dWiz.cpp:34
#: ../src/Plot2dWiz.cpp:44 ../src/Plot2dWiz.cpp:533 ../src/Plot3dWiz.cpp:33
#: ../src/Plot3dWiz.cpp:42 ../src/SeriesWiz.cpp:36 ../src/SumWiz.cpp:30
#: ../src/wxMaxima.cpp:3304 ../src/wxMaxima.cpp:3323 ../src/wxMaxima.cpp:3563
#: ../src/wxMaxima.cpp:3632 ../src/wxMaxima.cpp:3888 ../src/wxMaxima.cpp:3903
#: ../src/wxMaxima.cpp:4054 ../src/wxMaxima.cpp:4851
msgid "Variable:"
msgstr "Variable:"

#: ../src/ConfigDialogue.cpp:708
msgid "Variables"
msgstr "Variables"

#: ../src/SystemWiz.cpp:73 ../src/wxMaxima.cpp:3385 ../src/wxMaxima.cpp:4020
#: ../src/wxMaxima.cpp:4636
msgid "Variables:"
msgstr "Variables:"

#: ../src/wxMaximaFrame.cpp:1197
msgid "Variance..."
msgstr "Variància..."

#: ../src/wxMaximaFrame.cpp:552
msgid "View"
msgstr "Veure"

#: ../src/MathParser.cpp:1023 ../src/wxMaxima.cpp:1543 ../src/wxMaxima.cpp:1638
#: ../src/wxMaxima.cpp:1815
msgid "Warning"
msgstr "Avís"

#: ../src/wxMaximaFrame.cpp:94 ../src/wxMaximaFrame.cpp:267
msgid "Welcome to wxMaxima"
msgstr "Benvingut a wxMaxima"

#: ../data/tips.txt:22
msgid ""
"When applying functions with one argument from menus, the default argument "
"is '%'. To apply the function to some other value, select it in the document "
"before executing a menu command."
msgstr ""
"En aplicar funcions amb un argument del menú, l'argument pre-determinat és "
"'%'. Per aplicar la funció a un altre valor, seleccioneu-ho en el document "
"abans d'executar la instrucció del menú."

#: ../src/ConfigDialogue.cpp:187
msgid ""
"While text cells in LaTeX are broken into lines by TeX the text displayed on "
"the screen is broken into lines manually. This option, if set tells that "
"lines in HTML output will be broken where they are broken in the worksheet. "
"If this option isn't set manual linebreaks can still be introduced by "
"introducing an empty line."
msgstr ""
"Mentre que el text en LaTeX de les cel·les és dividit en línies per TeX, el "
"text que es mostra a la pantalla es divideix en línies manualment. Aquesta "
"opció, si està seleccionada, determina que les línies en la sortida HTML es "
"dividiran si estan dividides en el full de càlcul. Si l'opció no està "
"seleccionada, es podran introduir salts de línia afegint una línia buida."

#: ../src/wxMaxima.cpp:2406
msgid "Whole document (*.wxmx)|*.wxmx|The input without images (*.wxm)|*.wxm"
msgstr "Document complet (*.wxmx)|*.wxmx|Entrada sense imatges (*.wxm)|*.wxm"

#: ../src/ConfigDialogue.cpp:140
msgid "Worksheet"
msgstr "Full de càlcul"

#: ../src/ConfigDialogue.cpp:186
msgid ""
"Wrap equations exported by the \"copy as LaTeX\" feature between \\[ and \\] "
"as equation markers"
msgstr ""
"Marca les equacions exportades amb «copiar com a LaTeX» entre \\[ i \\] com "
"a marcadors d'equacions"

#: ../src/MathCtrl.cpp:6040
msgid "Wrapped search"
msgstr "Cerca embolicada"

#: ../src/ConfigDialogue.cpp:194
msgid "Write matching parenthesis in text controls."
msgstr "Escriure parèntesi coincidents en els controls de text."

#: ../src/wxMaxima.cpp:4290
msgid "Written by"
msgstr "Escrit per"

#: ../src/wxMaximaFrame.cpp:529
msgid "XML Inspector"
msgstr "Inspector XML"

#: ../src/wxMaximaFrame.cpp:1317
msgid "Xi"
msgstr "Ksi (ξ)"

#: ../src/ConfigDialogue.cpp:423
msgid "Yes"
msgstr "Sí"

#: ../data/tips.txt:4
msgid ""
"You can access the last output using the variable '%'. You can access the "
"output of previous commands using variables '%on' where n is the number of "
"output."
msgstr ""
"Podeu veure la darrera sortida fent servir la variable '%' . És possible "
"veure la sortida de les ordres anteriors fent servir les variables '%on' on "
"«n» és el número de la sortida."

#: ../data/tips.txt:17
msgid ""
"You can evaluate your whole document by using 'Cell->Evaluate All Cells' "
"menu command or the appropriate key shortcut. The cells will be evaluated in "
"the order they appear in the document."
msgstr ""
"Podeu avaluar el document complet seleccionant 'Cel·la->Avaluar totes les "
"cel·les' en el menú o amb les tecles ràpides. Les cel·les s'avaluaran en "
"l'ordre en què apareixen en el document."

#: ../data/tips.txt:12
msgid ""
"You can get help on a Maxima function by selecting or clicking on the "
"function name and pressing F1. wxMaxima will search help index for the "
"selection or the word under the cursor."
msgstr ""
"Podeu llegir informació sobre una funció de Maxima seleccionant o fent clic "
"sobre el nom i polsant F1. wxMaxima mostrarà l'ajuda disponible de la "
"paraula sota el cursor."

#: ../data/tips.txt:10
msgid ""
"You can hide output part of cells by clicking in the triangle on the left "
"side of cells. This works on text cells also."
msgstr ""
"Podeu amagar la part del resultat d'una cel·la fent clic sobre el triangle a "
"la seva esquerra. Això mateix podeu fer-ho a cel·les de text."

#: ../data/tips.txt:7
msgid ""
"You can insert different types of 'cells' in wxMaxima document using the "
"'Cell' menu. Note that only 'input cells' can be evaluated, while other are "
"used for commenting and structuring your calculations."
msgstr ""
"Podeu afegir diferents tipus de cel·les en un document de wxMaxima "
"seleccionant el menú 'Cel·la'. Cal tenir present que només és possible "
"avaluar 'cel·les d'entrada', els altres tipus de cel·les es fan servir per a "
"comentaris i estructuració dels vostres càlculs."

#: ../data/tips.txt:16
msgid ""
"You can select multiple cells either with a mouse - click'n'drag from "
"between cells or from a cell bracket on the left - or with a keyboard - hold "
"down Shift while moving the horizontal cursor - and then operate on "
"selection. This comes in handy when you want to delete or evaluate multiple "
"cells."
msgstr ""
"Podeu seleccionar més d'una cel·la, amb el ratolí, fent clic i arrossegant "
"entre cel·les o claudàtor de cel·les, amb el teclat, mantenint polsada la "
"tecla de Majúscules a la vegada que es mou el cursor horitzontal, per a  "
"operar sobre la selecció. Això serà d'utilitat en haver de suprimir o "
"avaluar vàries cel·les simultàniament."

#: ../src/wxMaxima.cpp:5654
#, c-format
msgid ""
"You have version %s. Current version is %s.\n"
"\n"
"Select OK to visit the wxMaxima webpage."
msgstr ""
"La seva versió és %s. La versió actual és %s.\n"
"\n"
"Seleccionau d'Acord per visitar la web de wxMaxima."

#: ../src/wxMaxima.cpp:5719
msgid "Your changes will be lost if you don't save them."
msgstr "Els vostres canvis es perdran si no els desau."

#: ../src/wxMaxima.cpp:5664
msgid "Your version of wxMaxima is up to date."
msgstr "La vostra versió de wxMaxima està actualitzada."

#: ../src/wxMaximaFrame.cpp:1323
msgid "Ypsilon"
msgstr "Èpsilon:"

#: ../src/wxMaximaFrame.cpp:1309
msgid "Zeta"
msgstr "Zeta"

#: ../src/wxMaximaFrame.cpp:534
msgid "Zoom &In\tCtrl-+"
msgstr "Ampl&ia\tCtrl-+"

#: ../src/wxMaximaFrame.cpp:536
msgid "Zoom Ou&t\tCtrl--"
msgstr "&Redueix\tCtrl--"

#: ../src/wxMaximaFrame.cpp:535
msgid "Zoom in 10%"
msgstr "Redueix 10%"

#: ../src/wxMaximaFrame.cpp:537
msgid "Zoom out 10%"
msgstr "Amplia 10%"

#: ../src/wxMaxima.cpp:5493 ../src/wxMaximaFrame.cpp:260
msgid "[ unsaved ]"
msgstr "[sense desar]"

#: ../src/wxMaxima.cpp:5495
msgid "[ unsaved* ]"
msgstr "[sense desar*]"

#: ../src/MathParser.cpp:489
#, c-format
msgid "[%i digits]"
msgstr "[%i dígits]"

#: ../src/MathCtrl.cpp:3838
#, c-format
msgid "_%d.gif\"  alt=\"Animated Diagram\" style=\"max-width:90%%;\" >\n"
msgstr "_%d.gif\"  alt=\"Diagrama animat\" style=\"max-width:90%%;\" >\n"

#: ../src/MathCtrl.cpp:3956
#, c-format
msgid "_%d.gif\" alt=\"Animated Diagram\" style=\"max-width:90%%;\" >"
msgstr "_%d.gif\" alt=\"Diagrama animat\" style=\"max-width:90%%;\" >"

#: ../src/wxMaximaFrame.cpp:1273
msgid "alpha"
msgstr "alfa"

#: ../src/wxMaximaFrame.cpp:1368
msgid "and"
msgstr "i"

#: ../src/MatWiz.cpp:177
msgid "antisymmetric"
msgstr "anti-simètrica"

#: ../src/wxMaximaFrame.cpp:1274
msgid "beta"
msgstr "beta"

#: ../src/LimitWiz.cpp:40
msgid "both sides"
msgstr "ambdós costats"

#: ../src/MathParser.cpp:436
msgid "bug:Invalid at tag"
msgstr ""

#: ../src/MathParser.cpp:293
msgid "bug:Invalid frac tag"
msgstr ""

#: ../src/MathParser.cpp:459
msgid "bug:Invalid function tag"
msgstr ""

#: ../src/MathParser.cpp:715
msgid "bug:Invalid int tag"
msgstr ""

#: ../src/MathParser.cpp:626
msgid "bug:Invalid limit tag"
msgstr ""

#: ../src/MathParser.cpp:412
msgid "bug:Invalid sub tag"
msgstr ""

#: ../src/MathParser.cpp:381
msgid "bug:Invalid subsup tag"
msgstr ""

#: ../src/MathParser.cpp:659
msgid "bug:Invalid sum tag"
msgstr ""

#: ../src/MathParser.cpp:349
msgid "bug:Invalid sup tag"
msgstr ""

#: ../src/wxMaximaFrame.cpp:1294
msgid "chi"
msgstr "khi"

#: ../src/ConfigDialogue.cpp:654
msgid "choose a lisp maxima was compiled with"
msgstr "elegeixi l'entorn Lips amb el qual es va compilar Maxima"

#: ../src/Plot2dWiz.cpp:61 ../src/Plot2dWiz.cpp:386 ../src/Plot3dWiz.cpp:62
#: ../src/Plot3dWiz.cpp:378
msgid "default"
msgstr "pre-determinat"

#: ../src/wxMaximaFrame.cpp:1276
msgid "delta"
msgstr "delta"

#: ../src/MatWiz.cpp:175
msgid "diagonal"
msgstr "diagonal"

#: ../src/wxMaximaFrame.cpp:1365
msgid "empty"
msgstr "buit"

#: ../src/wxMaximaFrame.cpp:1277
msgid "epsilon"
msgstr "èpsilon"

#: ../src/wxMaximaFrame.cpp:1373
msgid "equivalent"
msgstr "equivalent"

#: ../src/wxMaximaFrame.cpp:1279
msgid "eta"
msgstr "eta"

#: ../src/wxMaximaFrame.cpp:1361
msgid "exists"
msgstr "existeix"

#: ../src/ConfigDialogue.cpp:196
msgid ""
"false=Don't generate subscripts\n"
"true=Automatically convert underscores to subscript markers if the would-be "
"subscript is a number or a single letter\n"
"all=_ marks subscripts."
msgstr ""
"false=No genera subíndexs\n"
"true=Conversió automàtica dels guions baixos a subíndexs que siguin números "
"o lletres individuals\n"
"all=_ marca subíndexs."

#: ../src/wxMaximaFrame.cpp:1275
msgid "gamma"
msgstr "gamma"

#: ../src/MatWiz.cpp:174
msgid "general"
msgstr "general"

#: ../src/wxMaximaFrame.cpp:1390
msgid "greater than or equal"
msgstr "major o igual"

#: ../src/wxMaximaFrame.cpp:1360
msgid "in"
msgstr "en"

#: ../src/Plot2dWiz.cpp:62 ../src/Plot2dWiz.cpp:193 ../src/Plot2dWiz.cpp:386
#: ../src/Plot2dWiz.cpp:419 ../src/Plot3dWiz.cpp:63 ../src/Plot3dWiz.cpp:195
#: ../src/Plot3dWiz.cpp:378 ../src/Plot3dWiz.cpp:409
msgid "inline"
msgstr "en línia"

#: ../src/wxMaximaFrame.cpp:1377
msgid "intersection"
msgstr "intersecció"

#: ../src/wxMaximaFrame.cpp:1281
msgid "iota"
msgstr "iota"

#: ../src/wxMaximaFrame.cpp:1282
msgid "kappa"
msgstr "kappa"

#: ../src/wxMaximaFrame.cpp:1283
msgid "lambda"
msgstr "lambda"

#: ../src/LimitWiz.cpp:41
msgid "left"
msgstr "esquerra"

#: ../src/wxMaximaFrame.cpp:1389
msgid "less or equal"
msgstr "menor o igual"

#: ../src/Plot2dWiz.cpp:43 ../src/Plot2dWiz.cpp:53
msgid "logscale"
msgstr "escala logarítmica"

#: ../src/wxMaxima.cpp:3597
msgid "matrix[i,j]:"
msgstr "matriu[i,j]:"

#: ../src/ConfigDialogue.cpp:668
msgid "maxima's pwd is path to document"
msgstr "El «pwd» de Maxima és la ruta al document"

#: ../src/wxMaximaFrame.cpp:1392
msgid "much greater than"
msgstr "molt més gran que"

#: ../src/wxMaximaFrame.cpp:1391
msgid "much less than"
msgstr "molt menor que"

#: ../src/wxMaximaFrame.cpp:1284
msgid "my"
msgstr "mi"

#: ../src/wxMaximaFrame.cpp:1371
msgid "nand"
msgstr "nand"

#: ../src/wxMaxima.cpp:4353
msgid "no"
msgstr "no"

#: ../src/wxMaximaFrame.cpp:1372
msgid "nor"
msgstr "nor"

#: ../src/wxMaximaFrame.cpp:1375
msgid "not"
msgstr "no"

#: ../src/wxMaximaFrame.cpp:1388
msgid "not bytewise identical"
msgstr "no idèntic bit a bit"

#: ../src/wxMaximaFrame.cpp:1381
msgid "not subset"
msgstr "no subconjunt"

#: ../src/wxMaximaFrame.cpp:1380
msgid "not subset or equal"
msgstr "no subconjunt o igual"

#: ../src/wxMaximaFrame.cpp:1285
msgid "ny"
msgstr "ni"

#: ../src/wxMaximaFrame.cpp:1296
msgid "omega"
msgstr "omega"

#: ../src/wxMaximaFrame.cpp:1287
msgid "omnikron"
msgstr "òmicron"

#: ../src/wxMaximaFrame.cpp:1369
msgid "or"
msgstr "o"

#: ../src/wxMaximaFrame.cpp:1384
msgid "partial sign"
msgstr "símbol parcial"

#: ../src/wxMaximaFrame.cpp:1293
msgid "phi"
msgstr "fi"

#: ../src/wxMaximaFrame.cpp:1288
msgid "pi"
msgstr "pi"

#: ../src/wxMaximaFrame.cpp:1374
msgid "plus or minus"
msgstr "més o menys"

#: ../src/wxMaximaFrame.cpp:1387
msgid "proportional to"
msgstr "proporcional a"

#: ../src/wxMaximaFrame.cpp:1295
msgid "psi"
msgstr "psi"

#: ../src/wxMaximaFrame.cpp:1289
msgid "rho"
msgstr "rho"

#: ../src/LimitWiz.cpp:42
msgid "right"
msgstr "dreta"

#: ../src/wxMaximaFrame.cpp:1290
msgid "sigma"
msgstr "sigma"

#: ../src/wxMaximaFrame.cpp:1356
msgid "sqrt (needs parenthesis for its argument to work as a maxima command)"
msgstr ""
"sqrt (necessita parèntesi per al seu argument per a què funcioni com a ordre "
"de Maxima"

#: ../src/wxMaximaFrame.cpp:1379
msgid "subset"
msgstr "subconjunt"

#: ../src/wxMaximaFrame.cpp:1378
msgid "subset or equal"
msgstr "subconjunt o igual"

#: ../src/MatWiz.cpp:176
msgid "symmetric"
msgstr "simètrica"

#: ../src/wxMaximaFrame.cpp:1291
msgid "tau"
msgstr "tau"

#: ../src/ConfigDialogue.cpp:658
msgid "tell sbcl to use <int>Mbytes of heap"
msgstr "indicar a «sbcl» que faci servir <enter>Mbytes de pila"

#: ../src/wxMaximaFrame.cpp:1362
msgid "there is no"
msgstr "no hi ha"

#: ../src/wxMaximaFrame.cpp:1280
msgid "theta"
msgstr "theta"

#: ../src/wxMaximaFrame.cpp:1354
msgid "to the power of 2"
msgstr "al quadart"

#: ../src/wxMaximaFrame.cpp:1355
msgid "to the power of 3"
msgstr "al cub"

#: ../src/wxMaximaFrame.cpp:1376
msgid "union"
msgstr "unió"

#: ../src/wxMaxima.cpp:5701
msgid "unsaved"
msgstr "sense desar"

#: ../src/wxMaxima.cpp:2398 ../src/wxMaxima.cpp:2644
#: ../src/wxMaximaFrame.cpp:262
msgid "untitled"
msgstr "sense nom"

#: ../src/main.cpp:241
#, c-format
msgid "untitled %d"
msgstr "sense nom %d"

#: ../src/main.cpp:225 ../src/wxMaxima.cpp:4367
msgid "wxMaxima"
msgstr "wxMaxima"

#: ../src/wxMaxima.cpp:5493 ../src/wxMaxima.cpp:5495 ../src/wxMaxima.cpp:5504
#: ../src/wxMaxima.cpp:5507 ../src/wxMaximaFrame.cpp:260
#, c-format
msgid "wxMaxima %s "
msgstr "wxMaxima %s "

#: ../src/wxMaximaFrame.cpp:924
msgid "wxMaxima &Help\tCtrl+?"
msgstr "A&juda de wxMaxima\tCtrl+?"

#: ../src/wxMaximaFrame.cpp:927
msgid "wxMaxima &Help\tF1"
msgstr "A&juda de wxMaxima\tF1"

#: ../data/tips.txt:29
msgid ""
"wxMaxima can be made to execute commands at every start-up by placing them "
"in a a text file with the name wxmaxima.rc in the user directory. This "
"directory can be found by typing maxima_userdir"
msgstr ""
"wxMaxima pot executar instruccions, cada vegada que s'engega, escrites en un "
"arxiu de text amb el nom «wxmaxima.rc» allotjat en el directori de l'usuari. "
"El directori es pot saber executant maxima_userdir."

#: ../src/ConfigDialogue.cpp:133 ../src/ConfigDialogue.cpp:167
msgid "wxMaxima configuration"
msgstr "Configuració de wxMaxima"

#: ../src/wxMaxima.cpp:1812
msgid ""
"wxMaxima could not find Maxima!\n"
"\n"
"Please configure wxMaxima with 'Edit->Configure'.\n"
"Then start Maxima with 'Maxima->Restart Maxima'."
msgstr ""
"wxMaxima no localitza Maxima!\n"
"\n"
"Configureu wxMaxima amb 'Edita->Configura.\n"
"A continuació engegueu Maxima amb 'Maxima->Re-engega Maxima'."

#: ../src/wxMaxima.cpp:2071
msgid ""
"wxMaxima could not find help files.\n"
"\n"
"Please check your installation."
msgstr ""
"wxMaxima no troba els arxius d'ajuda.\n"
"Comproveu la instal·lació."

#: ../src/wxMaxima.cpp:1897
msgid ""
"wxMaxima could not find tip files.\n"
"\n"
"Please check your installation."
msgstr ""
"wxMaxima no troba els arxius de suggeriments.\n"
"\n"
"Comproveu la instal·lació."

#: ../src/wxMaxima.cpp:263
msgid ""
"wxMaxima could not start the server.\n"
"\n"
"Please check you have network support\n"
"enabled and try again!"
msgstr ""
"wxMaxima no pot engegar el servidor.\n"
"\n"
"Comproveu si teniu el suport de xarxa\n"
"activat i proveu de nou!"

#: ../data/tips.txt:20
msgid ""
"wxMaxima dialogs set default values for inputs entries, one of which is '%'. "
"If you have made a selection in your document, the selection will be used "
"instead of '%'."
msgstr ""
"En els quadres de diàleg de wxMaxima apareixen entrades pre-determinades, "
"una de las quals és '%'. Si heu fet una selecció en el document, es farà "
"servir enlloc de '%'."

#: ../src/wxMaxima.cpp:2171
msgid "wxMaxima document"
msgstr "Document wxMaxima"

#: ../src/main.cpp:263 ../src/wxMaxima.cpp:2617
msgid "wxMaxima document (*.wxm, *.wxmx)|*.wxm;*.wxmx"
msgstr "Document wxMaxima (*.wxm, *.wxmx)|*.wxm;*.wxmx"

#: ../src/wxMaxima.cpp:1366 ../src/wxMaxima.cpp:1380 ../src/wxMaxima.cpp:1501
#: ../src/wxMaxima.cpp:1512
msgid "wxMaxima encountered an error loading "
msgstr "wxMaxima ha detectat un error en carregar "

#: ../src/wxMaxima.cpp:4292
msgid "wxMaxima icon"
msgstr "Icona de wxMaxima"

#: ../src/wxMaxima.cpp:4280
msgid ""
"wxMaxima is a graphical user interface for the computer algebra system "
"MAXIMA based on wxWidgets."
msgstr ""
"wxMaxima es una interfície gràfica d'usuari per al Sistema d'Àlgebra "
"Simbòlica (CAS) MAXIMA, basat en wxWidgets."

#: ../src/wxMaxima.cpp:4345
msgid ""
"wxMaxima is a graphical user interface for the computer algebra system "
"Maxima based on wxWidgets."
msgstr ""
"wxMaxima es una interfície gràfica d'usuari per al Sistema d'Àlgebra "
"Simbòlica (CAS) Maxima, basat en wxWidgets."

#: ../src/ConfigDialogue.cpp:405
msgid "x"
msgstr "x"

#: ../src/wxMaximaFrame.cpp:1286
msgid "xi"
msgstr "Ksi"

#: ../src/wxMaximaFrame.cpp:1370
msgid "xor"
msgstr "xor"

#: ../src/wxMaxima.cpp:4351
msgid "yes"
msgstr "sí"

#: ../src/wxMaximaFrame.cpp:1292
msgid "ypsilon"
msgstr "ípsilon"

#: ../src/wxMaximaFrame.cpp:1278
msgid "zeta"
msgstr "zeta"

#~ msgid " << Expression too long to display! >>"
#~ msgstr " << Expressió excessivament llarga per ser mostrada! >>"

#~ msgid "Copy As Image"
#~ msgstr "Copiar com imatge"

#~ msgid "Copy LaTeX"
#~ msgstr "Copiar LaTeX"

#~ msgid "Height:"
#~ msgstr "Alçada:"

#~ msgid "Width:"
#~ msgstr "Amplada:"

#~ msgid "Trying to set the cursor to a cell that isn't part of the worksheet"
#~ msgstr ""
#~ "Intentant situar el cursor en una cel·la que no pertany al full de càlcul"

#, fuzzy
#~ msgid "implies"
#~ msgstr "Simplifica"

#~ msgid "Panes"
#~ msgstr "&Panells"

#~ msgid "Error %d"
#~ msgstr "Error %d"

#~ msgid "Structure\tAlt-Shift-T"
#~ msgstr "Estrutura\tAlt-Shift-T"

#~ msgid "Zoom set to "
#~ msgstr "Estableix ampliació a "

#~ msgid ""
#~ "wxMaxima xml document (*.wxmx)|*.wxmx|wxMaxima document (*.wxm)|*.wxm|"
#~ "Maxima batch file (*.mac)|*.mac"
#~ msgstr ""
#~ "Document xml wxMaxima (*.wxmx)|*.wxmx|Document wxMaxima (*.wxm)|*.wxm|"
#~ "Arxiu per lots de Maxima (*.mac)|*.mac"

#~ msgid "Output from Maxima to stderr (there should be none):\n"
#~ msgstr ""
#~ "Sortida de Maxima per la sortida d'errors predeterminada (no hi ha "
#~ "d'haver-ni cap):\n"

#~ msgid "Output from Maxima to stdout (there should be none):\n"
#~ msgstr ""
#~ "Sortida de Maxima per la sortida predeterminada (no hi ha d'haver-ni "
#~ "cap):\n"

#~ msgid "lines hidden"
#~ msgstr "línies ocultes"

#~ msgid "Set &Precision..."
#~ msgstr "Establir &precisió"

#~ msgid "Start animation"
#~ msgstr "Inicia animació"

#~ msgid "Stop animation"
#~ msgstr "Atura l'animació"

#~ msgid "Animation"
#~ msgstr "Animació"

#~ msgid "Find..."
#~ msgstr "Calcula..."

#, fuzzy
#~ msgid "Re-evaluate All until here\tCtrl-Shift-H"
#~ msgstr "&Re-calcular todo\tCtrl-Shift-R"

#~ msgid "Redo\tCtrl-Shift-Z"
#~ msgstr "Desfer\tCtrl-Shift-Z"

#~ msgid "Default port:"
#~ msgstr "Port predeterminat:"

#~ msgid "Save changes before closing?"
#~ msgstr "Voleu desar els canvis abans de tancar?"

#~ msgid "Save changes?"
#~ msgstr "Desar els canvis?"

#~ msgid "&Cell"
#~ msgstr "Ce&l·la"

#~ msgid "&New Window\tCtrl-N"
#~ msgstr "&Nova finestra\tCtrl-N"

#~ msgid "Close document?"
#~ msgstr "Tancar document?"

#~ msgid ""
#~ "Document not saved!\n"
#~ "\n"
#~ "Close current document and lose all changes?"
#~ msgstr ""
#~ "Document sense desar!\n"
#~ "\n"
#~ "¿Tancar el document actual i perdre tots els canvis?"

#~ msgid ""
#~ "Document not saved!\n"
#~ "\n"
#~ "Quit wxMaxima and lose all changes?"
#~ msgstr ""
#~ "Document sense desar!\n"
#~ "\n"
#~ "Tancar wxMaxima i perdre tots els canvis?"

#~ msgid "Maxima options"
#~ msgstr "Opcions de Maxima"

#~ msgid "Mean"
#~ msgstr "Mitjana"

#~ msgid "Quit?"
#~ msgstr "Sortir?"

#~ msgid "wxMaxima options"
#~ msgstr "Opcions de wxMaxima"

#~ msgid ""
#~ "wxMaxima is a graphical user interface for the\n"
#~ "computer algebra system Maxima based on wxWidgets."
#~ msgstr ""
#~ "wxMaxima es una interface gráfica de usuario para \n"
#~ "el Sistema de Cálculo Simbólico Maxima, basado en wxWidgets."

#~ msgid "<< Nothing to display >>"
#~ msgstr "<< Nada que mostrar >>"

#~ msgid "Functions and macros"
#~ msgstr "Funciones y macros"

#~ msgid "Labels"
#~ msgstr "Etiquetas"

#~ msgid "Autocomplete"
#~ msgstr "Autocompletar"

#~ msgid "Copy selection to clipboard when selection is made in document."
#~ msgstr "Copiar selección al portapapeles cuando se hace en el documento."

#~ msgid "Copy to clipboard on select"
#~ msgstr "Copiar la selección al portapapeles"

#~ msgid "Input"
#~ msgstr "Entrada"

#~ msgid "Save document as ..."
#~ msgstr "Guardar documento como"

#~ msgid "Show Maxima header"
#~ msgstr "Mostrar el encabezamiento de Maxima"

#~ msgid "Show initial header with Maxima system information."
#~ msgstr "Mostrar encabezamiento inicial con información de Maxima."

#~ msgid "Adjustment for the size of greek font."
#~ msgstr "Ajuste para el tamaño de la fuente griega"

#~ msgid "Adjustment:"
#~ msgstr "Ajuste:"

#~ msgid "Basic"
#~ msgstr "Básico"

#~ msgid "Button panel:"
#~ msgstr "Panel de botones:"

#~ msgid "Copy selected cell(s)"
#~ msgstr "Copiar celda(s) seleccionada(s)"

#~ msgid "Cut Cell(s)\tCtrl-Shift-X"
#~ msgstr "Cortar Celda(s)\tCtrl-Shift-X"

#~ msgid "Decrease fontsize in document"
#~ msgstr "Disminuir el tamaño de la fuente en el documento"

#~ msgid "Delete selected cell(s)"
#~ msgstr "Borrar celda(s) seleccionada(s)"

#~ msgid "Delete selection"
#~ msgstr "Borrar selección"

#~ msgid "Font used for displaying unicode glyphs in document."
#~ msgstr "Fuente usada para mostrar glifos unicode en el documento."

#~ msgid "Full"
#~ msgstr "Completo"

#~ msgid "Increase fontsize in document"
#~ msgstr "Aumentar el tamaño de fuente del documento."

#~ msgid "Insert input cell"
#~ msgstr "Insertar celda de entrada"

#~ msgid "Insert input group"
#~ msgstr "Insertar grupo de entrada"

#~ msgid "Insert text"
#~ msgstr "Insertar texto"

#~ msgid "New T&itle Cell\tCtrl-Shift-F6"
#~ msgstr "Celda de nuevo t&ítulo\tCtrl-Shift-F6"

#~ msgid "Off"
#~ msgstr "Desactivado"

#~ msgid "Paste cell(s) to document"
#~ msgstr "Pegar celda(s) al documento"

#~ msgid "Product..."
#~ msgstr "Producto"

#~ msgid "Select file to open"
#~ msgstr "Seleccionar archivo para abrir"

#~ msgid "Sum..."
#~ msgstr "Suma"

#~ msgid "To &Float\tCtrl-F"
#~ msgstr "A real \tCtrl-F"

#~ msgid "Use greek font to display greek characters."
#~ msgstr "Usar fuente griega para mostrar caracteres griegos."

#~ msgid "Use greek font:"
#~ msgstr "Usar fuente griega:"

#~ msgid "untitled.wxm"
#~ msgstr "sinnombre.wxm"

#~ msgid "wxMaxima session (*.wxm)|*.wxm"
#~ msgstr "Sesión de wxMaxima (*.wxm)|*.wxm"

#~ msgid "aquamarine"
#~ msgstr "aguamarina"

#~ msgid "black"
#~ msgstr "negro"

#~ msgid "blue"
#~ msgstr "azul"

#~ msgid "blue violet"
#~ msgstr "azul violeta"

#~ msgid "brown"
#~ msgstr "marrón"

#~ msgid "cadet blue"
#~ msgstr "azul cadete"

#~ msgid "coral"
#~ msgstr "coral"

#~ msgid "cornflower blue"
#~ msgstr "azulina"

#~ msgid "cyan"
#~ msgstr "cyan"

#~ msgid "dark green"
#~ msgstr "verde oscuro"

#~ msgid "dark grey"
#~ msgstr "gris oscuro"

#~ msgid "dark olive green"
#~ msgstr "verde oliva oscuro"

#~ msgid "dark orchid"
#~ msgstr "orquídea oscuro"

#~ msgid "dark slate blue"
#~ msgstr "azul pizarra oscuro"

#~ msgid "dark slate grey"
#~ msgstr "gris pizarra oscuro"

#~ msgid "dark turquoise"
#~ msgstr "turquesa oscuro"

#~ msgid "dim grey"
#~ msgstr "gris débil"

#~ msgid "firebrick"
#~ msgstr "teja"

#~ msgid "forest green"
#~ msgstr "verde bosque"

#~ msgid "gold"
#~ msgstr "oro"

#~ msgid "goldenrod"
#~ msgstr "barra de oro"

#~ msgid "green"
#~ msgstr "verde"

#~ msgid "green yellow"
#~ msgstr "verde amarillo"

#~ msgid "grey"
#~ msgstr "gris"

#~ msgid "khaki"
#~ msgstr "caqui"

#~ msgid "light blue"
#~ msgstr "azul claro"

#~ msgid "light grey"
#~ msgstr "gris claro"

#~ msgid "light steel blue"
#~ msgstr "azul acero claro"

#~ msgid "lime green"
#~ msgstr "verde lima"

#~ msgid "maroon"
#~ msgstr "granate"

#~ msgid "medium aquamarine"
#~ msgstr "aguamarina medio"

#~ msgid "medium blue"
#~ msgstr "azul medio"

#~ msgid "medium forrest green"
#~ msgstr "verde bosque medio"

#~ msgid "medium goldenrod"
#~ msgstr "barra de oro media"

#~ msgid "medium orchid"
#~ msgstr "orquídea medio"

#~ msgid "medium sea green"
#~ msgstr "verde mar medio"

#~ msgid "medium slate blue"
#~ msgstr "azul pizarra medio"

#~ msgid "medium spring green"
#~ msgstr "verde primavera medio"

#~ msgid "medium turquoise"
#~ msgstr "turquesa medio"

#~ msgid "medium violet red"
#~ msgstr "rojo violeta medio"

#~ msgid "midnight blue"
#~ msgstr "azul medianoche"

#~ msgid "orange"
#~ msgstr "naranja"

#~ msgid "orange red"
#~ msgstr "rojo anaranjado"

#~ msgid "pale green"
#~ msgstr "verde pálido"

#~ msgid "plum"
#~ msgstr "ciruela"

#~ msgid "purple"
#~ msgstr "morado"

#~ msgid "red"
#~ msgstr "rojo"

#~ msgid "salmon"
#~ msgstr "salmón"

#~ msgid "sea green"
#~ msgstr "verde mar"

#~ msgid "sienna"
#~ msgstr "siena"

#~ msgid "sky blue"
#~ msgstr "azul cielo"

#~ msgid "spring green"
#~ msgstr "verde primavera"

#~ msgid "steel blue"
#~ msgstr "azul acero"

#~ msgid "thistle"
#~ msgstr "cardo"

#~ msgid "turquoise"
#~ msgstr "turquesa"

#~ msgid "violet"
#~ msgstr "violeta"

#~ msgid "wheat"
#~ msgstr "trigo"

#~ msgid "white"
#~ msgstr "blanco"

#~ msgid "yellow green"
#~ msgstr "verde amarillo"

#~ msgid " << Unfold >>"
#~ msgstr " << Desplegar >>"

#~ msgid "Background"
#~ msgstr "Fondo"

#~ msgid "Copy cells"
#~ msgstr "Copiar celdas"

#~ msgid "Cut selection from document"
#~ msgstr "Cortar selección del documento"

#~ msgid "Export to HTML file"
#~ msgstr "Exportar a un archivo HTML"

#~ msgid "Hidden groups"
#~ msgstr "Grupos ocultos"

#~ msgid "Integrate ..."
#~ msgstr "Integrar"

#~ msgid "Main prompts"
#~ msgstr "Indicadores principales"

#~ msgid "Open session from a file"
#~ msgstr "Abrir sesión desde un archivo"

#~ msgid "Other prompts"
#~ msgstr "Otros indicadores"

#~ msgid "Save session"
#~ msgstr "Guardar sesión"

#~ msgid "Save session to a file"
#~ msgstr "Guardar sesión en un archivo"

#~ msgid "Save to file"
#~ msgstr "Guardar en un archivo"

#~ msgid "Select package to load"
#~ msgstr "Seleccionar paquete para cargar"

#~ msgid "Substitute ..."
#~ msgstr "Sustituir"

#~ msgid "wxMaxima session"
#~ msgstr "Sesión de wxMaxima"

#~ msgid "&Copy"
#~ msgstr "&Copiar"

#~ msgid "&Describe\tCtrl-H"
#~ msgstr "&Describir\tCtrl-H"

#~ msgid "&Edit input\tCtrl-E"
#~ msgstr "E&ditar entrada\tCtrl-E"

#~ msgid "&Input\tF7"
#~ msgstr "&Entrada\tF7"

#~ msgid "&Monitor file"
#~ msgstr "&Monitorizar archivo"

#~ msgid "&Re-evaluate input\tCtrl-R"
#~ msgstr "&Re-calcular entrada\tCtrl-R"

#~ msgid "&Read file"
#~ msgstr "Leer &archivo"

#~ msgid "&Text\tF6"
#~ msgstr "&Texto\tF6"

#~ msgid ""
#~ "All|*|Maxima package (*.mac)|*.mac|Demo file (*.dem)|*.dem|Lisp file (*."
#~ "lisp)|*.lisp"
#~ msgstr ""
#~ "Todos|*|Paquete maxima(*.mac)|*.mac|Archivo demo (*.dem)|*.dem|Archivo "
#~ "lisp (*.lisp)|*.lisp"

#~ msgid "Autoload a file when it is updated"
#~ msgstr "Autocargar un archivo cuando sea actualizado"

#~ msgid "C&lear screen"
#~ msgstr "&Limpiar pantalla"

#~ msgid "Copy input"
#~ msgstr "Copiar entrada"

#~ msgid "Copy input from console"
#~ msgstr "Copiar entrada desde documento"

#~ msgid "Copy selection from console to input line"
#~ msgstr "Copiar selección de la consola a la línea de entrada"

#~ msgid "Copy to input"
#~ msgstr "Copiar a la entrada"

#~ msgid "Delete selected input/output group"
#~ msgstr "Borrar grupo de entrada/salida seleccionado"

#~ msgid "Delete the contents of console."
#~ msgstr "Borrar los contenidos de la consola."

#~ msgid "Describe"
#~ msgstr "Describir"

#~ msgid "Edit input"
#~ msgstr "Editar entrada"

#~ msgid "Edit selected input"
#~ msgstr "Editar la entrada seleccionada"

#~ msgid "Edit text"
#~ msgstr "Editar texto"

#~ msgid "Enter command"
#~ msgstr "Introducir comando"

#~ msgid "Go to input\tCtrl-Shift-D"
#~ msgstr "Ir a\tCtrl-Shift-D"

#~ msgid "Go to input\tF4"
#~ msgstr "Ir a la entrada\tF4"

#~ msgid "Go to output window\tF3"
#~ msgstr "Ir a la ventana de salida\tF3"

#~ msgid "I&nsert"
#~ msgstr "I&nsertar"

#~ msgid "INPUT:"
#~ msgstr "ENTRADA:"

#~ msgid ""
#~ "If you want to input more than one line at a time, use the 'Multiline "
#~ "input' button at the right of the input line."
#~ msgstr ""
#~ "Si desea introducir más de una línea a la vez, utilice el botón \"Entrada "
#~ "multilínea\" a la derecha de la línea de entrada."

#~ msgid "Insert new input before selected input"
#~ msgstr "Insertar nueva entrada antes de la entrada seleccionada"

#~ msgid "Insert section before selected input"
#~ msgstr "Insertar sección antes de la entrada seleccionada"

#~ msgid "Insert text before selected input"
#~ msgstr "Insertar texto antes de la entrada seleccionada"

#~ msgid "Insert title before selected input"
#~ msgstr "Insertar título antes de la entrada seleccionada"

#~ msgid ""
#~ "Instead of typing a long pathname of a file to input line, you can select "
#~ "that file using 'File->Select file'."
#~ msgstr ""
#~ "En lugar de introducir una ruta larga para un archivo, puede seleccionar "
#~ "ese archivo utilizando 'Archivo->Seleccionar archivo'."

#~ msgid "Multiline input"
#~ msgstr "Entrada multilínea"

#~ msgid "Open multiline input dialog"
#~ msgstr "Abrir diálogo de entrada multilínea"

#~ msgid "Paste input"
#~ msgstr "Pegar entrada"

#~ msgid "Paste input to console"
#~ msgstr "Pegar entrada a la consola"

#~ msgid "Re-evaluate all input"
#~ msgstr "Re-calcular todas las entradas"

#~ msgid "Re-evaluate input"
#~ msgstr "Re-calcular entrada"

#~ msgid "Read file from command line"
#~ msgstr "Leer archivo desde línea de comandos"

#~ msgid "Select &file"
#~ msgstr "Seleccionar &archivo"

#~ msgid "Select a file"
#~ msgstr "Seleccionar un archivo"

#~ msgid "Select a file (copy filename to input line)"
#~ msgstr ""
#~ "Seleccionar un archivo (copiar el nombre del fichero en la línea de "
#~ "entrada)"

#~ msgid "Select last input\tCtrl-D"
#~ msgstr "Seleccionar la última entrada\tCtrl-D"

#~ msgid "Select last input\tF2"
#~ msgstr "Seleccionar la última entrada\tF2"

#~ msgid "Select last input in the colsole!"
#~ msgstr "¡Seleccionar la última entrada en la consola!"

#~ msgid "Select last input in the console!"
#~ msgstr "¡Seleccionar la última entrada en la consola!"

#~ msgid "Selection to input\tCtrl-Shift-E"
#~ msgstr "Selección a entrada\tCtrl-Shift-E"

#~ msgid "Selection to input\tF5"
#~ msgstr "Selección a entrada\tF5"

#~ msgid "Set focus to the input line"
#~ msgstr "Poner el foco en la línea de entrada"

#~ msgid "Set focus to the output window"
#~ msgstr "Poner el foco en la ventana de salida"

#~ msgid "Show the description of a command"
#~ msgstr "Mostrar la descripción de un comando"

#~ msgid "Show the description of command/variable:"
#~ msgstr "Mostrar la descripción de un comando/variable:"

#~ msgid ""
#~ "To enter a matrix A, type 'A : ' to input line and select 'Algebra->Enter "
#~ "matrix' from menus."
#~ msgstr ""
#~ "Para introducir una matriz A, escriba 'A:' en la línea de entrada y "
#~ "seleccionar 'Algebra->Introducir matriz' del menú"

#~ msgid ""
#~ "To put parenthesis around an expression you previously typed into the "
#~ "input line, select the expression with mouse and then type '('."
#~ msgstr ""
#~ "Para poner paréntesis a una expresión previamente escrita en la línea de "
#~ "entrada, seleccionar la expresión con el ratón y entonces escribir '('."

#~ msgid ""
#~ "To repeat a long command you previously entered in the input line, type "
#~ "in the first few letters to the input line and then pres tab key."
#~ msgstr ""
#~ "Para repetir un comando largo previamente introducido, escribir las "
#~ "primeras letras del mismo en la línea de entrada y pulsar la tecla "
#~ "tabulador."

#~ msgid ""
#~ "You can delete output/input group if you select the input label and "
#~ "choose 'Edit->Delete selection' from menus."
#~ msgstr ""
#~ "Se puede eliminar grupo entrada/salida si se selecciona la etiqueta de "
#~ "entrada y se elige 'Editar->Eliminar selección' de los menús."

#~ msgid ""
#~ "You can hide the output by clicking on the output label. Clicking on the "
#~ "input label hides input and output. Clicking on the label again, shows "
#~ "hidden expressions."
#~ msgstr ""
#~ "Se puede ocultar la salida haciendo clic en la etiqueta de salida. "
#~ "Haciendo clic otra vez en la etiqueta, se muestran las expresiones "
#~ "ocultas."

#~ msgid ""
#~ "You can load a file into maxima by dragging it from a file browser to the "
#~ "console window."
#~ msgstr ""
#~ "Se puede cargar un archivo en maxima arrastrándolo del explorador de "
#~ "archivos a la ventana de la consola."

#~ msgid ""
#~ "You can load files into maxima if you drop them on the console window. "
#~ "You can select a custom function for loading your file. If your custom "
#~ "function is 'A:read_matrix(%file%, csv)', then %file% will be replaced "
#~ "with the filename of your file."
#~ msgstr ""
#~ "Se pueden cargar archivos en maxima si se arrastran desde la ventana de "
#~ "la consola. Se puede seleccionar una función personalizada para cargar el "
#~ "archivo. Si la función personalizada es 'A:read_matrix(%file%, csv)', "
#~ "entonces %file% será reemplazado con el nombre del archivo."

#~ msgid ""
#~ "You can select the output of maxima in wxMaxima console with mouse and "
#~ "copy it to the clipboard with 'Edit->copy'."
#~ msgstr ""
#~ "Se puede seleccionar la salida de maxima en la consola de wxMaxima con el "
#~ "ratón y copiándolo al portapapeles con 'Editar->Copiar.'"

#~ msgid ""
#~ "You can use the maxima tex command to print the expression in TeX form. "
#~ "Then you can copy it to text editor to include it in you paper."
#~ msgstr ""
#~ "Se puede usar el comando tex de maxima para mostrar la expresión en "
#~ "formato TeX. Luego se puede copiar a un editor de texto para incluirlo en "
#~ "su documento."

#~ msgid ""
#~ "wxMaxima has nice plot dialogs. If you want to modify previous plot "
#~ "commands, access them using command history and then push the plot button."
#~ msgstr ""
#~ "wxMaxima tiene buenos cuadros de diálogo. Si se quiere modificar los "
#~ "comandos gráficos anteriores, se puede acceder usando la historia de "
#~ "comandos y a continuación pulsando el botón de gráficos."

#~ msgid ""
#~ "wxMaxima's input line has command history available using up and down "
#~ "keys and command completion based on previous input available using the "
#~ "tab key."
#~ msgstr ""
#~ "La línea de entrada de wxMaxima tiene un histórico disponible usando las "
#~ "teclas de dirección arriba y abajo, y un autocompletado de comandos "
#~ "basado en la entrada anterior disponible, usando la tecla tabulador."

#~ msgid "Apply function:"
#~ msgstr "Aplicar función:"

#~ msgid "At point:"
#~ msgstr "En el punto:"

#~ msgid "Char poly of:"
#~ msgstr "Polinomio característico de:"

#~ msgid "Comment out"
#~ msgstr "Comentar"

#~ msgid "Copy &text"
#~ msgstr "Copiar &texto"

#~ msgid "Copy selection from console (including linebreaks)"
#~ msgstr "Copiar selección de la consola (saltos de línea incluidos)"

#~ msgid "From array:"
#~ msgstr "De la tabla:"

#~ msgid "From equations:"
#~ msgstr "De las ecuaciones:"

#~ msgid "Integrate:"
#~ msgstr "Integrar:"

#~ msgid "Limit of:"
#~ msgstr "Límite de:"

#~ msgid "Map function:"
#~ msgstr "Aplicar la función:"

#~ msgid "Product:"
#~ msgstr "Producto:"

#~ msgid "Solve &numerically ..."
#~ msgstr "Resolver &numéricamente"

#~ msgid "Solve equation(s):"
#~ msgstr "Resolver ecuación(es):"

#~ msgid "Solve equation:"
#~ msgstr "Resolver ecuación:"

#~ msgid "Solve numerically"
#~ msgstr "Resolver numéricamente"

#~ msgid "Solve numerically ..."
#~ msgstr "Resolver numéricamente"

#~ msgid "Substitute:"
#~ msgstr "Sustituir:"

#~ msgid "Substitution"
#~ msgstr "Sustitución"

#~ msgid "Sum of:"
#~ msgstr "Suma de:"

#~ msgid "Unfold"
#~ msgstr "Desplegar"

#~ msgid "Use &Taylor series"
#~ msgstr "Usar serie de &Taylor"

#~ msgid "around:"
#~ msgstr "entorno a:"

#~ msgid "by variable:"
#~ msgstr "para la variable:"

#~ msgid "change var:"
#~ msgstr "cambiar var:"

#~ msgid "eliminate variables:"
#~ msgstr "eliminar las variables:"

#~ msgid "equation:"
#~ msgstr "ecuación:"

#~ msgid "for function(s):"
#~ msgstr "para la(s) función(es):"

#~ msgid "for variable(s):"
#~ msgstr "para la(s) variable(s):"

#~ msgid "from expression:"
#~ msgstr "de la expresión:"

#~ msgid "function:"
#~ msgstr "función:"

#~ msgid "in variable:"
#~ msgstr "respecto la variable:"

#~ msgid "the value is:"
#~ msgstr "el valor es:"

#~ msgid "variable"
#~ msgstr "variable"

#~ msgid "variable:"
#~ msgstr "variable:"

#~ msgid "when variable:"
#~ msgstr "cuando la variable:"

#~ msgid "with:"
#~ msgstr "con:"

#~ msgid ""
#~ "wxMaxima is a wxWidgets interface for the\n"
#~ "computer algebra system MAXIMA.\n"
#~ "\n"
#~ "Version: %s.\n"
#~ "License: GPL.\n"
#~ "\n"
#~ "%s\n"
#~ "%s"
#~ msgstr ""
#~ "wxMaxima es una interfaz wxWidgets para el\n"
#~ "sistema de cálculo simbólico MAXIMA.\n"
#~ "\n"
#~ "Versión: %s.\n"
#~ "Licencia: GPL.\n"
#~ "\n"
#~ "%s\n"
#~ "%s"

#~ msgid "wxMaxima session (*.wxm)|*.wxm|Maxima batch file (*mac)|*.mac|All|*"
#~ msgstr ""
#~ "Sesión wxMaxima (*.wxm)|*.wxm|Archivo por lotes de Maxima (*mac)|*.mac|"
#~ "Todos|*"

#~ msgid "Maxima session (*.wxm)|*.wxm"
#~ msgstr "Sesión de Maxima (*.wxm)|*.wxm"<|MERGE_RESOLUTION|>--- conflicted
+++ resolved
@@ -7,13 +7,8 @@
 msgstr ""
 "Project-Id-Version: ca\n"
 "Report-Msgid-Bugs-To: \n"
-<<<<<<< HEAD
-"POT-Creation-Date: 2016-04-24 16:25+0200\n"
-"PO-Revision-Date: 2015-06-08 17:53+0100\n"
-=======
 "POT-Creation-Date: 2016-03-31 08:25+0200\n"
 "PO-Revision-Date: 2016-04-28 18:51+0200\n"
->>>>>>> cdd9d553
 "Last-Translator: Innocent De Marchi <tangram.peces@gmail.com>\n"
 "Language-Team: Innocent De Marchi <tangram.peces@gmail.com>\n"
 "Language: ca_ES\n"
@@ -715,12 +710,7 @@
 "Error: s'està intentant registrar els canvis de contingut de la cel·la que "
 "no existeix."
 
-<<<<<<< HEAD
-#: ../src/MathCtrl.cpp:1341
-#, fuzzy
-=======
 #: ../src/MathCtrl.cpp:1322
->>>>>>> cdd9d553
 msgid "Bug: Trying to select inside a cell without having a current cell"
 msgstr ""
 "Error: s'està intentant fer una selecció a l'interior d'una cel·la sense "
@@ -1440,12 +1430,7 @@
 msgid "Enter matrix"
 msgstr "Introduir matriu"
 
-<<<<<<< HEAD
-#: ../src/wxMaxima.cpp:4154
-#, fuzzy
-=======
 #: ../src/wxMaxima.cpp:4125
->>>>>>> cdd9d553
 msgid "Enter new precision for bigfloats:"
 msgstr "Introduir nova precisió per a bigfloats:"
 
@@ -1631,12 +1616,7 @@
 msgid "Exporting to TeX failed!"
 msgstr "Ha fallat l'exportació a TeX!"
 
-<<<<<<< HEAD
-#: ../src/wxMaxima.cpp:2718
-#, fuzzy
-=======
 #: ../src/wxMaxima.cpp:2689
->>>>>>> cdd9d553
 msgid "Exporting to maxima batch file failed!"
 msgstr "Ha fallat la exportació a fitxer de processament per lots de Maxima!"
 
@@ -1697,14 +1677,8 @@
 msgid "File"
 msgstr "Arxiu"
 
-<<<<<<< HEAD
-#: ../src/wxMaxima.cpp:1368 ../src/wxMaxima.cpp:1504 ../src/wxMaxima.cpp:1515
-#: ../src/wxMaxima.cpp:1537
-#, fuzzy
-=======
 #: ../src/wxMaxima.cpp:1350 ../src/wxMaxima.cpp:1486 ../src/wxMaxima.cpp:1497
 #: ../src/wxMaxima.cpp:1519
->>>>>>> cdd9d553
 msgid "File could not be opened"
 msgstr "No es pot obrir l'arxiu"
 
@@ -1712,12 +1686,7 @@
 msgid "File not found"
 msgstr "No es troba l'arxiu"
 
-<<<<<<< HEAD
-#: ../src/wxMaxima.cpp:1422 ../src/wxMaxima.cpp:1598
-#, fuzzy
-=======
 #: ../src/wxMaxima.cpp:1404 ../src/wxMaxima.cpp:1580
->>>>>>> cdd9d553
 msgid "File opened"
 msgstr "Arxiu obert"
 
@@ -2022,12 +1991,7 @@
 msgid "Grid:"
 msgstr "Quadrícula:"
 
-<<<<<<< HEAD
-#: ../src/wxMaxima.cpp:2654
-#, fuzzy
-=======
 #: ../src/wxMaxima.cpp:2625
->>>>>>> cdd9d553
 msgid ""
 "HTML file (*.html)|*.html|maxima batch file (*.mac)|*.mac|pdfLaTeX file (*."
 "tex)|*.tex"
@@ -2510,12 +2474,7 @@
 msgid "Linear Regression..."
 msgstr "Regressió lineal..."
 
-<<<<<<< HEAD
-#: ../src/wxMaxima.cpp:3617
-#, fuzzy
-=======
 #: ../src/wxMaxima.cpp:3588
->>>>>>> cdd9d553
 msgid "List(s):"
 msgstr "Llista(es)"
 
@@ -2960,12 +2919,7 @@
 msgid "P&ade Approximation..."
 msgstr "Aproximació de &Padé..."
 
-<<<<<<< HEAD
-#: ../src/wxMaxima.cpp:2950 ../src/wxMaxima.cpp:4951
-#, fuzzy
-=======
 #: ../src/wxMaxima.cpp:2921 ../src/wxMaxima.cpp:4922
->>>>>>> cdd9d553
 msgid ""
 "PNG image (*.png)|*.png|JPEG image (*.jpg)|*.jpg|Windows bitmap (*.bmp)|*."
 "bmp|Portable animap (*.pnm)|*.pnm|Tagged image file format (*.tif)|*.tif|X "
@@ -3011,12 +2965,7 @@
 msgid "Parts of the document will not be loaded correctly!"
 msgstr "Parts del document no s'han carregat correctament!"
 
-<<<<<<< HEAD
-#: ../src/MathParser.cpp:1023
-#, fuzzy
-=======
 #: ../src/MathParser.cpp:1006
->>>>>>> cdd9d553
 msgid ""
 "Parts of the document will not be loaded correctly!\n"
 "Found unknown XML Tag name "
@@ -3878,12 +3827,7 @@
 msgid "Substitute..."
 msgstr "Substitueix..."
 
-<<<<<<< HEAD
-#: ../src/wxMaximaFrame.cpp:1437
-#, fuzzy
-=======
 #: ../src/wxMaximaFrame.cpp:1436
->>>>>>> cdd9d553
 msgid "Subsubsection"
 msgstr "Subsubsecció"
 
@@ -4183,12 +4127,7 @@
 msgid "Un-closed parenthesis"
 msgstr "Parèntesi sense tancar"
 
-<<<<<<< HEAD
-#: ../src/wxMaxima.cpp:5140
-#, fuzzy
-=======
 #: ../src/wxMaxima.cpp:5111
->>>>>>> cdd9d553
 msgid "Un-closed parenthesis on encountering ; or $"
 msgstr "Parèntesi sense tancar o hi ha ; o $ abans de temps"
 
