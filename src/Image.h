--- conflicted
+++ resolved
@@ -39,7 +39,7 @@
 #include "nanoSVG/nanosvg.h"
 #include "nanoSVG/nanosvgrast.h"
 
-#ifdef HAVE_OMP_HEADER
+#if HAVE_OMP_HEADER
 #include <omp.h>
 #endif
 
@@ -89,11 +89,7 @@
     \param filesystem The filesystem to load it from
     \param remove true = Delete the file after loading it
    */
-<<<<<<< HEAD
-  Image(Configuration **config, wxString image, std::shared_ptr<wxFileSystem> filesystem, bool remove = true);
-=======
   Image(Configuration **config, wxString image, const std::shared_ptr<wxFileSystem> &filesystem, bool remove = true);
->>>>>>> 16ebbb23
 
   ~Image();
 
@@ -103,11 +99,7 @@
     are text-only they profit from being compressed and are stored in the 
     memory in their compressed form.
    */
-<<<<<<< HEAD
-  void GnuplotSource(wxString gnuplotFilename, wxString dataFilename, std::shared_ptr<wxFileSystem> filesystem);
-=======
   void GnuplotSource(wxString gnuplotFilename, wxString dataFilename, const std::shared_ptr<wxFileSystem> &filesystem);
->>>>>>> 16ebbb23
   /*! Returns the gnuplot source file name of this image
 
     If maxima has deleted the temporary file in the meantime or if it comes from 
@@ -142,19 +134,14 @@
     { if ((m_scaledBitmap.GetWidth() > 1) || (m_scaledBitmap.GetHeight() > 1))m_scaledBitmap.Create(1, 1); }
   
   //! Reads the compressed image into a memory buffer
-  wxMemoryBuffer ReadCompressedImage(wxInputStream *data);
+  static wxMemoryBuffer ReadCompressedImage(wxInputStream *data);
   
   //! Returns the file name extension of the current image
   wxString GetExtension();
 
   //! Loads an image from a file
-<<<<<<< HEAD
-  void LoadImage(wxString image, std::shared_ptr<wxFileSystem> filesystem, bool remove = true);
-  
-  void LoadImage_Backgroundtask(wxString image, std::shared_ptr<wxFileSystem> filesystem, bool remove = true);
-=======
   void LoadImage(wxString image, const std::shared_ptr<wxFileSystem> &filesystem, bool remove = true);
->>>>>>> 16ebbb23
+  
 
   //! The maximum width this image shall be displayed with
   double GetMaxWidth() const {return m_maxWidth;}
@@ -210,7 +197,7 @@
   wxMemoryBuffer m_compressedImage;
 
   //! Can this image be exported in SVG format?
-  bool CanExportSVG();
+  bool CanExportSVG() const {return m_svgRast != NULL;}
 protected:
   //! A zipped version of the gnuplot commands that produced this image.
   wxMemoryBuffer m_gnuplotSource_Compressed;
@@ -230,11 +217,8 @@
   wxString m_gnuplotSource;
   //! The gnuplot data file for this image, if any.
   wxString m_gnuplotData;
-<<<<<<< HEAD
-  void LoadGnuplotSource_Backgroundtask(wxString gnuplotFilename, wxString dataFilename, std::shared_ptr<wxFileSystem> filesystem);
-=======
+  void LoadImage_Backgroundtask(wxString image, const std::shared_ptr<wxFileSystem> &filesystem, bool remove);
   void LoadGnuplotSource_Backgroundtask(wxString gnuplotFilename, wxString dataFilename, const std::shared_ptr<wxFileSystem> &filesystem);
->>>>>>> 16ebbb23
 
 private:
   Configuration **m_configuration;
@@ -248,10 +232,14 @@
   NSVGimage* m_svgImage;
   struct NSVGrasterizer* m_svgRast;
 
+  std::shared_ptr<wxFileSystem> m_fs_keepalive_gnuplotdata;
+  std::shared_ptr<wxFileSystem> m_fs_keepalive_gnuplotsource;
+  std::shared_ptr<wxFileSystem> m_fs_keepalive_imagedata;
   #ifdef HAVE_OMP_HEADER
   omp_lock_t m_gnuplotLock;
   omp_lock_t m_imageLoadLock;
   #endif
+  
 };
 
 #endif // IMAGE_H