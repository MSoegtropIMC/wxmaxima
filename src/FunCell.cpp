﻿// -*- mode: c++; c-file-style: "linux"; c-basic-offset: 2; indent-tabs-mode: nil -*-
//
//  Copyright (C) 2004-2015 Andrej Vodopivec <andrej.vodopivec@gmail.com>
//            (C) 2014-2018 Gunter Königsmann <wxMaxima@physikbuch.de>
//
//  This program is free software; you can redistribute it and/or modify
//  it under the terms of the GNU General Public License as published by
//  the Free Software Foundation; either version 2 of the License, or
//  (at your option) any later version.
//
//  This program is distributed in the hope that it will be useful,
//  but WITHOUT ANY WARRANTY; without even the implied warranty of
//  MERCHANTABILITY or FITNESS FOR A PARTICULAR PURPOSE.  See the
//  GNU General Public License for more details.
//
//
//  You should have received a copy of the GNU General Public License
//  along with this program; if not, write to the Free Software
//  Foundation, Inc., 59 Temple Place, Suite 330, Boston, MA  02111-1307  USA
//
//  SPDX-License-Identifier: GPL-2.0+

/*! \file
  This file defines the class FunCell

  FunCell is the Cell type that represents functions that don't require special handling.
 */

#include "FunCell.h"
#include "TextCell.h"

FunCell::FunCell(Cell *parent, Configuration **config, CellPointers *cellPointers) :
  Cell(parent, config, cellPointers),
  m_nameCell(new TextCell(parent, config, cellPointers)),
  m_argCell(new TextCell(parent, config, cellPointers))
{
}

FunCell::FunCell(const FunCell &cell):
 FunCell(cell.m_group, cell.m_configuration, cell.m_cellPointers)
{
  CopyCommonData(cell);
  if(cell.m_nameCell)
    SetName(cell.m_nameCell->CopyList());
  if(cell.m_argCell)
    SetArg(cell.m_argCell->CopyList());
}

FunCell::~FunCell()
{
  MarkAsDeleted();
}

std::list<std::shared_ptr<Cell>> FunCell::GetInnerCells()
{
  std::list<std::shared_ptr<Cell>> innerCells;
  if(m_nameCell)
    innerCells.push_back(m_nameCell);
  if(m_argCell)
    innerCells.push_back(m_argCell);
  return innerCells;
}

void FunCell::SetName(std::shared_ptr<Cell> name)
{
  if (name == NULL)
    return;
  m_nameCell = std::shared_ptr<Cell>(name);
  name->SetStyle(TS_FUNCTION);
}

void FunCell::SetArg(std::shared_ptr<Cell> arg)
{
  if (arg == NULL)
    return;
  m_argCell = std::shared_ptr<Cell>(arg);
}

void FunCell::RecalculateWidths(int fontsize)
{
  if(!m_isBrokenIntoLines)
  {
    m_argCell->RecalculateWidthsList(fontsize);
    m_nameCell->RecalculateWidthsList(fontsize);
    m_width = m_nameCell->GetFullWidth() + m_argCell->GetFullWidth() -
      Scale_Px(1);
  }
  else
    m_width = 0;
  Cell::RecalculateWidths(fontsize);
}

void FunCell::RecalculateHeight(int fontsize)
{
  Cell::RecalculateHeight(fontsize);
  if(!m_isBrokenIntoLines)
  {
    m_nameCell->RecalculateHeightList(fontsize);
    m_argCell->RecalculateHeightList(fontsize);
    m_center = wxMax(m_nameCell->GetMaxCenter(), m_argCell->GetMaxCenter());
    m_height = m_center + wxMax(m_nameCell->GetMaxDrop(), m_argCell->GetMaxDrop());
  }
  else
    m_height = 0;
}

void FunCell::Draw(wxPoint point)
{
  Cell::Draw(point);
  if (DrawThisCell(point) && InUpdateRegion())
  {

    wxPoint name(point), arg(point);
    m_nameCell->DrawList(name);

    arg.x += m_nameCell->GetFullWidth();
    m_argCell->DrawList(arg);
  }
}

wxString FunCell::ToString()
{
  if (m_isBrokenIntoLines)
    return wxEmptyString;
  if (m_altCopyText != wxEmptyString)
    return m_altCopyText + Cell::ListToString();
  wxString s = m_nameCell->ListToString() + m_argCell->ListToString();
  return s;
}

wxString FunCell::ToMatlab()
{
  if (m_isBrokenIntoLines)
	return wxEmptyString;
  if (m_altCopyText != wxEmptyString)
	return m_altCopyText + Cell::ListToMatlab();
  wxString s = m_nameCell->ListToMatlab() + m_argCell->ListToMatlab();
  return s;
}

wxString FunCell::ToTeX()
{
  if (m_isBrokenIntoLines)
    return wxEmptyString;

  wxString s;

  if (
          (m_nameCell->ToString() == wxT("sin")) ||
          (m_nameCell->ToString() == wxT("cos")) ||
          (m_nameCell->ToString() == wxT("cosh")) ||
          (m_nameCell->ToString() == wxT("cos")) ||
          (m_nameCell->ToString() == wxT("log")) ||
          (m_nameCell->ToString() == wxT("cot")) ||
          (m_nameCell->ToString() == wxT("sec")) ||
          (m_nameCell->ToString() == wxT("csc")) ||
          (m_nameCell->ToString() == wxT("tan"))
          )
    s = wxT("\\") + m_nameCell->ToString() + wxT("{") + m_argCell->ListToTeX() + wxT("}");
  else
    s = m_nameCell->ListToTeX() + m_argCell->ListToTeX();

  return s;
}

wxString FunCell::ToXML()
{
//  if (m_isBrokenIntoLines)
//    return wxEmptyString;
  wxString flags;
  if (m_forceBreakLine)
    flags += wxT(" breakline=\"true\"");
  return wxT("<fn") + flags + wxT("><r>") + m_nameCell->ListToXML() + wxT("</r>") +
         m_argCell->ListToXML() + wxT("</fn>");
}

wxString FunCell::ToMathML()
{
//  if (m_isBrokenIntoLines)
//    return wxEmptyString;
  return wxT("<mrow>") + m_nameCell->ListToMathML() +
         wxT("<mo>&#x2061;</mo>") + m_argCell->ListToMathML() + wxT("</mrow>\n");
}

wxString FunCell::ToOMML()
{
  return m_nameCell->ListToOMML() +
         m_argCell->ListToOMML();
}

bool FunCell::BreakUp()
{
  if (!m_isBrokenIntoLines)
  {
    m_isBrokenIntoLines = true;
<<<<<<< HEAD
    m_nameCell->m_previousToDraw = std::shared_ptr<Cell>(this);
    m_nameCell->m_nextToDraw = m_argCell;
    m_argCell->m_previousToDraw = m_nameCell;
    m_argCell->m_nextToDraw = m_nextToDraw;
    if (m_nextToDraw != NULL)
      m_nextToDraw->m_previousToDraw = m_argCell;
    m_nextToDraw = m_nameCell;
=======
    m_nameCell->m_nextToDraw = m_argCell.get();
    m_argCell->m_nextToDraw = m_nextToDraw;
    m_nextToDraw = m_nameCell.get();
>>>>>>> cfce0ccf
    m_width = 0;
    ResetData();    
    return true;
  }
  return false;
}

void FunCell::Unbreak()
{
  if (m_isBrokenIntoLines)
  {
    m_nameCell->UnbreakList();
    m_argCell->UnbreakList();
  }
  Cell::Unbreak();
}<|MERGE_RESOLUTION|>--- conflicted
+++ resolved
@@ -61,7 +61,7 @@
   return innerCells;
 }
 
-void FunCell::SetName(std::shared_ptr<Cell> name)
+void FunCell::SetName(Cell *name)
 {
   if (name == NULL)
     return;
@@ -69,7 +69,7 @@
   name->SetStyle(TS_FUNCTION);
 }
 
-void FunCell::SetArg(std::shared_ptr<Cell> arg)
+void FunCell::SetArg(Cell *arg)
 {
   if (arg == NULL)
     return;
@@ -193,19 +193,9 @@
   if (!m_isBrokenIntoLines)
   {
     m_isBrokenIntoLines = true;
-<<<<<<< HEAD
-    m_nameCell->m_previousToDraw = std::shared_ptr<Cell>(this);
     m_nameCell->m_nextToDraw = m_argCell;
-    m_argCell->m_previousToDraw = m_nameCell;
     m_argCell->m_nextToDraw = m_nextToDraw;
-    if (m_nextToDraw != NULL)
-      m_nextToDraw->m_previousToDraw = m_argCell;
     m_nextToDraw = m_nameCell;
-=======
-    m_nameCell->m_nextToDraw = m_argCell.get();
-    m_argCell->m_nextToDraw = m_nextToDraw;
-    m_nextToDraw = m_nameCell.get();
->>>>>>> cfce0ccf
     m_width = 0;
     ResetData();    
     return true;
