﻿// -*- mode: c++; c-file-style: "linux"; c-basic-offset: 2; indent-tabs-mode: nil -*-
//
//  Copyright (C) 2004-2015 Andrej Vodopivec <andrej.vodopivec@gmail.com>
//            (C) 2014-2018 Gunter Königsmann <wxMaxima@physikbuch.de>
//
//  This program is free software; you can redistribute it and/or modify
//  it under the terms of the GNU General Public License as published by
//  the Free Software Foundation; either version 2 of the License, or
//  (at your option) any later version.
//
//  This program is distributed in the hope that it will be useful,
//  but WITHOUT ANY WARRANTY; without even the implied warranty of
//  MERCHANTABILITY or FITNESS FOR A PARTICULAR PURPOSE.  See the
//  GNU General Public License for more details.
//
//
//  You should have received a copy of the GNU General Public License
//  along with this program; if not, write to the Free Software
//  Foundation, Inc., 59 Temple Place, Suite 330, Boston, MA  02111-1307  USA
//
//  SPDX-License-Identifier: GPL-2.0+

/*! \file
  This file defines the class Cell

  Cell is the base class for all cell- or list-type elements.
*/

#include "Cell.h"
#include <wx/regex.h>
#include <wx/sstream.h>

wxString Cell::GetToolTip(const wxPoint &point)
{
  if(!ContainsPoint(point))
    return wxEmptyString;

  wxString toolTip;
  std::list<std::shared_ptr<Cell>> innerCells = GetInnerCells();
  for(std::list<std::shared_ptr<Cell>>::const_iterator it = innerCells.begin(); it != innerCells.end(); ++it)
  {
    if(*it != NULL)
    {
      if((toolTip = (*it)->GetToolTip(point)) != wxEmptyString)
        return toolTip;
    }
  }
  return m_toolTip;
}

Cell::Cell(Cell *group, Configuration **config, CellPointers *cellPointers)
#if wxUSE_ACCESSIBILITY
  :wxAccessible(),
#else
   :
#endif
   m_currentPoint_Last(wxPoint(-1,-1)),
   m_group(group),
   m_parent(group),
   m_configuration(config),
   m_cellPointers(cellPointers)
{
  m_isHidableMultSign = false;
  m_lastZoomFactor = -1;
  m_clientWidth_old = -1;
  m_next = NULL;
  m_previous = NULL;
  m_nextToDraw = NULL;
  m_fullWidth = -1;
  m_lineWidth = -1;
  m_maxCenter = -1;
  m_maxDrop = -1;
  m_width = -1;
  m_height = -1;
  m_center = -1;
  SoftLineBreak(false);
  m_breakPage = false;
  m_forceBreakLine = false;
  m_bigSkip = false;
  m_isHidden = false;
  m_isBrokenIntoLines = false;
  m_highlight = false;
  m_type = MC_TYPE_DEFAULT;
  m_textStyle = TS_DEFAULT;
  m_SuppressMultiplicationDot = false;
  m_imageBorderWidth = 0;
  SetCurrentPoint(wxPoint(-1, -1));
  m_toolTip = (*m_configuration)->GetDefaultCellToolTip();
  m_fontSize = (*m_configuration)->GetMathFontSize();
}

Cell::~Cell()
{
  // Find the last cell in this list of cells
  Cell *last = this;
  while (last->m_next != NULL)
    last = last->m_next;

  // Delete all cells beginning with the last one
  while ((last != NULL) && (last != this))
  {
    Cell *tmp = last;
    last = last->m_previous;
    wxDELETE(tmp);
    last->m_next = NULL;
  }
}

void Cell::SetType(CellType type)
{
  m_type = type;

  switch (m_type)
  {
    case MC_TYPE_MAIN_PROMPT:
      m_textStyle = TS_MAIN_PROMPT;
      break;
    case MC_TYPE_PROMPT:
      m_textStyle = TS_OTHER_PROMPT;
      break;
    case MC_TYPE_LABEL:
      m_textStyle = TS_LABEL;
      HardLineBreak();
      break;
    case MC_TYPE_INPUT:
      m_textStyle = TS_INPUT;
      break;
    case MC_TYPE_ERROR:
      m_textStyle = TS_ERROR;
      break;
    case MC_TYPE_WARNING:
      m_textStyle = TS_WARNING;
      break;
    case MC_TYPE_TEXT:
      m_textStyle = TS_TEXT;
      break;
    case MC_TYPE_SUBSUBSECTION:
      m_textStyle = TS_SUBSUBSECTION;
      break;
    case MC_TYPE_HEADING5:
      m_textStyle = TS_HEADING5;
      break;
    case MC_TYPE_HEADING6:
      m_textStyle = TS_HEADING6;
      break;
    case MC_TYPE_SUBSECTION:
      m_textStyle = TS_SUBSECTION;
      break;
    case MC_TYPE_SECTION:
      m_textStyle = TS_SECTION;
      break;
    case MC_TYPE_TITLE:
      m_textStyle = TS_TITLE;
      break;
    default:
      m_textStyle = TS_DEFAULT;
      break;
  }
  ResetSize();
  if(m_group != NULL)
    GetGroup()->ResetSize();
}

void Cell::CopyCommonData(const Cell & cell)
{
  m_altCopyText = cell.m_altCopyText;
  m_toolTip = cell.m_toolTip;
  m_forceBreakLine = cell.m_forceBreakLine;
  m_type = cell.m_type;
  m_textStyle = cell.m_textStyle;
  m_isHidden = cell.m_isHidden;
  m_isHidableMultSign = cell.m_isHidableMultSign;
}

Cell *Cell::CopyList()
{
  Cell *dest = Copy();
  Cell *ret = dest;
  Cell *src = m_next;

  while (src != NULL)
  {
    dest->AppendCell(src->Copy());
    src = src->m_next;
    dest = dest->m_next;
  }
  return ret;
}

void Cell::ClearCacheList()
{
  Cell *tmp = this;

  while (tmp != NULL)
  {
    tmp->ClearCache();
    tmp = tmp->m_next;
  }
}

void Cell::SetGroupList(Cell *group)
{
  Cell *tmp = this;
  while (tmp != NULL)
  {
    tmp->SetGroup(group);
    tmp->SetParent(this);
    tmp = tmp->m_next;
  }
}

int Cell::CellsInListRecursive()
{
  
  //! The number of cells the current group contains (-1, if no GroupCell)
  int cells = 0;

  Cell *tmp = this;

  while(tmp != NULL)
  {
    cells ++;
    std::list<std::shared_ptr<Cell>> cellList = tmp->GetInnerCells();
    for (std::list<std::shared_ptr<Cell>>::const_iterator it = cellList.begin(); it != cellList.end(); ++it)
    {
      if(*it != NULL)
        cells += (*it)->CellsInListRecursive();
    }
    tmp = tmp->m_next;
  }
  return cells;
}

void Cell::SetGroup(Cell *group)
{
  m_group = group;
  if(group != NULL)
  {
    wxASSERT (group->GetType() == MC_TYPE_GROUP);
  }
  
  std::list<std::shared_ptr<Cell>> cellList = GetInnerCells();
  for (std::list<std::shared_ptr<Cell>>::const_iterator it = cellList.begin(); it != cellList.end(); ++it)
  {
    if(*it != NULL)
      (*it)->SetGroupList(group);
  }
}


/***
 * Append new cell to the end of this list.
 */
void Cell::AppendCell(Cell *p_next)
{
  if (p_next == NULL)
    return;
  m_maxDrop = -1;
  m_maxCenter = -1;

  // Search the last cell in the list
  Cell *LastInList = this;
  while (LastInList->m_next != NULL)
    LastInList = LastInList->m_next;

  // Append this p_next to the list
  LastInList->m_next = p_next;
  LastInList->m_next->m_previous = LastInList;

  // Search the last cell in the list that is sorted by the drawing order
  Cell *LastToDraw = LastInList;
  while (LastToDraw->m_nextToDraw != NULL)
    LastToDraw = LastToDraw->m_nextToDraw;

  // Append p_next to this list.
  LastToDraw->m_nextToDraw = p_next;
}

Cell *Cell::GetGroup()
{
  wxASSERT_MSG(m_group != NULL, _("Bug: Math Cell that claims to have no group Cell it belongs to"));
  return m_group;
}

/***
 * Get the maximum drop of the center.
 */
int Cell::GetMaxCenter()
{
  if ((m_maxCenter < 0) || ((*m_configuration)->RecalculationForce()))
  {
    Cell *tmp = this;
    m_maxCenter  = 0;
    while (tmp != NULL)
    {
      if ((tmp != this) && (tmp->m_breakLine))
        break;
      if(!tmp->m_isBrokenIntoLines)
        m_maxCenter = wxMax(m_maxCenter, tmp->m_center);
      tmp = tmp->m_nextToDraw;
    }
  }
  return m_maxCenter;
}

bool Cell::NeedsRecalculation()
{
  return (m_width < 0) || (m_height < 0) || (m_center < 0) ||
    (m_currentPoint.x < 0) || (m_currentPoint.y < 0) ||
    (m_clientWidth_old != (*m_configuration)->GetClientWidth()) ||
    (m_lastZoomFactor != (*m_configuration)->GetZoomFactor()) ||
    ((*m_configuration)->RecalculationForce()) ||
    (*m_configuration)->FontChanged();
}

/***
 * Get the maximum drop of cell.
 */
int Cell::GetMaxDrop()
{
//  if ((m_maxDrop < 0) || ((*m_configuration)->RecalculationForce()))
  {
    m_maxDrop = 0;
    Cell *tmp = this;
    while (tmp != NULL)
    {
      if ((tmp != this) && (tmp->m_breakLine))
        break;
      if(!tmp->m_isBrokenIntoLines)
        m_maxDrop = wxMax(m_maxDrop, tmp->m_height - tmp->m_center);
      tmp = tmp->m_nextToDraw;
    }
  }
  return m_maxDrop;
}

//!  Get the maximum hight of cells in line.
int Cell::GetMaxHeight()
{
  return GetMaxCenter() + GetMaxDrop();
}

/*! Get full width of this group.
 */
int Cell::GetFullWidth()
{
  // Recalculate the with of this list of cells only if this has been marked as necessary.
  if ((m_fullWidth < 0) || ((*m_configuration)->RecalculationForce()))
  {
    Cell *tmp = this;

    // We begin this calculation with a negative offset since the full width of only a single
    // cell doesn't contain the space that separates two cells - that is automatically added
    // to every cell in the next step.
    m_fullWidth = 0;
    while (tmp != NULL)
    {
      m_fullWidth += tmp->m_width;
      tmp = tmp->m_next;
    }
  }
  return m_fullWidth;
}

/*! Get the width of this line.
 */
int Cell::GetLineWidth()
{
  if (m_lineWidth < 0)
  {
    m_lineWidth = 0;
    int width = m_width;

    Cell *tmp = this;
    while(tmp != NULL)
    {
      width += tmp->m_width;

      if (width > m_lineWidth)
        m_lineWidth = width;

      tmp = tmp->m_nextToDraw;
      if(tmp != NULL)
      {
        if(tmp->m_isBrokenIntoLines || tmp->m_breakLine || (tmp->m_type == MC_TYPE_MAIN_PROMPT))
          break;
      }
    }
  }
  return m_lineWidth;
}

/*! Draw this cell to dc

 To make this work each derived class must draw the content of the cell
 and then call MathCall::Draw(...).
 */
void Cell::Draw(wxPoint point)
{
  if((m_height > 0) && (point.y > 0))
    SetCurrentPoint(point);

  // Mark all cells that contain tooltips
  if(!m_toolTip.IsEmpty() && (GetStyle() != TS_LABEL) && (GetStyle() != TS_USERLABEL) &&
     (*m_configuration)->ClipToDrawRegion() && !(*m_configuration)->GetPrinting())
  {
    wxRect rect = Cell::CropToUpdateRegion(GetRect());
    if (Cell::InUpdateRegion(rect))
    {    Configuration *configuration = (*m_configuration);
      if((rect.GetWidth() > 0) && rect.GetHeight() > 0)
      {
        wxDC *dc = configuration->GetDC();
        dc->SetPen(*wxTRANSPARENT_PEN);
        dc->SetBrush((*m_configuration)->GetTooltipBrush());
        dc->DrawRectangle(rect);
      }
    }
  }
  
  // Tell the screen reader that this cell's contents might have changed.
#if wxUSE_ACCESSIBILITY
  if((*m_configuration)->GetWorkSheet() != NULL)
    NotifyEvent(0, (*m_configuration)->GetWorkSheet(), wxOBJID_CLIENT, wxOBJID_CLIENT);
#endif
}

void Cell::AddToolTip(const wxString &tip)
{
  if((!m_toolTip.IsEmpty()) && (!m_toolTip.EndsWith("\n")))
    m_toolTip += "\n";
  m_toolTip += tip;
}
void Cell::DrawList(wxPoint point)
{
  Cell *tmp = this;
  while (tmp != NULL)
  {
    tmp->Draw(point);
    point.x += tmp->m_width;
    wxASSERT(tmp != tmp->m_nextToDraw);
    tmp = tmp->m_nextToDraw;
  }
}

void Cell::RecalculateList(int fontsize)
{
  Cell *tmp = this;

  while (tmp != NULL)
  {
    tmp->RecalculateWidths(fontsize);
    tmp->RecalculateHeight(fontsize);
    tmp = tmp->m_nextToDraw;
  }
}

void Cell::ResetSizeList()
{
  Cell *tmp = this;

  while (tmp != NULL)
  {
    tmp->ResetSize();
    tmp = tmp->m_next;
  }
}


void Cell::RecalculateHeightList(int fontsize)
{
  Cell *tmp = this;

  while (tmp != NULL)
  {
    tmp->RecalculateHeight(fontsize);
    tmp = tmp->m_next;
  }
}

/*! Recalculate widths of cells.

  (Used for changing font size since in this case all size information has to be
  recalculated).

  Should set: set m_width.
*/
void Cell::RecalculateWidthsList(const int &fontsize)
{
  Cell *tmp = this;

  while (tmp != NULL)
  {
    tmp->RecalculateWidths(fontsize);
    tmp = tmp->m_next;
  }
}

void Cell::RecalculateWidths(int fontsize)
{
  ResetData();
  m_fontSize = fontsize;
  m_clientWidth_old = (*m_configuration)->GetClientWidth();
  m_lastZoomFactor = (*m_configuration)->GetZoomFactor();
}

/*! Is this cell currently visible in the window?.
 */
bool Cell::DrawThisCell(wxPoint point)
{
  // If the cell isn't on the worksheet we don't draw it.
  if((point.x < 0) || (point.y < 0))
    return false;

  SetCurrentPoint(point);

  // If a cell is broken into lines the cells it contains are displayed but
  // not the cell itself (example: Denominator and Numerator are displayed
  // but not the horizontal line with denominator above and numerator below.
  if(m_isBrokenIntoLines)
    return false;
  
  if(!(*m_configuration)->ClipToDrawRegion())
    return true;
  
  return(InUpdateRegion());
}

/*! Get the rectangle around this cell

  \param all
   - true  return the rectangle around the whole line.
   - false return the rectangle around this cell.
 */
wxRect Cell::GetRect(bool all)
{
  if (all)
    return wxRect(m_currentPoint.x, m_currentPoint.y - GetMaxCenter(),
                  GetLineWidth(), GetMaxHeight());
  else
    return wxRect(m_currentPoint.x, m_currentPoint.y - m_center,
                  m_width, m_height);
}

bool Cell::InUpdateRegion(const wxRect &rect)
{
  if (!(*m_configuration)->ClipToDrawRegion())
    return true;

  if((m_currentPoint.x < 0) || (m_currentPoint.y < 0))
    return false;
  
  wxRect updateRegion = (*m_configuration)->GetUpdateRegion();

  // If we have deferred the recalculation of the cell height but now
  // got a draw request due to moving the mouse wheel we need to guess
  // the cell size 
  if(m_height < 0)
  {
    int height = 0;
    if(m_next)
      height = m_next->m_currentPoint.y - m_currentPoint.y;

    if ((updateRegion.GetBottom() >= m_currentPoint.y) &&
        (updateRegion.GetTop() <= m_currentPoint.y+height))
    return true;
  }

  if(updateRegion.Contains(m_currentPoint))
    return true;

  return updateRegion.Intersects(rect) ||
    updateRegion.Contains(rect) ||
    (updateRegion == rect) || rect.Contains(updateRegion);
}

void Cell::DrawBoundingBox(wxDC &dc, bool all)
{
  wxRect rect = GetRect(all);
  if (InUpdateRegion())
  {
    dc.DrawRectangle(CropToUpdateRegion(rect));
  }
}

/***
 * Do we have an operator in this line - draw () in frac...
 */
bool Cell::IsCompound()
{
  if (IsOperator())
    return true;
  if (m_next == NULL)
    return false;
  return m_next->IsCompound();
}

/***
 * Is operator - draw () in frac...
 */
bool Cell::IsOperator() const
{
  return false;
}

/***
 * Return the string representation of cell.
 */
wxString Cell::ToString()
{
  return wxEmptyString;
}

wxString Cell::ListToString()
{
  wxString retval;
  Cell *tmp = this;
  bool firstline = true;

  while (tmp != NULL)
  {
    if ((!firstline) && (tmp->m_forceBreakLine))
    {
      if(!retval.EndsWith(wxT('\n')))
        retval += wxT("\n");
      // if(
      //    (tmp->GetStyle() != TS_LABEL) &&
      //    (tmp->GetStyle() != TS_USERLABEL) &&
      //    (tmp->GetStyle() != TS_MAIN_PROMPT) &&
      //    (tmp->GetStyle() != TS_OTHER_PROMPT))
      //   retval += wxT("\t");
    }
    // if(firstline)
    // {
    //   if((tmp->GetStyle() != TS_LABEL) &&
    //      (tmp->GetStyle() != TS_USERLABEL) &&
    //      (tmp->GetStyle() != TS_MAIN_PROMPT) &&
    //      (tmp->GetStyle() != TS_OTHER_PROMPT))
    //     retval += wxT("\t");
    // }
    retval += tmp->ToString();

    firstline = false;
    tmp = tmp->m_nextToDraw;
  }

  return retval;
}

wxString Cell::ToMatlab()
{
  return wxEmptyString;
}

wxString Cell::ListToMatlab()
{
	wxString retval;
	Cell *tmp = this;
	bool firstline = true;

	while (tmp != NULL)
	{
	  if ((!firstline) && (tmp->m_forceBreakLine))
	  {
		if(!retval.EndsWith(wxT('\n')))
		  retval += wxT("\n");
		// if(
		//    (tmp->GetStyle() != TS_LABEL) &&
		//    (tmp->GetStyle() != TS_USERLABEL) &&
		//    (tmp->GetStyle() != TS_MAIN_PROMPT) &&
		//    (tmp->GetStyle() != TS_OTHER_PROMPT))
		//   retval += wxT("\t");
	  }
	  // if(firstline)
	  // {
	  //   if((tmp->GetStyle() != TS_LABEL) &&
	  //      (tmp->GetStyle() != TS_USERLABEL) &&
	  //      (tmp->GetStyle() != TS_MAIN_PROMPT) &&
	  //      (tmp->GetStyle() != TS_OTHER_PROMPT))
	  //     retval += wxT("\t");
	  // }
	  retval += tmp->ToMatlab();

	  firstline = false;
	  tmp = tmp->m_nextToDraw;
	}

	return retval;
}

wxString Cell::ToTeX()
{
  return wxEmptyString;
}

wxString Cell::ListToTeX()
{
  wxString retval;
  Cell *tmp = this;

  while (tmp != NULL)
  {
    if ((tmp->m_textStyle == TS_LABEL && retval != wxEmptyString) ||
        (tmp->m_breakLine && retval != wxEmptyString))
      retval += wxT("\\]\\[");
    retval += tmp->ToTeX();
    tmp = tmp->m_next;
  }
  return retval;
}

wxString Cell::ToXML()
{
  return wxEmptyString;
}

wxString Cell::ToMathML()
{
  return wxEmptyString;
}

wxString Cell::ListToMathML(bool startofline)
{
  bool highlight = false;

  wxString retval;

  // If the region to export contains linebreaks or labels we put it into a table.
  bool needsTable = false;
  Cell *temp = this;
  while (temp)
  {
    if (temp->HardLineBreak())
      needsTable = true;

    if (temp->GetType() == MC_TYPE_LABEL)
      needsTable = true;

    temp = temp->m_next;
  }

  temp = this;
  // If the list contains multiple cells we wrap them in a <mrow> in order to
  // group them into a single object.
  bool multiCell = (temp->m_next != NULL);

  // Export all cells
  while (temp != NULL)
  {
    // Do we need to end a highlighting region?
    if ((!temp->m_highlight) && (highlight))
      retval += wxT("</mrow>");

    // Handle linebreaks
    if ((temp != this) && (temp->HardLineBreak()))
      retval += wxT("</mtd></mlabeledtr>\n<mlabeledtr columnalign=\"left\"><mtd>");

    // If a linebreak isn't followed by a label we need to introduce an empty one.
    if ((((temp->HardLineBreak()) || (startofline && (this == temp))) &&
         ((temp->GetStyle() != TS_LABEL) && (temp->GetStyle() != TS_USERLABEL))) && (needsTable))
      retval += wxT("<mtext></mtext></mtd><mtd>");

    // Do we need to start a highlighting region?
    if ((temp->m_highlight) && (!highlight))
      retval += wxT("<mrow mathcolor=\"red\">");
    highlight = temp->m_highlight;


    retval += temp->ToMathML();
    temp = temp->m_next;
  }

  // If the region we converted to MathML ended within a highlighted region
  // we need to close this region now.
  if (highlight)
    retval += wxT("</mrow>");

  // If we grouped multiple cells as a single object we need to cose this group now
  if ((multiCell) && (!needsTable))
    retval = wxT("<mrow>") + retval + wxT("</mrow>\n");

  // If we put the region we exported into a table we need to end this table now
  if (needsTable)
    retval = wxT("<mtable>\n<mlabeledtr columnalign=\"left\"><mtd>") + retval + wxT("</mtd></mlabeledtr>\n</mtable>");
  return retval;
}

wxString Cell::OMML2RTF(wxXmlNode *node)
{
  wxString result;

  while (node != NULL)
  {
    if (node->GetType() == wxXML_ELEMENT_NODE)
    {
      wxString ommlname = node->GetName();
      result += wxT("{\\m") + ommlname.Right(ommlname.Length() - 2);

      // Convert the attributes
      wxXmlAttribute *attributes = node->GetAttributes();
      while (attributes != NULL)
      {
        wxString ommlatt = attributes->GetName();
        result += wxT("{\\m") + ommlatt.Right(ommlatt.Length() - 2) +
                  wxT(" ") + attributes->GetValue() + wxT("}");
        attributes = attributes->GetNext();
      }

      // Convert all child nodes
      if (node->GetChildren() != NULL)
      {
        result += OMML2RTF(node->GetChildren());
      }
      result += wxT("}");
    }
    else
      result += wxT(" ") + RTFescape(node->GetContent());

    node = node->GetNext();
  }
  return result;
}

wxString Cell::OMML2RTF(wxString ommltext)
{
  if (ommltext == wxEmptyString)
    return wxEmptyString;

  wxString result;
  wxXmlDocument ommldoc;
  ommltext = wxT("<m:r>") + ommltext + wxT("</m:r>");

  wxStringInputStream ommlStream(ommltext);

  ommldoc.Load(ommlStream, wxT("UTF-8"));

  wxXmlNode *node = ommldoc.GetRoot();
  result += OMML2RTF(node);

  if ((result != wxEmptyString) && (result != wxT("\\mr")))
  {
    result = wxT("{\\mmath {\\*\\moMath") + result + wxT("}}");
  }
  return result;
}

wxString Cell::XMLescape(wxString input)
{
  input.Replace(wxT("&"), wxT("&amp;"));
  input.Replace(wxT("<"), wxT("&lt;"));
  input.Replace(wxT(">"), wxT("&gt;"));
  input.Replace(wxT("'"), wxT("&apos;"));
  input.Replace(wxT("\""), wxT("&quot;"));
  return input;
}

wxString Cell::RTFescape(wxString input, bool MarkDown)
{
  // Characters with a special meaning in RTF
  input.Replace("\\", "\\\\");
  input.Replace("{", "\\{");
  input.Replace("}", "\\}");
  input.Replace(wxT("\r"), "\n");

  // The Character we will use as a soft line break
  input.Replace("\r", wxEmptyString);

  // Encode unicode characters in a rather mind-boggling way
  wxString output;
  for (size_t i = 0; i < input.Length(); i++)
  {
    wxChar ch = input[i];
    if (ch == wxT('\n'))
    {
      if (((i > 0) && (input[i - 1] == wxT('\n'))) || !MarkDown)
        output += wxT("\\par}\n{\\pard ");
      else
        output += wxT("\n");
    }
    else
    {
      if ((ch < 128) && (ch > 0))
      {
        output += ch;
      }
      else
      {
        if (ch < 32768)
        {
          output += wxString::Format("\\u%i?", int(ch));
        }
        else
        {
          output += wxString::Format("\\u%i?", int(ch) - 65536);
        }
      }
    }
  }
  return (output);
}

wxString Cell::ListToOMML(bool WXUNUSED(startofline))
{
  bool multiCell = (m_next != NULL);

  wxString retval;

  // If the region to export contains linebreaks or labels we put it into a table.
  // Export all cells

  Cell *tmp = this;
  while (tmp != NULL)
  {
    wxString token = tmp->ToOMML();

    // End exporting the equation if we reached the end of the equation.
    if (token == wxEmptyString)
      break;

    retval += token;

    // Hard linebreaks aren't supported by OMML and therefore need a new equation object
    if (tmp->HardLineBreak())
      break;

    tmp = tmp->m_next;
  }

  if ((multiCell) && (retval != wxEmptyString))
    return wxT("<m:r>") + retval + wxT("</m:r>");
  else
    return retval;
}

wxString Cell::ListToRTF(bool startofline)
{
  wxString retval;
  Cell *tmp = this;

  while (tmp != NULL)
  {
    wxString rtf = tmp->ToRTF();
    if (rtf != wxEmptyString)
    {
      if ((GetStyle() == TS_LABEL) || ((GetStyle() == TS_USERLABEL)))
      {
        retval += wxT("\\par}\n{\\pard\\s22\\li1105\\lin1105\\fi-1105\\f0\\fs24 ") + rtf + wxT("\\tab");
        startofline = false;
      }
      else
      {
        if (startofline)
          retval += wxT("\\par}\n{\\pard\\s21\\li1105\\lin1105\\f0\\fs24 ") + rtf + wxT("\\n");
        startofline = true;
      }
      tmp = tmp->m_next;
    }
    else
    {
      if (tmp->ListToOMML() != wxEmptyString)
      {
        // Math!

        // set the style for this line.
        if (startofline)
          retval += wxT("\\pard\\s21\\li1105\\lin1105\\f0\\fs24 ");

        retval += OMML2RTF(tmp->ListToOMML());

        startofline = true;

        // Skip the rest of this equation
        while (tmp != NULL)
        {
          // A non-equation item starts a new rtf item
          if (tmp->ToOMML() == wxEmptyString)
            break;

          // A newline starts a new equation
          if (tmp->HardLineBreak())
          {
            tmp = tmp->m_next;
            break;
          }

          tmp = tmp->m_next;
        }
      }
      else
      {
        tmp = tmp->m_next;
      }
    }
  }
  return retval;
}

void Cell::SelectPointText(const wxPoint &WXUNUSED(point)){}

void Cell::SelectRectText(const wxPoint &WXUNUSED(one), const wxPoint &WXUNUSED(two)){}

void Cell::PasteFromClipboard(const bool &WXUNUSED(primary)){}

wxString Cell::ListToXML()
{
  bool highlight = false;

  wxString retval;
  Cell *tmp = this;

  while (tmp != NULL)
  {
    if ((tmp->GetHighlight()) && (!highlight))
    {
      retval += wxT("<hl>\n");
      highlight = true;
    }

    if ((!tmp->GetHighlight()) && (highlight))
    {
      retval += wxT("</hl>\n");
      highlight = false;
    }

    retval += tmp->ToXML();
    tmp = tmp->m_next;
  }

  if (highlight)
  {
    retval += wxT("</hl>\n");
  }

  return retval;
}

/***
 * Get the part for diff tag support - only ExpTag overvrides this.
 */
wxString Cell::GetDiffPart()
{
  return wxEmptyString;
}

/***
 * Find the first and last cell in rectangle rect in this line.
 */
void Cell::SelectRect(const wxRect &rect, Cell **first, Cell **last)
{
  SelectFirst(rect, first);
  if (*first != NULL)
  {
    *last = *first;
    (*first)->SelectLast(rect, last);
    if (*last == *first)
      (*first)->SelectInner(rect, first, last);
  }
  else
    *last = NULL;
}

/***
 * Find the first cell in rectangle rect in this line.
 */
void Cell::SelectFirst(const wxRect &rect, Cell **first)
{
  if (rect.Intersects(GetRect(false)))
    *first = this;
  else if (m_nextToDraw != NULL)
    m_nextToDraw->SelectFirst(rect, first);
  else
    *first = NULL;
}

/***
 * Find the last cell in rectangle rect in this line.
 */
void Cell::SelectLast(const wxRect &rect, Cell **last)
{
  if (rect.Intersects(GetRect(false)))
    *last = this;
  if (m_nextToDraw != NULL)
    m_nextToDraw->SelectLast(rect, last);
}

/***
 * Select rectangle in deeper cell - derived classes should override this
 */
void Cell::SelectInner(const wxRect &rect, Cell **first, Cell **last)
{
  *first = NULL;
  *last = NULL;

  std::list<std::shared_ptr<Cell>> cellList = GetInnerCells();
  for (std::list<std::shared_ptr<Cell>>::const_iterator it = cellList.begin(); it != cellList.end(); ++it)
    if(*it != NULL)
    {
      if ((*it)->ContainsRect(rect))
        (*it)->SelectRect(rect, first, last);
    }

  if (*first == NULL || *last == NULL)
  {
    *first = this;
    *last = this;
  }
}

bool Cell::BreakLineHere() const
{
  return (((!m_isBrokenIntoLines) && m_breakLine) || m_forceBreakLine);
}

bool Cell::ContainsRect(const wxRect &sm, bool all)
{
  wxRect big = GetRect(all);
  if (big.x <= sm.x &&
      big.y <= sm.y &&
      big.x + big.width >= sm.x + sm.width &&
      big.y + big.height >= sm.y + sm.height)
    return true;
  return false;
}

/*!
 Resets remembered data.

 Resets cached data like width and the height of the current cell
 as well as the vertical position of the center. Temporarily unbreaks all
 lines until the widths are recalculated if there aren't any hard line
 breaks.
 */
void Cell::ResetData()
{
  m_fullWidth = -1;
  m_lineWidth = -1;
  m_maxCenter = -1;
  m_maxDrop   = -1;
  std::list<std::shared_ptr<Cell>> cellList = GetInnerCells();
  for (std::list<std::shared_ptr<Cell>>::const_iterator it = cellList.begin(); it != cellList.end(); ++it)
    if(*it != NULL)
      (*it)->ResetData();
}

Cell *Cell::first()
{
  Cell *tmp = this;
  while (tmp->m_previous)
    tmp = tmp->m_previous;

  return tmp;
}

Cell *Cell::last()
{
  Cell *tmp = this;
  while (tmp->m_next)
    tmp = tmp->m_next;

  return tmp;
}

void Cell::Unbreak()
{
//  if(m_isBrokenIntoLines)
  ResetData();

  m_isBrokenIntoLines = false;
  m_nextToDraw = m_next;

  // Unbreak the inner cells, too
  std::list<std::shared_ptr<Cell>> innerCells = GetInnerCells();
  for(std::list<std::shared_ptr<Cell>>::const_iterator it = innerCells.begin(); it != innerCells.end(); ++it)
    if(*it != NULL)
      (*it)->Unbreak();
}

void Cell::UnbreakList()
{
  Cell *tmp = this;
  while (tmp != NULL)
  {
    tmp->Unbreak();
    tmp = tmp->m_next;
  }
}

// cppcheck-suppress functionStatic
// cppcheck-suppress functionConst
// Set the pen in device context according to the style of the cell.
void Cell::SetPen(double lineWidth)
{
  Configuration *configuration = (*m_configuration);
  wxDC *dc = configuration->GetDC();

  wxPen pen;

  if (m_highlight)
    pen = *(wxThePenList->FindOrCreatePen(configuration->GetColor(TS_HIGHLIGHT),
                                          lineWidth * configuration->GetDefaultLineWidth(), wxPENSTYLE_SOLID));
  else if (m_type == MC_TYPE_PROMPT)
    pen = *(wxThePenList->FindOrCreatePen(configuration->GetColor(TS_OTHER_PROMPT),
                                              lineWidth * configuration->GetDefaultLineWidth(), wxPENSTYLE_SOLID));
  else if (m_type == MC_TYPE_INPUT)
    pen = *(wxThePenList->FindOrCreatePen(configuration->GetColor(TS_INPUT),
                                          lineWidth * configuration->GetDefaultLineWidth(), wxPENSTYLE_SOLID));
  else
    pen = *(wxThePenList->FindOrCreatePen(configuration->GetColor(TS_DEFAULT),
                                          lineWidth * configuration->GetDefaultLineWidth(), wxPENSTYLE_SOLID));

  dc->SetPen(pen);
  if(configuration->GetAntialiassingDC() != dc)
    configuration->GetAntialiassingDC()->SetPen(pen);
}

/***
 * Reset the pen in the device context.
 */
void Cell::UnsetPen()
{
  Configuration *configuration = (*m_configuration);
  wxDC *dc = configuration->GetDC();
  if (m_type == MC_TYPE_PROMPT || m_type == MC_TYPE_INPUT || m_highlight)
    dc->SetPen(*(wxThePenList->FindOrCreatePen(configuration->GetColor(TS_DEFAULT),
                                              1, wxPENSTYLE_SOLID)));
}

void Cell::SetForeground()
{
  Configuration *configuration = (*m_configuration);
  wxColour color;
  wxDC *dc = configuration->GetDC();
  if (m_highlight)
  {
    color = configuration->GetColor(TS_HIGHLIGHT);
  }
  else
  {
    switch (m_type)
    {
      case MC_TYPE_PROMPT:
        color = configuration->GetColor(TS_OTHER_PROMPT);
        break;
      case MC_TYPE_MAIN_PROMPT:
        color = configuration->GetColor(TS_MAIN_PROMPT);
        break;
      case MC_TYPE_ERROR:
        color = wxColour(wxT("red"));
        break;
      case MC_TYPE_WARNING:
        color = configuration->GetColor(TS_WARNING);
        break;
      case MC_TYPE_LABEL:
        color = configuration->GetColor(TS_LABEL);
        break;
      default:
        color = configuration->GetColor(m_textStyle);
        break;
    }
  }

  dc->SetTextForeground(color);
}

bool Cell::IsMath() const
{
  return !(m_textStyle == TS_LABEL ||
           m_textStyle == TS_USERLABEL ||
           m_textStyle == TS_INPUT);
}

#if wxUSE_ACCESSIBILITY
wxAccStatus Cell::GetDescription(int childId, wxString *description)
{
  if(description == NULL)
    return wxACC_FAIL;

  if (childId == 0)
  {
	  *description = _("Math output");
	  return wxACC_OK;
  }
  else
  {
    Cell *cell = NULL;
    if(GetChild(childId,&cell) == wxACC_OK)
    {
      if(cell != NULL)
        return cell->GetDescription(0, description);
    }
  }

  *description = wxEmptyString;
  return wxACC_FAIL;
}

wxAccStatus Cell::GetParent (wxAccessible **parent)
{
  if(parent == NULL)
    return wxACC_FAIL;

  if(*parent != this)
    *parent = m_parent;
  else
  {
    if((*m_configuration)->GetWorkSheet() != NULL)
      *parent = (*m_configuration)->GetWorkSheet()->GetAccessible();
  }
  return  wxACC_OK;
}

wxAccStatus Cell::GetValue (int childId, wxString *strValue)
{
  if(strValue == NULL)
    return wxACC_FAIL;

  Cell *cell;
  if(GetChild(childId,&cell) == wxACC_OK)
  {
    *strValue = cell->ToString();
    return wxACC_OK;
  }
  else
  {
    *strValue = wxEmptyString;
    return wxACC_FAIL;
  }
}

wxAccStatus Cell::GetChildCount (int *childCount)
{
  *childCount = GetInnerCells().size();
  return wxACC_OK;
}

wxAccStatus Cell::HitTest(const wxPoint &pt,
	int *childId, Cell  **childObject)
{
  wxRect rect;
  GetLocation(rect, 0);
  // If this cell doesn't contain the point none of the sub-cells does.
  if (!rect.Contains(pt))
  {
    if (childObject != NULL)
      *childObject = NULL;
    if (childId != NULL)
      *childId = 0;
    return wxACC_FAIL;
  }
  else
  {
    int childCount;
    GetChildCount(&childCount);
    for (int i = 0; i < childCount; i++)
    {
      Cell *child;
      GetChild(i, &child);
      child->GetLocation(rect, 0);
      if (rect.Contains(pt))
      {
        if (childObject != NULL)
          *childObject = child;
        if (childId != NULL)
          *childId = i;
        return wxACC_OK;
      }
    }
    if (childObject != NULL)
      *childObject = this;
    if (childId != NULL)
      *childId = 0;
    return wxACC_OK;
  }
}

wxAccStatus Cell::GetChild(int childId, Cell  **child)
{
  if(child == NULL)
    return wxACC_FAIL;

  if (childId == 0)
  {
    *child = this;
    return wxACC_OK;
  }
  else
  {
    if (childId > 0)
    {
      std::list<std::shared_ptr<Cell>> cellList = m_parent->GetInnerCells();
      int cnt = 1;
      for (std::list<std::shared_ptr<Cell>>::const_iterator it = cellList.begin(); it != cellList.end(); ++it)
        if (cnt++ == childId)
        {
<<<<<<< HEAD
          *child = *it->get();
=======
          *child = &(*it->get());
>>>>>>> 6737c159
          return wxACC_OK;
        }
    }
    return wxACC_FAIL;
  }
}

wxAccStatus Cell::GetFocus (int *childId, wxAccessible **child)
{
  int childCount;
  GetChildCount(&childCount);

  for(int i = 0; i < childCount;i++)
  {
    int dummy1;
    Cell *cell = NULL;
    GetChild(i + 1, &cell);
    if (cell != NULL)
      if(cell->GetFocus(&dummy1, child) == wxACC_OK)
      {
        if(childId != NULL)
          *childId = i+1;
        if(child != NULL)
          *child = cell;
        return wxACC_OK;
      }
  }

  if(childId != NULL)
    *childId = 0;
  if(child != NULL)
    *child = NULL;
  return wxACC_FAIL;
}

wxAccStatus Cell::GetLocation(wxRect &rect, int elementId)
{
  if(elementId == 0)
  {
    rect = wxRect(GetRect().GetTopLeft()     + (*m_configuration)->GetVisibleRegion().GetTopLeft(),
                  GetRect().GetBottomRight() + (*m_configuration)->GetVisibleRegion().GetTopLeft());
    if(rect.GetTop() < 0)
      rect.SetTop(0);
    if(rect.GetLeft() < 0)
      rect.SetLeft(0);
    if(rect.GetBottom() > (*m_configuration)->GetVisibleRegion().GetWidth())
      rect.SetBottom((*m_configuration)->GetVisibleRegion().GetWidth());
    if(rect.GetRight() > (*m_configuration)->GetVisibleRegion().GetHeight())
      rect.SetRight((*m_configuration)->GetVisibleRegion().GetHeight());
    rect = wxRect(rect.GetTopLeft()+(*m_configuration)->GetWorksheetPosition(),rect.GetBottomRight()+(*m_configuration)->GetWorksheetPosition());
    return wxACC_OK;
  }
  else
  {
    Cell *cell = NULL;
	if (GetChild(elementId, &cell) == wxACC_OK)
		return cell->GetLocation(rect, 0);
  }
  return wxACC_FAIL;
}

wxAccStatus Cell::GetRole (int WXUNUSED(childId), wxAccRole *role)
{
  if(role != NULL)
  {
    *role =   wxROLE_SYSTEM_STATICTEXT;
    return wxACC_OK;
  }
  else return wxACC_FAIL;
}

#endif

Cell::CellPointers::CellPointers(wxScrolledCanvas *mathCtrl)
{
  m_scrollToCell = false;
  m_cellToScrollTo = NULL;
  m_wxmxImgCounter = 0;
  m_mathCtrl = mathCtrl;
  m_cellMouseSelectionStartedIn = NULL;
  m_cellKeyboardSelectionStartedIn = NULL;
  m_cellUnderPointer = NULL;
  m_cellSearchStartedIn = NULL;
  m_answerCell = NULL;
  m_indexSearchStartedAt = -1;
  m_activeCell = NULL;
  m_groupCellUnderPointer = NULL;
  m_lastWorkingGroup = NULL;
  m_workingGroup = NULL;
  m_selectionStart = NULL;
  m_selectionEnd = NULL;
  m_currentTextCell = NULL;
}

wxString Cell::CellPointers::WXMXGetNewFileName()
{
  wxString file(wxT("image"));
  file << (++m_wxmxImgCounter) << wxT(".");
  return file;
}

bool Cell::CellPointers::ErrorList::Contains(Cell *cell)
{
  for(std::list<Cell *>::const_iterator it = m_errorList.begin(); it != m_errorList.end();++it)
  {
    if((*it)==cell)
      return true;
  }
  return false;
}

void Cell::MarkAsDeleted()
{
  // Delete all pointers to this cell
  if(this == m_cellPointers->CellToScrollTo())
  {
      m_cellPointers->m_scrollToCell = false;
  }
  if(this == m_cellPointers->m_workingGroup)
    m_cellPointers->m_workingGroup = NULL;
  if(this == m_cellPointers->m_lastWorkingGroup)
    m_cellPointers->m_lastWorkingGroup = NULL;
  if(this == m_cellPointers->m_activeCell)
    m_cellPointers->m_activeCell = NULL;
  if(this == m_cellPointers->m_currentTextCell)
    m_cellPointers->m_currentTextCell = NULL;

  if((this == m_cellPointers->m_selectionStart) || (this == m_cellPointers->m_selectionEnd))
    m_cellPointers->m_selectionStart = m_cellPointers->m_selectionEnd = NULL;
  if(this == m_cellPointers->m_cellUnderPointer)
    m_cellPointers->m_cellUnderPointer = NULL;

  // Delete all pointers to the cells this cell contains
  std::list<std::shared_ptr<Cell>> innerCells = GetInnerCells();
  for(std::list<std::shared_ptr<Cell>>::const_iterator it = innerCells.begin(); it != innerCells.end(); ++it)
  {
    if(*it != NULL)
      (*it)->MarkAsDeleted();
  }
}<|MERGE_RESOLUTION|>--- conflicted
+++ resolved
@@ -1391,11 +1391,7 @@
       for (std::list<std::shared_ptr<Cell>>::const_iterator it = cellList.begin(); it != cellList.end(); ++it)
         if (cnt++ == childId)
         {
-<<<<<<< HEAD
-          *child = *it->get();
-=======
           *child = &(*it->get());
->>>>>>> 6737c159
           return wxACC_OK;
         }
     }
