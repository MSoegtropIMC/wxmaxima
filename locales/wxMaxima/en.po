# SOME DESCRIPTIVE TITLE.
# Copyright (C) YEAR THE PACKAGE'S COPYRIGHT HOLDER
# This file is distributed under the same license as the PACKAGE package.
# FIRST AUTHOR <EMAIL@ADDRESS>, YEAR.
#
#, fuzzy
msgid ""
msgstr ""
"Project-Id-Version: PACKAGE VERSION\n"
"Report-Msgid-Bugs-To: \n"
"POT-Creation-Date: 2020-04-21 17:21+0200\n"
"PO-Revision-Date: 2019-04-27 11:17+0200\n"
"Last-Translator: FULL NAME <EMAIL@ADDRESS>\n"
"Language-Team: LANGUAGE <LL@li.org>\n"
"Language: \n"
"MIME-Version: 1.0\n"
"Content-Type: text/plain; charset=UTF-8\n"
"Content-Transfer-Encoding: 8bit\n"

#: /home/gunter/src/wxmaxima/src/StatusBar.cpp:183
#, c-format
msgid ""
"\n"
"\n"
"Maxima is currently using %3.3f%% of all available CPUs."
msgstr ""

#: /home/gunter/src/wxmaxima/src/wxMaxima.cpp:7987
#, c-format
msgid ""
"\n"
"\n"
"wxWidgets: %d.%d.%d\n"
"Unicode support: %s"
msgstr ""

#: /home/gunter/src/wxmaxima/src/wxMaxima.cpp:8007
msgid ""
"\n"
"Maxima compiled using: "
msgstr ""

#: /home/gunter/src/wxmaxima/src/wxMaxima.cpp:8003
msgid ""
"\n"
"Maxima version: "
msgstr ""

#: /home/gunter/src/wxmaxima/src/wxMaxima.cpp:7992
#, c-format
msgid ""
"\n"
"Multiprocessing using OpenMP %s"
msgstr ""

#: /home/gunter/src/wxmaxima/src/wxMaxima.cpp:7999
msgid ""
"\n"
"No OpenMP support"
msgstr ""

#: /home/gunter/src/wxmaxima/src/wxMaxima.cpp:7996
msgid ""
"\n"
"No fine-grained OpenMP locks built in"
msgstr ""

#: /home/gunter/src/wxmaxima/src/wxMaxima.cpp:8005
msgid ""
"\n"
"Not connected."
msgstr ""

#: /home/gunter/src/wxmaxima/src/wxMaxima.cpp:7994
msgid ""
"\n"
"Using fine-grained OpenMP locks"
msgstr ""

#: /home/gunter/src/wxmaxima/src/ConfigDialogue.cpp:971
msgid "      -X \"--dynamic-space-size <int>\""
msgstr ""

#: /home/gunter/src/wxmaxima/src/ConfigDialogue.cpp:973
msgid "      -X '--dynamic-space-size <int>'"
msgstr ""

#: /home/gunter/src/wxmaxima/src/ConfigDialogue.cpp:961
msgid "      -l <name>"
msgstr ""

#: /home/gunter/src/wxmaxima/src/ConfigDialogue.cpp:965
msgid "      -u <number>"
msgstr ""

#: /home/gunter/src/wxmaxima/src/ImgCell.cpp:226
#: /home/gunter/src/wxmaxima/src/ImgCell.cpp:231
#: /home/gunter/src/wxmaxima/src/ImgCell.cpp:236
msgid " (Graphics) "
msgstr ""

#: /home/gunter/src/wxmaxima/examples/examples_gettext.h:1962
msgid ""
" * Open the \"mathematical symbols\" sidebar (if it isn't already displayed) "
"and right-click on it\n"
" * Drag-and-drop a combining diacritic to the \"add new symbols\" dialogue, "
"for example one of the following.\n"
" * The \"symbols\" sidebar now should allow for easy access to these "
"characters.\n"
msgstr ""

#: /home/gunter/src/wxmaxima/examples/examples_gettext.h:1974
msgid ""
" * ̂\n"
" * ̃\n"
" * ̅\n"
msgstr ""

#: /home/gunter/src/wxmaxima/src/EditorCell.cpp:3446
#: /home/gunter/src/wxmaxima/src/EditorCell.cpp:3681
#: /home/gunter/src/wxmaxima/src/EditorCell.cpp:3797
#, c-format
msgid " ... + %i hidden lines"
msgstr ""

#: /home/gunter/src/wxmaxima/src/EditorCell.cpp:3449
msgid " ... + 1 hidden line"
msgstr ""

#: /home/gunter/src/wxmaxima/src/DrawWiz.cpp:965
#: /home/gunter/src/wxmaxima/src/DrawWiz.cpp:975
msgid " samples"
msgstr ""

#: /home/gunter/src/wxmaxima/src/DrawWiz.cpp:939
#: /home/gunter/src/wxmaxima/src/DrawWiz.cpp:951
msgid " samples, on demand split "
msgstr ""

#: /home/gunter/src/wxmaxima/src/DrawWiz.cpp:941
#: /home/gunter/src/wxmaxima/src/DrawWiz.cpp:955
msgid " times"
msgstr ""

#: /home/gunter/src/wxmaxima/src/ConfigDialogue.cpp:792
msgid "\"Copy LaTeX\" adds equation markers"
msgstr ""

#: /home/gunter/src/wxmaxima/src/wxMaximaFrame.cpp:1949
msgid "\"implies\" symbol"
msgstr ""

#: /home/gunter/src/wxmaxima/src/wxMaxima.cpp:4379
#, c-format
msgid "%i cells in evaluation queue"
msgstr ""

#: /home/gunter/src/wxmaxima/src/wxMaximaFrame.cpp:1053
msgid "&Algebra"
msgstr ""

#: /home/gunter/src/wxmaxima/src/wxMaximaFrame.cpp:1047
msgid "&Apply to List..."
msgstr ""

#: /home/gunter/src/wxmaxima/src/wxMaximaFrame.cpp:1340
msgid "&Apropos..."
msgstr ""

#: /home/gunter/src/wxmaxima/src/wxMaximaFrame.cpp:678
msgid "&Batch File...\tCtrl+B"
msgstr ""

#: /home/gunter/src/wxmaxima/src/wxMaximaFrame.cpp:997
msgid "&Boundary Value Problem..."
msgstr ""

#: /home/gunter/src/wxmaxima/src/wxMaximaFrame.cpp:1367
msgid "&Bug Report"
msgstr ""

#: /home/gunter/src/wxmaxima/src/wxMaximaFrame.cpp:1105
msgid "&Calculus"
msgstr ""

#: /home/gunter/src/wxmaxima/src/wxMaximaFrame.cpp:1156
msgid "&Canonical Form"
msgstr ""

#: /home/gunter/src/wxmaxima/src/wxMaximaFrame.cpp:1029
msgid "&Characteristic Polynomial..."
msgstr ""

#: /home/gunter/src/wxmaxima/src/wxMaximaFrame.cpp:926
msgid "&Clear Memory"
msgstr ""

#: /home/gunter/src/wxmaxima/src/wxMaximaFrame.cpp:1139
msgid "&Combine Factorials"
msgstr ""

#: /home/gunter/src/wxmaxima/src/wxMaximaFrame.cpp:1182
msgid "&Complex Simplification"
msgstr ""

#: /home/gunter/src/wxmaxima/src/wxMaximaFrame.cpp:1102
msgid "&Continued Fraction"
msgstr ""

#: /home/gunter/src/wxmaxima/src/wxMaximaFrame.cpp:702
msgid "&Copy\tCtrl+C"
msgstr ""

#: /home/gunter/src/wxmaxima/src/IntegrateWiz.cpp:38
msgid "&Definite integration"
msgstr ""

#: /home/gunter/src/wxmaxima/src/wxMaximaFrame.cpp:1176
msgid "&Demoivre"
msgstr ""

#: /home/gunter/src/wxmaxima/src/wxMaximaFrame.cpp:1032
msgid "&Determinant"
msgstr ""

#: /home/gunter/src/wxmaxima/src/wxMaximaFrame.cpp:1065
msgid "&Differentiate..."
msgstr ""

#: /home/gunter/src/wxmaxima/src/wxMaximaFrame.cpp:755
msgid "&Edit"
msgstr ""

#: /home/gunter/src/wxmaxima/src/wxMaximaFrame.cpp:982
msgid "&Eliminate Variable..."
msgstr ""

#: /home/gunter/src/wxmaxima/src/wxMaximaFrame.cpp:1024
msgid "&Enter Matrix..."
msgstr ""

#: /home/gunter/src/wxmaxima/src/wxMaximaFrame.cpp:1337
msgid "&Example..."
msgstr ""

#: /home/gunter/src/wxmaxima/src/wxMaximaFrame.cpp:1119
msgid "&Expand Expression"
msgstr ""

#: /home/gunter/src/wxmaxima/src/wxMaximaFrame.cpp:1153
msgid "&Expand Trigonometric"
msgstr ""

#: /home/gunter/src/wxmaxima/src/wxMaximaFrame.cpp:1179
msgid "&Exponentialize"
msgstr ""

#: /home/gunter/src/wxmaxima/src/wxMaximaFrame.cpp:680
msgid "&Export..."
msgstr ""

#: /home/gunter/src/wxmaxima/src/wxMaximaFrame.cpp:1114
msgid "&Factor Expression"
msgstr ""

#: /home/gunter/src/wxmaxima/src/wxMaximaFrame.cpp:689
msgid "&File"
msgstr ""

#: /home/gunter/src/wxmaxima/src/wxMaximaFrame.cpp:965
msgid "&Find Root..."
msgstr ""

#: /home/gunter/src/wxmaxima/src/wxMaximaFrame.cpp:1018
msgid "&Generate Matrix..."
msgstr ""

#: /home/gunter/src/wxmaxima/src/wxMaximaFrame.cpp:1089
msgid "&Greatest Common Divisor..."
msgstr ""

#: /home/gunter/src/wxmaxima/src/wxMaximaFrame.cpp:1387
msgid "&Help"
msgstr ""

#: /home/gunter/src/wxmaxima/src/wxMaximaFrame.cpp:1057
msgid "&Integrate..."
msgstr ""

#: /home/gunter/src/wxmaxima/src/wxMaximaFrame.cpp:914
msgid "&Interrupt\tCtrl+G"
msgstr ""

#: /home/gunter/src/wxmaxima/src/wxMaximaFrame.cpp:1026
msgid "&Invert Matrix"
msgstr ""

#: /home/gunter/src/wxmaxima/src/wxMaximaFrame.cpp:1369
msgid "&License"
msgstr ""

#: /home/gunter/src/wxmaxima/src/wxMaximaFrame.cpp:1277
msgid "&List"
msgstr ""

#: /home/gunter/src/wxmaxima/src/wxMaximaFrame.cpp:674
msgid "&Load Package...\tCtrl+L"
msgstr ""

#: /home/gunter/src/wxmaxima/src/wxMaximaFrame.cpp:1049
msgid "&Map to List(s)..."
msgstr ""

#: /home/gunter/src/wxmaxima/src/wxMaximaFrame.cpp:957
msgid "&Maxima"
msgstr ""

#: /home/gunter/src/wxmaxima/src/wxMaximaFrame.cpp:1334
msgid "&Maxima help"
msgstr ""

#: /home/gunter/src/wxmaxima/src/wxMaximaFrame.cpp:1197
msgid "&Modulus Computation..."
msgstr ""

#: /home/gunter/src/wxmaxima/src/main.cpp:307
msgid "&New\tCtrl+N"
msgstr ""

#: /home/gunter/src/wxmaxima/src/wxMaximaFrame.cpp:1320
msgid "&Numeric"
msgstr ""

#: /home/gunter/src/wxmaxima/src/IntegrateWiz.cpp:47
msgid "&Numerical integration"
msgstr ""

#: /home/gunter/src/wxmaxima/src/SumWiz.cpp:41
msgid "&Nusum"
msgstr ""

#: /home/gunter/src/wxmaxima/src/main.cpp:308
msgid "&Open\tCtrl+O"
msgstr ""

#: /home/gunter/src/wxmaxima/src/wxMaximaFrame.cpp:663
msgid "&Open...\tCtrl+O"
msgstr ""

#: /home/gunter/src/wxmaxima/src/wxMaximaFrame.cpp:1291
msgid "&Plot"
msgstr ""

#: /home/gunter/src/wxmaxima/src/SeriesWiz.cpp:49
msgid "&Power series"
msgstr ""

#: /home/gunter/src/wxmaxima/src/wxMaximaFrame.cpp:683
msgid "&Print...\tCtrl+P"
msgstr ""

#: /home/gunter/src/wxmaxima/src/SubstituteWiz.cpp:40
msgid "&Rational"
msgstr ""

#: /home/gunter/src/wxmaxima/src/wxMaximaFrame.cpp:1150
msgid "&Reduce Trigonometric"
msgstr ""

#: /home/gunter/src/wxmaxima/src/wxMaximaFrame.cpp:921
msgid "&Restart Maxima"
msgstr ""

#: /home/gunter/src/wxmaxima/src/wxMaximaFrame.cpp:973
msgid "&Roots of Polynomial (Real)"
msgstr ""

#: /home/gunter/src/wxmaxima/src/wxMaximaFrame.cpp:670
msgid "&Save\tCtrl+S"
msgstr ""

#: /home/gunter/src/wxmaxima/src/SumWiz.cpp:40
#: /home/gunter/src/wxmaxima/src/wxMaximaFrame.cpp:1199
msgid "&Simplify"
msgstr ""

#: /home/gunter/src/wxmaxima/src/wxMaximaFrame.cpp:1109
msgid "&Simplify Expression"
msgstr ""

#: /home/gunter/src/wxmaxima/src/wxMaximaFrame.cpp:1136
msgid "&Simplify Factorials"
msgstr ""

#: /home/gunter/src/wxmaxima/src/wxMaximaFrame.cpp:1147
msgid "&Simplify Trigonometric"
msgstr ""

#: /home/gunter/src/wxmaxima/src/wxMaximaFrame.cpp:961
msgid "&Solve..."
msgstr ""

#: /home/gunter/src/wxmaxima/src/Plot2dWiz.cpp:37
msgid "&Special"
msgstr ""

#: /home/gunter/src/wxmaxima/src/LimitWiz.cpp:49
msgid "&Taylor series"
msgstr ""

#: /home/gunter/src/wxmaxima/src/wxMaximaFrame.cpp:1042
msgid "&Transpose Matrix"
msgstr ""

#: /home/gunter/src/wxmaxima/src/wxMaximaFrame.cpp:1159
msgid "&Trigonometric Simplification"
msgstr ""

#: /home/gunter/src/wxmaxima/src/Plot3dWiz.cpp:85
msgid "&pm3d"
msgstr ""

#: /home/gunter/src/wxmaxima/src/MathParser.cpp:1178
msgid "(Expression longer than allowed by the configuration setting)"
msgstr ""

#: /home/gunter/src/wxmaxima/src/VariablesPane.cpp:233
msgid "(Not a valid variable name)"
msgstr ""

#: /home/gunter/src/wxmaxima/src/ConfigDialogue.cpp:152
msgid "(Use default language)"
msgstr ""

#: /home/gunter/src/wxmaxima/examples/examples_gettext.h:1986
msgid ""
"* First enter the character you want to equip with new accents or the like.\n"
"* Then add a Backslash (\"\\\") in order to tell maxima that the symbol that "
"now follows is to be interpreted as an ordinary character\n"
"* Then add the combining diacritic(s):\n"
msgstr ""

#: /home/gunter/src/wxmaxima/src/DrawWiz.cpp:255
#: /home/gunter/src/wxmaxima/src/DrawWiz.cpp:267
#: /home/gunter/src/wxmaxima/src/DrawWiz.cpp:282
#: /home/gunter/src/wxmaxima/src/DrawWiz.cpp:297
#: /home/gunter/src/wxmaxima/src/DrawWiz.cpp:309
msgid "-"
msgstr ""

#: /home/gunter/src/wxmaxima/src/IntegrateWiz.cpp:213
#: /home/gunter/src/wxmaxima/src/IntegrateWiz.cpp:224
#: /home/gunter/src/wxmaxima/src/IntegrateWiz.cpp:232
#: /home/gunter/src/wxmaxima/src/IntegrateWiz.cpp:243
#: /home/gunter/src/wxmaxima/src/LimitWiz.cpp:139
#: /home/gunter/src/wxmaxima/src/LimitWiz.cpp:150
msgid "- Infinity"
msgstr ""

#: /home/gunter/src/wxmaxima/src/wxMaxima.cpp:1216
msgid ""
"... [suppressed additional lines since the output is longer than allowed in "
"the configuration] "
msgstr ""

#: /home/gunter/src/wxmaxima/examples/examples_gettext.h:155
msgid "...and let's plot the result for different L_Cable:\n"
msgstr ""

#: /home/gunter/src/wxmaxima/examples/examples_gettext.h:543
msgid "...and over this list we can iterate efficiently again:\n"
msgstr ""

#: /home/gunter/src/wxmaxima/src/wxMaximaFrame.cpp:1935
msgid "1/2"
msgstr ""

#: /home/gunter/src/wxmaxima/src/wxMaximaFrame.cpp:2159
msgid "2D"
msgstr ""

#: /home/gunter/src/wxmaxima/src/wxMaximaFrame.cpp:781
msgid "2D equations using ASCII Art"
msgstr ""

#: /home/gunter/src/wxmaxima/src/wxMaximaFrame.cpp:2163
msgid "3D"
msgstr ""

#: /home/gunter/src/wxmaxima/src/Autocomplete.cpp:222
#, c-format
msgid ": Can't interpret line: %s"
msgstr ""

#: /home/gunter/src/wxmaxima/src/wxMaxima.cpp:4382
#, c-format
msgid "; %i commands left in the current cell"
msgstr ""

#: /home/gunter/src/wxmaxima/src/wxMaxima.cpp:9394
msgid ""
"A \":lisp\" as the first command might fail to send a \"finished\" signal."
msgstr ""

#: /home/gunter/src/wxmaxima/src/TipOfTheDay.cpp:84
msgid ""
"A 'horizontal cursor' was introduced in wxMaxima 0.8.0. It looks like a "
"horizontal line between cells. It indicates where a new cell will appear if "
"you type or paste text or execute a menu command."
msgstr ""

#: /home/gunter/src/wxmaxima/src/GroupCell.cpp:2548
msgid "A GroupCell that bundles input with its output"
msgstr ""

#: /home/gunter/src/wxmaxima/examples/examples_gettext.h:832
msgid "A better approach is therefore to use Caruana's approach for fitting:\n"
msgstr ""

#: /home/gunter/src/wxmaxima/examples/examples_gettext.h:48
msgid ""
"A circuit is provided with an input capacitance of C_In=100nF, provides a "
"resistive load R_Load and is connected to a power supply U_Supply via a "
"cable of the inductivity L_Cable. In this moment the circuit is destroyed by "
"an overvoltage. Let's see if we can calculate how high this voltage was.\n"
msgstr ""

#: /home/gunter/src/wxmaxima/src/TextCell.cpp:264
msgid ""
"A command or number wasn't preceded by a \":\", a \"$\", a \";\" or a \","
"\".\n"
"Most probable cause: A missing comma between two list items."
msgstr ""

#: /home/gunter/src/wxmaxima/examples/examples_gettext.h:1969
msgid "A few combining diacritics are:\n"
msgstr ""

#: /home/gunter/src/wxmaxima/src/ListSortWiz.cpp:52
msgid "A function f(a,b), named"
msgstr ""

#: /home/gunter/src/wxmaxima/src/DrawWiz.cpp:148
msgid "A good example equation would be x^2+y^2=1"
msgstr ""

#: /home/gunter/src/wxmaxima/src/TipOfTheDay.cpp:69
msgid ""
"A new document format has been introduced in wxMaxima 0.8.2 that saves not "
"only your input and text commentaries, but also the outputs of your "
"calculations. When saving your document, select 'wxMaxima XML document' "
"format."
msgstr ""

#: /home/gunter/src/wxmaxima/src/GroupCell.cpp:2543
msgid "A page break"
msgstr ""

#: /home/gunter/src/wxmaxima/src/TipOfTheDay.cpp:138
msgid ""
"A plot to be embedded into the work sheet by preceding its name with a \"wx"
"\". \"draw\" can be replaced by \"wxdraw\", plot by \"wxplot\" etc."
msgstr ""

#: /home/gunter/src/wxmaxima/examples/examples_gettext.h:1755
msgid "A ridiculously advanced example\n"
msgstr ""

#: /home/gunter/src/wxmaxima/src/ConfigDialogue.cpp:334
msgid ""
"A scale factor for the printout. Helpful for printing big equations on small "
"pdf pages."
msgstr ""

#: /home/gunter/src/wxmaxima/src/EditorCell.cpp:4199
msgid "A section heading"
msgstr ""

#: /home/gunter/src/wxmaxima/examples/examples_gettext.h:1513
msgid ""
"A simple voltage divider of R_1 and R_2 is powered by a voltage source U_In. "
"In which range can U_Out lie?\n"
msgstr ""

#: /home/gunter/src/wxmaxima/src/GroupCell.h:449
msgid "A space between GroupCells"
msgstr ""

#: /home/gunter/src/wxmaxima/src/DrawWiz.cpp:453
msgid "A static plot"
msgstr ""

#: /home/gunter/src/wxmaxima/src/EditorCell.cpp:4211
msgid "A sub-sub-sub-subsection heading"
msgstr ""

#: /home/gunter/src/wxmaxima/src/EditorCell.cpp:4208
msgid "A sub-sub-subsection heading"
msgstr ""

#: /home/gunter/src/wxmaxima/src/EditorCell.cpp:4205
msgid "A sub-subsection heading"
msgstr ""

#: /home/gunter/src/wxmaxima/src/EditorCell.cpp:4202
msgid "A subsection heading"
msgstr ""

#: /home/gunter/src/wxmaxima/src/wxMaximaFrame.cpp:2060
msgid "A symbol from the configuration dialogue"
msgstr ""

#: /home/gunter/src/wxmaxima/examples/examples_gettext.h:968
msgid "A third fitting algorithm\n"
msgstr ""

#: /home/gunter/src/wxmaxima/src/TextCell.cpp:192
msgid ""
"A variable that can be assigned a number to.\n"
"Often used by solve() and algsys(), if there is an infinite number of "
"results."
msgstr ""

#: /home/gunter/src/wxmaxima/examples/examples_gettext.h:2019
msgid "A weird example, just for showing off\n"
msgstr ""

#: /home/gunter/src/wxmaxima/src/wxMaximaFrame.cpp:1004
msgid "A&t Value..."
msgstr ""

#: /home/gunter/src/wxmaxima/src/ConfigDialogue.cpp:985
msgid "Abort evaluation on error"
msgstr ""

#: /home/gunter/src/wxmaxima/src/wxMaximaFrame.cpp:1379
msgid "About"
msgstr ""

#: /home/gunter/src/wxmaxima/src/wxMaximaFrame.cpp:1380
#: /home/gunter/src/wxmaxima/src/wxMaximaFrame.cpp:1383
#: /home/gunter/src/wxmaxima/src/wxMaximaFrame.cpp:1384
msgid "About wxMaxima"
msgstr ""

#: /home/gunter/src/wxmaxima/examples/examples_gettext.h:404
msgid ""
"Accessing a random item of a list involves a time-consuming iterating over "
"the list. But if one plans to iterate through the whole list, anyway (as one "
"normally has to) this work isn't much of an overhead - and maxima offers "
"several functions for this purpose:\n"
msgstr ""

#: /home/gunter/src/wxmaxima/src/wxMaximaFrame.cpp:2212
msgid "Accuracy"
msgstr ""

#: /home/gunter/src/wxmaxima/src/Configuration.cpp:273
msgid "Active cell bracket"
msgstr ""

#: /home/gunter/src/wxmaxima/examples/examples_gettext.h:1981
msgid "Actually using combining diacritics\n"
msgstr ""

#: /home/gunter/src/wxmaxima/src/wxMaximaFrame.cpp:1040
msgid "Ad&joint Matrix"
msgstr ""

#: /home/gunter/src/wxmaxima/src/wxMaximaFrame.cpp:1194
msgid "Add Algebraic E&quality..."
msgstr ""

#: /home/gunter/src/wxmaxima/src/wxMaximaFrame.cpp:929
msgid "Add a directory to search path"
msgstr ""

#: /home/gunter/src/wxmaxima/src/wxMaximaFrame.cpp:1272
msgid ""
"Add a new item to the beginning of the list. Useful for creating stacks."
msgstr ""

#: /home/gunter/src/wxmaxima/src/VariablesPane.cpp:200
msgid "Add all"
msgstr ""

#: /home/gunter/src/wxmaxima/src/wxMaxima.cpp:7334
msgid "Add an element to a list"
msgstr ""

#: /home/gunter/src/wxmaxima/src/wxMaxima.cpp:6188
msgid "Add dir to path:"
msgstr ""

#: /home/gunter/src/wxmaxima/src/wxMaximaFrame.cpp:1195
msgid "Add equality to the rational simplifier"
msgstr ""

#: /home/gunter/src/wxmaxima/src/wxMaximaFrame.cpp:2034
msgid "Add more symbols"
msgstr ""

#: /home/gunter/src/wxmaxima/src/ConfigDialogue.cpp:795
msgid "Add the .wxmx file to the HTML export"
msgstr ""

#: /home/gunter/src/wxmaxima/src/wxMaximaFrame.cpp:928
msgid "Add to &Path..."
msgstr ""

#: /home/gunter/src/wxmaxima/src/UnicodeSidebar.cpp:96
msgid "Add to symbols Sidebar"
msgstr ""

#: /home/gunter/src/wxmaxima/src/Worksheet.cpp:1554
#: /home/gunter/src/wxmaxima/src/Worksheet.cpp:1565
#: /home/gunter/src/wxmaxima/src/Worksheet.cpp:1658
msgid "Add to watchlist"
msgstr ""

#: /home/gunter/src/wxmaxima/src/XmlInspector.cpp:159
#, c-format
msgid "Added much text (%li chars) to the XML inspector."
msgstr ""

#: /home/gunter/src/wxmaxima/src/ConfigDialogue.cpp:1003
msgid "Additional clipboard formats to put on the clipboard on ordinary copy:"
msgstr ""

#: /home/gunter/src/wxmaxima/src/ConfigDialogue.cpp:310
msgid ""
"Additional commands to be added to the preamble of LaTeX output for pdftex."
msgstr ""

#: /home/gunter/src/wxmaxima/src/ConfigDialogue.cpp:737
msgid "Additional lines for the TeX preamble:"
msgstr ""

#: /home/gunter/src/wxmaxima/src/ConfigDialogue.cpp:307
msgid "Additional parameters for Maxima (e.g. -l clisp)."
msgstr ""

#: /home/gunter/src/wxmaxima/src/ConfigDialogue.cpp:955
msgid "Additional parameters for maxima"
msgstr ""

#: /home/gunter/src/wxmaxima/src/ConfigDialogue.cpp:849
msgid "Additional symbols for the \"symbols\" sidebar:"
msgstr ""

#: /home/gunter/src/wxmaxima/examples/examples_gettext.h:1298
msgid ""
"Additionally haven given nearly all equations names allows us to reference "
"the equations whenever we need them. For example we can print them out "
"again:\n"
msgstr ""

#: /home/gunter/src/wxmaxima/examples/examples_gettext.h:861
msgid ""
"Additionally https://ieeexplore.ieee.org/document/5999593 offers an "
"iterative method that allows to reduce the influence of noise in each step:\n"
msgstr ""

#: /home/gunter/src/wxmaxima/examples/examples_gettext.h:120
msgid ""
"Additionally we are interested only in the first item in the result list:\n"
msgstr ""

#: /home/gunter/src/wxmaxima/examples/examples_gettext.h:1335
msgid ""
"Additionally, the left hand side and the right hand side can be extracted "
"using the command lhs() and rhs(), which allows to use the part left or "
"right of the \"=\" in a new equation:\n"
msgstr ""

#: /home/gunter/src/wxmaxima/src/wxMaximaFrame.cpp:1358
msgid "Advanced variable names"
msgstr ""

#: /home/gunter/src/wxmaxima/examples/examples_gettext.h:1869
msgid "Advanced variable names\n"
msgstr ""

#: /home/gunter/src/wxmaxima/src/ToolBar.cpp:303
#: /home/gunter/src/wxmaxima/src/ToolBar.cpp:593
msgid ""
"After clicking on animations created with with_slider_draw() or similar this "
"slider allows to change the current frame."
msgstr ""

#: /home/gunter/src/wxmaxima/src/wxMaximaFrame.cpp:1242
msgid "All but the 1st n elements"
msgstr ""

#: /home/gunter/src/wxmaxima/src/wxMaximaFrame.cpp:1243
msgid "All but the last n elements"
msgstr ""

#: /home/gunter/src/wxmaxima/src/wxMaxima.cpp:5515
msgid ""
"All openable types (*.wxm, *.wxmx, *.mac, *.out, *.xml)|*.wxm;*.wxmx;*.mac;*."
"out;*.xml|wxMaxima document (*.wxm, *.wxmx)|*.wxm;*.wxmx|Maxima session (*."
"mac)|*.mac|Xmaxima session (*.out)|*.out|xml from broken .wxmx (*.xml)|*.xml"
msgstr ""

#: /home/gunter/src/wxmaxima/src/ConfigDialogue.cpp:554
msgid "All variable names"
msgstr ""

#: /home/gunter/src/wxmaxima/src/DrawWiz.cpp:735
msgid "Allows to provide separate expressions for calculating"
msgstr ""

#: /home/gunter/src/wxmaxima/src/wxMaximaFrame.cpp:2019
msgid ""
"Allows to specify which not-builtin unicode symbols should be displayed in "
"the symbols sidebar along with the built-in symbols."
msgstr ""

#: /home/gunter/src/wxmaxima/src/ConfigDialogue.cpp:1280
msgid "All|*"
msgstr ""

#: /home/gunter/src/wxmaxima/src/wxMaximaFrame.cpp:1867
msgid "Alpha"
msgstr ""

#: /home/gunter/src/wxmaxima/examples/examples_gettext.h:245
msgid "Alternatively the curve can be made more colorful:\n"
msgstr ""

#: /home/gunter/src/wxmaxima/src/wxMaximaFrame.cpp:789
msgid "Always"
msgstr ""

#: /home/gunter/src/wxmaxima/src/wxMaximaFrame.cpp:789
msgid "Always autosubscript after an underscore"
msgstr ""

#: /home/gunter/src/wxmaxima/src/Worksheet.cpp:1597
msgid "Always show all digits"
msgstr ""

#: /home/gunter/src/wxmaxima/src/DrawWiz.cpp:457
msgid "An animation with multiple frames"
msgstr ""

#: /home/gunter/src/wxmaxima/examples/examples_gettext.h:43
msgid "An example\n"
msgstr ""

#: /home/gunter/src/wxmaxima/src/TextCell.cpp:213
msgid "An integration constant."
msgstr ""

#: /home/gunter/src/wxmaxima/src/wxMaximaFrame.cpp:1289
msgid "Animation framerate..."
msgstr ""

#: /home/gunter/src/wxmaxima/examples/examples_gettext.h:1078
msgid ""
"Another drawback is that mathematics is based on the fact that two things "
"that cancel each other out actually do so:\n"
msgstr ""

#: /home/gunter/src/wxmaxima/src/ConfigDialogue.cpp:893
msgid "Antialias lines."
msgstr ""

#: /home/gunter/src/wxmaxima/examples/examples_gettext.h:1053
msgid ""
"Any other number can be converted to a floating-point one using the float() "
"keyword:\n"
msgstr ""

#: /home/gunter/src/wxmaxima/src/wxMaximaFrame.cpp:1262
msgid "Append"
msgstr ""

#: /home/gunter/src/wxmaxima/src/wxMaximaFrame.cpp:1256
msgid "Append a list"
msgstr ""

#: /home/gunter/src/wxmaxima/src/wxMaxima.cpp:7352
msgid "Append a list to a list"
msgstr ""

#: /home/gunter/src/wxmaxima/src/wxMaximaFrame.cpp:1257
msgid "Append a list to an existing list"
msgstr ""

#: /home/gunter/src/wxmaxima/src/wxMaximaFrame.cpp:1253
msgid "Append an element"
msgstr ""

#: /home/gunter/src/wxmaxima/src/wxMaximaFrame.cpp:1254
msgid "Append an element to an existing list"
msgstr ""

#: /home/gunter/src/wxmaxima/examples/examples_gettext.h:1688
msgid "Appending lists of tolerances\n"
msgstr ""

#: /home/gunter/src/wxmaxima/src/wxMaxima.cpp:6728
msgid "Apply"
msgstr ""

#: /home/gunter/src/wxmaxima/src/wxMaxima.cpp:7221
msgid "Apply a function to each list element"
msgstr ""

#: /home/gunter/src/wxmaxima/src/wxMaximaFrame.cpp:1048
msgid "Apply function to a list"
msgstr ""

#: /home/gunter/src/wxmaxima/src/wxMaxima.cpp:8148
msgid "Apropos"
msgstr ""

#: /home/gunter/src/wxmaxima/src/wxMaxima.cpp:6649
msgid "Array:"
msgstr ""

#: /home/gunter/src/wxmaxima/examples/examples_gettext.h:568
msgid ""
"As a first step normally the real measurement data is loaded from a .csv "
"file using read_matrix:\n"
msgstr ""

#: /home/gunter/src/wxmaxima/src/TextCell.cpp:242
msgid ""
"As calculating 0.1^12 demonstrates maxima by default doesn't tend to hide "
"what looks like being the small error using floating-point numbers "
"introduces.\n"
"If this seems to be the case here the error can be avoided by using exact "
"numbers like 1/10, 1*10^-1 or rat(.1).\n"
"It also can be hidden by setting fpprintprec to an appropriate value. But be "
"aware in this case that even small errors can add up."
msgstr ""

#: /home/gunter/src/wxmaxima/examples/examples_gettext.h:316
msgid ""
"As can easily be seen if one pops out the above images interactively and "
"moves them the human brain is quite efficient in grasping the complete shape "
"of a moving picture. wxMaxima allows to embed such a thing into the "
"worksheet:\n"
msgstr ""

#: /home/gunter/src/wxmaxima/examples/examples_gettext.h:1288
msgid ""
"As seen above the last equation displayed by maxima can be referenced by "
"using the placeholder \"%\":\n"
msgstr ""

#: /home/gunter/src/wxmaxima/examples/examples_gettext.h:1658
msgid "As we have guessed the 2nd voltage divider was the better one.\n"
msgstr ""

#: /home/gunter/src/wxmaxima/src/ConfigDialogue.cpp:896
msgid "Ask to save untitled documents"
msgstr ""

#: /home/gunter/src/wxmaxima/src/wxMaxima.cpp:6517
msgid "At value"
msgstr ""

#: /home/gunter/src/wxmaxima/src/ConfigDialogue.cpp:607
msgid "Auto-indent new lines"
msgstr ""

#: /home/gunter/src/wxmaxima/src/Autocomplete.cpp:307
#, c-format
msgid "Autocompletion: Scanning %s for loadable demo files."
msgstr ""

#: /home/gunter/src/wxmaxima/src/Autocomplete.cpp:286
#, c-format
msgid "Autocompletion: Scanning %s for loadable lisp files."
msgstr ""

#: /home/gunter/src/wxmaxima/src/Autocomplete.cpp:274
#, c-format
msgid "Autocompletion: Scanning %s recursively for loadable lisp files."
msgstr ""

#: /home/gunter/src/wxmaxima/src/ConfigDialogue.cpp:926
msgid "Autodetect"
msgstr ""

#: /home/gunter/src/wxmaxima/src/ConfigDialogue.cpp:757
msgid "Automatic"
msgstr ""

#: /home/gunter/src/wxmaxima/src/Worksheet.cpp:1606
msgid "Automatic labels"
msgstr ""

#: /home/gunter/src/wxmaxima/src/ConfigDialogue.cpp:566
#, c-format
msgid "Automatic labels (%i1, %o1,...)"
msgstr ""

#: /home/gunter/src/wxmaxima/src/Worksheet.cpp:1506
#: /home/gunter/src/wxmaxima/src/Worksheet.cpp:1752
#: /home/gunter/src/wxmaxima/src/wxMaximaFrame.cpp:905
msgid "Automatically answer questions"
msgstr ""

#: /home/gunter/src/wxmaxima/src/Worksheet.cpp:1507
#: /home/gunter/src/wxmaxima/src/Worksheet.cpp:1753
#: /home/gunter/src/wxmaxima/src/wxMaximaFrame.cpp:906
msgid "Automatically fill in answers known from the last run"
msgstr ""

#: /home/gunter/src/wxmaxima/src/ConfigDialogue.cpp:347
msgid ""
"Automatically insert matching parenthesis in text controls. Automatic "
"highlighting of matching parenthesis can be suppressed by setting the "
"respective color to match the background of ordinary text."
msgstr ""

#: /home/gunter/src/wxmaxima/src/wxMaxima.cpp:5449
#, c-format
msgid "Autosaving as temp file %s"
msgstr ""

#: /home/gunter/src/wxmaxima/src/wxMaxima.cpp:5466
#, c-format
msgid "Autosaving the .wxmx file as %s"
msgstr ""

#: /home/gunter/src/wxmaxima/src/wxMaximaFrame.cpp:790
msgid "Autosubscript"
msgstr ""

#: /home/gunter/src/wxmaxima/src/wxMaximaFrame.cpp:790
msgid "Autosubscript chars after an underscore"
msgstr ""

#: /home/gunter/src/wxmaxima/src/wxMaximaFrame.cpp:788
msgid "Autosubscript numbers and text following single letters"
msgstr ""

#: /home/gunter/src/wxmaxima/src/ConfigDialogue.cpp:540
msgid "Autowrap long lines:"
msgstr ""

#: /home/gunter/src/wxmaxima/src/wxMaximaFrame.cpp:2188
msgid "Axis"
msgstr ""

#: /home/gunter/src/wxmaxima/src/BC2Wiz.cpp:60
#: /home/gunter/src/wxmaxima/src/wxMaxima.cpp:6418
msgid "BC2"
msgstr ""

#: /home/gunter/src/wxmaxima/src/wxMaximaFrame.cpp:1753
msgid "Barsplot..."
msgstr ""

#: /home/gunter/src/wxmaxima/src/ConfigDialogue.cpp:1278
msgid "Bat files (*.bat)|*.bat|All|*"
msgstr ""

#: /home/gunter/src/wxmaxima/src/wxMaxima.cpp:5679
msgid "Batch File"
msgstr ""

#: /home/gunter/src/wxmaxima/src/TextCell.cpp:302
msgid ""
"Besides a division by 0 the reason for this error message can be a "
"calculation that returns +/-infinity."
msgstr ""

#: /home/gunter/src/wxmaxima/examples/examples_gettext.h:660
msgid ""
"Besides lsquares_estimates_approximate the lsquares package also provides a "
"command named lsquares_estimates that tries to find the exact optimum by "
"running the problem through solve() before finding the answer numerically. "
"But as it is always the case with computers if the problem that is to be "
"solved is complex one does never know in advance how long it will take and "
"if it ever will finish. lsquares_estimates_approximate doesn't have this "
"drawback.\n"
msgstr ""

#: /home/gunter/src/wxmaxima/src/TipOfTheDay.cpp:120
msgid ""
"Besides the global undo functionality that is active when the cursor is "
"between cells, wxMaxima has a per-cell undo function that is active if the "
"cursor is inside a cell. Pressing Ctrl+Z inside a cell can therefore been "
"used for a fine-pitch undo that doesn't affect latter changes made in other "
"cells."
msgstr ""

#: /home/gunter/src/wxmaxima/src/wxMaximaFrame.cpp:1868
msgid "Beta"
msgstr ""

#: /home/gunter/src/wxmaxima/examples/examples_gettext.h:1122
msgid "Bigfloats\n"
msgstr ""

#: /home/gunter/src/wxmaxima/src/ConfigDialogue.cpp:1006
msgid "Bitmap"
msgstr ""

#: /home/gunter/src/wxmaxima/src/ConfigDialogue.cpp:769
msgid "Bitmap scale for export:"
msgstr ""

#: /home/gunter/src/wxmaxima/src/ConfigDialogue.cpp:747
msgid "Bitmaps"
msgstr ""

#: /home/gunter/src/wxmaxima/examples/examples_gettext.h:1355
msgid "Boiling it down to numbers\n"
msgstr ""

#: /home/gunter/src/wxmaxima/src/ConfigDialogue.cpp:1078
msgid "Bold"
msgstr ""

#: /home/gunter/src/wxmaxima/src/wxMaxima.cpp:4658
msgid "Both horizontal and vertical cursor active at the same time"
msgstr ""

#: /home/gunter/src/wxmaxima/examples/examples_gettext.h:1235
msgid ""
"Both solutions solve() offers are valid. We can pick any of them manually, "
"for example:\n"
msgstr ""

#: /home/gunter/src/wxmaxima/src/wxMaximaFrame.cpp:1757
msgid "Boxplot..."
msgstr ""

#: /home/gunter/src/wxmaxima/src/Plot2dWiz.cpp:114
#: /home/gunter/src/wxmaxima/src/Plot3dWiz.cpp:116
msgid "Browse"
msgstr ""

#: /home/gunter/src/wxmaxima/src/wxMathml.cpp:75
msgid ""
"Bug: After removing the whitespace wxMathml.lisp is shorter than expected!"
msgstr ""

#: /home/gunter/src/wxmaxima/src/Autocomplete.cpp:469
msgid "Bug: Autocompletion requested for unknown type of item."
msgstr ""

#: /home/gunter/src/wxmaxima/src/Worksheet.cpp:2886
msgid "Bug: Cell left but not entered."
msgstr ""

#: /home/gunter/src/wxmaxima/src/Worksheet.cpp:7161
msgid "Bug: Cell with negative y position!"
msgstr ""

#: /home/gunter/src/wxmaxima/src/Worksheet.cpp:3057
msgid "Bug: Got a question but no cell to answer it in"
msgstr ""

#: /home/gunter/src/wxmaxima/src/Worksheet.cpp:7349
msgid ""
"Bug: Got a request to change the contents of the cell above the beginning of "
"the worksheet."
msgstr ""

#: /home/gunter/src/wxmaxima/src/Worksheet.cpp:7324
msgid ""
"Bug: Got a request to delete the cell above the beginning of the worksheet."
msgstr ""

#: /home/gunter/src/wxmaxima/src/Worksheet.cpp:7391
msgid ""
"Bug: Got a request to first change the contents of a cell and to then "
"undelete it."
msgstr ""

#: /home/gunter/src/wxmaxima/src/Worksheet.cpp:5765
msgid "Bug: HTML output is no valid XML"
msgstr ""

#: /home/gunter/src/wxmaxima/src/Cell.cpp:289
msgid "Bug: Math Cell that claims to have no group Cell it belongs to"
msgstr ""

#: /home/gunter/src/wxmaxima/src/Configuration.h:589
msgid "Bug: Maximum number of digits that is to be displayed is too low!"
msgstr ""

#: /home/gunter/src/wxmaxima/src/MathParser.cpp:139
#: /home/gunter/src/wxmaxima/src/MathParser.cpp:178
#: /home/gunter/src/wxmaxima/src/MathParser.cpp:272
msgid "Bug: Missing contents"
msgstr ""

#: /home/gunter/src/wxmaxima/src/GroupCell.cpp:1651
msgid "Bug: No image counter to write to!"
msgstr ""

#: /home/gunter/src/wxmaxima/src/ConjugateCell.cpp:197
msgid "Bug: No last cell in a conjugateCell!"
msgstr ""

#: /home/gunter/src/wxmaxima/src/FracCell.cpp:424
msgid "Bug: No last cell in a denominator!"
msgstr ""

#: /home/gunter/src/wxmaxima/src/FracCell.cpp:419
msgid "Bug: No last cell in a numerator!"
msgstr ""

#: /home/gunter/src/wxmaxima/src/AbsCell.cpp:205
msgid "Bug: No last cell in an absCell!"
msgstr ""

#: /home/gunter/src/wxmaxima/src/ExptCell.cpp:279
msgid "Bug: No last cell in an exponent of an exptCell!"
msgstr ""

#: /home/gunter/src/wxmaxima/src/ExptCell.cpp:274
msgid "Bug: No last cell in the base of an exptCell!"
msgstr ""

#: /home/gunter/src/wxmaxima/src/ParenCell.cpp:530
msgid "Bug: No last cell inside a parenthesis!"
msgstr ""

#: /home/gunter/src/wxmaxima/src/SqrtCell.cpp:355
msgid "Bug: No last cell inside a square root!"
msgstr ""

#: /home/gunter/src/wxmaxima/src/BitmapOut.cpp:334
#: /home/gunter/src/wxmaxima/src/EMFout.cpp:351
#: /home/gunter/src/wxmaxima/src/EditorCell.cpp:3133
#: /home/gunter/src/wxmaxima/src/ImgCell.cpp:365
#: /home/gunter/src/wxmaxima/src/SVGout.cpp:349
#: /home/gunter/src/wxmaxima/src/SlideShowCell.cpp:591
#: /home/gunter/src/wxmaxima/src/Worksheet.cpp:2397
#: /home/gunter/src/wxmaxima/src/Worksheet.cpp:2535
#: /home/gunter/src/wxmaxima/src/Worksheet.cpp:2582
#: /home/gunter/src/wxmaxima/src/Worksheet.cpp:2639
#: /home/gunter/src/wxmaxima/src/Worksheet.cpp:2673
#: /home/gunter/src/wxmaxima/src/Worksheet.cpp:2686
#: /home/gunter/src/wxmaxima/src/Worksheet.cpp:4635
#: /home/gunter/src/wxmaxima/src/Worksheet.cpp:7653
#: /home/gunter/src/wxmaxima/src/Worksheet.cpp:7896
msgid "Bug: The clipboard is already opened"
msgstr ""

#: /home/gunter/src/wxmaxima/src/EditorCell.cpp:3216
msgid "Bug: The clipboard isn't open on pasting into an editor cell"
msgstr ""

#: /home/gunter/src/wxmaxima/src/GroupCell.cpp:566
msgid "Bug: Trying to append NULL to a group cell."
msgstr ""

#: /home/gunter/src/wxmaxima/src/Worksheet.cpp:7992
msgid ""
"Bug: Trying to move the horizontally-drawn cursor to a place inside a "
"GroupCell."
msgstr ""

#: /home/gunter/src/wxmaxima/src/Worksheet.cpp:2900
msgid "Bug: Trying to record a cell contents change for undo without a cell."
msgstr ""

#: /home/gunter/src/wxmaxima/src/Worksheet.cpp:2275
msgid "Bug: Trying to select inside a cell without having a current cell"
msgstr ""

#: /home/gunter/src/wxmaxima/src/Worksheet.cpp:7392
msgid "Bug: Undo action with both cell contents change and cell addition."
msgstr ""

#: /home/gunter/src/wxmaxima/src/Worksheet.cpp:7354
msgid "Bug: Undo request for cell outside worksheet."
msgstr ""

#: /home/gunter/src/wxmaxima/src/EditorCell.cpp:4217
msgid "Bug: Unknown type of text"
msgstr ""

#: /home/gunter/src/wxmaxima/src/EditorCell.cpp:2775
msgid "Bug: x position of cell is unknown!"
msgstr ""

#: /home/gunter/src/wxmaxima/src/EditorCell.cpp:2776
msgid "Bug: y position of cell is unknown!"
msgstr ""

#: /home/gunter/src/wxmaxima/src/wxMaximaFrame.cpp:1365
msgid "Build &Info"
msgstr ""

#: /home/gunter/src/wxmaxima/examples/examples_gettext.h:426
msgid ""
"But you can also tell makelist to iterate over a list - which is quite "
"fast:\n"
msgstr ""

#: /home/gunter/src/wxmaxima/examples/examples_gettext.h:1278
msgid ""
"By choosing [a,b] as the list of solution variables, maxima is automatically "
"told to eliminate these two variables on the right side of the equations, if "
"possible.\n"
msgstr ""

#: /home/gunter/src/wxmaxima/examples/examples_gettext.h:1720
msgid ""
"By default the wrstcse package tests all combinations of 3 values per "
"tol[n]: The minimum, the maximum and the typical value. If we only want to "
"test 2 values (the minimum and the maximum) that might speed up lengthy "
"calculations with many values that contain tolerances:\n"
msgstr ""

#: /home/gunter/src/wxmaxima/src/TipOfTheDay.cpp:51
msgid ""
"By default, Shift-Enter is used to evaluate commands, while Enter is used "
"for multiline input. This behaviour can be changed in 'Edit->Configure' "
"dialog by checking 'Enter evaluates cells'. This switches the roles of these "
"two key commands."
msgstr ""

#: /home/gunter/src/wxmaxima/examples/examples_gettext.h:1931
msgid ""
"By escaping it with a backslash nearly every symbol can be made to be "
"interpreted as an ordinary character:\n"
msgstr ""

#: /home/gunter/src/wxmaxima/examples/examples_gettext.h:1245
msgid ""
"By having given this equation a name (\"sol2\") we gained a way to re-use "
"this equation later.\n"
msgstr ""

#: /home/gunter/src/wxmaxima/src/wxMaximaFrame.cpp:1062
msgid "C&hange Variable..."
msgstr ""

#: /home/gunter/src/wxmaxima/src/wxMaximaFrame.cpp:752
msgid "C&onfigure"
msgstr ""

#: /home/gunter/src/wxmaxima/src/wxMaximaFrame.cpp:1081
msgid "Calculate &Product..."
msgstr ""

#: /home/gunter/src/wxmaxima/src/wxMaximaFrame.cpp:1079
msgid "Calculate Su&m..."
msgstr ""

#: /home/gunter/src/wxmaxima/src/wxMaximaFrame.cpp:1301
msgid "Calculate bigfloat value of the last result"
msgstr ""

#: /home/gunter/src/wxmaxima/src/wxMaximaFrame.cpp:1298
msgid "Calculate float value of the last result"
msgstr ""

#: /home/gunter/src/wxmaxima/src/wxMaxima.cpp:7507
msgid "Calculate modulus:"
msgstr ""

#: /home/gunter/src/wxmaxima/src/wxMaximaFrame.cpp:1304
msgid "Calculate numeric value of the last result"
msgstr ""

#: /home/gunter/src/wxmaxima/src/wxMaximaFrame.cpp:1082
msgid "Calculate products"
msgstr ""

#: /home/gunter/src/wxmaxima/src/wxMaximaFrame.cpp:1080
msgid "Calculate sums"
msgstr ""

#: /home/gunter/src/wxmaxima/src/wxMaxima.cpp:9915
msgid "Can not connect to the web server."
msgstr ""

#: /home/gunter/src/wxmaxima/src/wxMaxima.cpp:9964
msgid "Can not download version info."
msgstr ""

#: /home/gunter/src/wxmaxima/src/wxMaxima.cpp:1896
#: /home/gunter/src/wxmaxima/src/wxMaxima.cpp:2202
#: /home/gunter/src/wxmaxima/src/wxMaxima.cpp:3803
msgid ""
"Can not start maxima. The most probable cause is that maxima isn't installed "
"(it can be downloaded from http://maxima.sourceforge.net) or in wxMaxima's "
"config dialogue the setting for maxima's location is wrong."
msgstr ""

#: /home/gunter/src/wxmaxima/src/ActualValuesStorageWiz.cpp:56
#: /home/gunter/src/wxmaxima/src/ActualValuesStorageWiz.cpp:58
#: /home/gunter/src/wxmaxima/src/BC2Wiz.cpp:47
#: /home/gunter/src/wxmaxima/src/BC2Wiz.cpp:49
#: /home/gunter/src/wxmaxima/src/DrawWiz.cpp:99
#: /home/gunter/src/wxmaxima/src/DrawWiz.cpp:206
#: /home/gunter/src/wxmaxima/src/DrawWiz.cpp:326
#: /home/gunter/src/wxmaxima/src/DrawWiz.cpp:485
#: /home/gunter/src/wxmaxima/src/DrawWiz.cpp:547
#: /home/gunter/src/wxmaxima/src/DrawWiz.cpp:676
#: /home/gunter/src/wxmaxima/src/DrawWiz.cpp:782
#: /home/gunter/src/wxmaxima/src/DrawWiz.cpp:851
#: /home/gunter/src/wxmaxima/src/DrawWiz.cpp:981
#: /home/gunter/src/wxmaxima/src/Gen1Wiz.cpp:43
#: /home/gunter/src/wxmaxima/src/Gen1Wiz.cpp:45
#: /home/gunter/src/wxmaxima/src/Gen2Wiz.cpp:50
#: /home/gunter/src/wxmaxima/src/Gen2Wiz.cpp:52
#: /home/gunter/src/wxmaxima/src/Gen3Wiz.cpp:58
#: /home/gunter/src/wxmaxima/src/Gen3Wiz.cpp:60
#: /home/gunter/src/wxmaxima/src/Gen4Wiz.cpp:63
#: /home/gunter/src/wxmaxima/src/Gen4Wiz.cpp:65
#: /home/gunter/src/wxmaxima/src/Gen5Wiz.cpp:71
#: /home/gunter/src/wxmaxima/src/Gen5Wiz.cpp:73
#: /home/gunter/src/wxmaxima/src/IntegrateWiz.cpp:55
#: /home/gunter/src/wxmaxima/src/IntegrateWiz.cpp:57
#: /home/gunter/src/wxmaxima/src/LimitWiz.cpp:54
#: /home/gunter/src/wxmaxima/src/LimitWiz.cpp:56
#: /home/gunter/src/wxmaxima/src/ListSortWiz.cpp:74
#: /home/gunter/src/wxmaxima/src/ListSortWiz.cpp:76
#: /home/gunter/src/wxmaxima/src/MatWiz.cpp:43
#: /home/gunter/src/wxmaxima/src/MatWiz.cpp:45
#: /home/gunter/src/wxmaxima/src/MatWiz.cpp:196
#: /home/gunter/src/wxmaxima/src/MatWiz.cpp:198
#: /home/gunter/src/wxmaxima/src/MaxSizeChooser.cpp:45
#: /home/gunter/src/wxmaxima/src/MaxSizeChooser.cpp:47
#: /home/gunter/src/wxmaxima/src/Plot2dWiz.cpp:93
#: /home/gunter/src/wxmaxima/src/Plot2dWiz.cpp:95
#: /home/gunter/src/wxmaxima/src/Plot2dWiz.cpp:553
#: /home/gunter/src/wxmaxima/src/Plot2dWiz.cpp:555
#: /home/gunter/src/wxmaxima/src/Plot2dWiz.cpp:650
#: /home/gunter/src/wxmaxima/src/Plot2dWiz.cpp:652
#: /home/gunter/src/wxmaxima/src/Plot3dWiz.cpp:95
#: /home/gunter/src/wxmaxima/src/Plot3dWiz.cpp:97
#: /home/gunter/src/wxmaxima/src/PlotFormatWiz.cpp:50
#: /home/gunter/src/wxmaxima/src/PlotFormatWiz.cpp:52
#: /home/gunter/src/wxmaxima/src/SeriesWiz.cpp:53
#: /home/gunter/src/wxmaxima/src/SeriesWiz.cpp:55
#: /home/gunter/src/wxmaxima/src/SubstituteWiz.cpp:44
#: /home/gunter/src/wxmaxima/src/SubstituteWiz.cpp:46
#: /home/gunter/src/wxmaxima/src/SumWiz.cpp:45
#: /home/gunter/src/wxmaxima/src/SumWiz.cpp:47
#: /home/gunter/src/wxmaxima/src/SystemWiz.cpp:39
#: /home/gunter/src/wxmaxima/src/SystemWiz.cpp:41
#: /home/gunter/src/wxmaxima/src/wxMaxima.cpp:10005
msgid "Cancel"
msgstr ""

#: /home/gunter/src/wxmaxima/src/wxMaxima.cpp:1908
msgid ""
"Cannot find a maxima binary and no binary chosen in the config dialogue."
msgstr ""

#: /home/gunter/src/wxmaxima/src/EditorCell.cpp:3150
msgid "Cannot put the copied text on the clipboard"
msgstr ""

#: /home/gunter/src/wxmaxima/src/EditorCell.cpp:3143
msgid "Cannot put the copied text on the clipboard (1st try)"
msgstr ""

#: /home/gunter/src/wxmaxima/src/EditorCell.cpp:3147
msgid "Cannot put the copied text on the clipboard (2nd try)"
msgstr ""

#: /home/gunter/src/wxmaxima/src/EMFout.cpp:86
#, c-format
msgid "Cannot remove the file %s"
msgstr ""

#: /home/gunter/src/wxmaxima/src/wxMaxima.cpp:1781
msgid "Cannot set the communication address to localhost."
msgstr ""

#: /home/gunter/src/wxmaxima/src/wxMaxima.cpp:1783
#, c-format
msgid "Cannot set the communication port to %i."
msgstr ""

#: /home/gunter/src/wxmaxima/src/wxMaxima.cpp:5834
msgid "Cannot start gnuplot"
msgstr ""

#: /home/gunter/src/wxmaxima/src/wxMaxima.cpp:1891
#: /home/gunter/src/wxmaxima/src/wxMaximaFrame.cpp:522
msgid "Cannot start the maxima binary"
msgstr ""

#: /home/gunter/src/wxmaxima/src/wxMaximaFrame.cpp:1679
msgid "Canonical (tr)"
msgstr ""

#: /home/gunter/src/wxmaxima/src/ConfigDialogue.cpp:153
msgid "Catalan"
msgstr ""

#: /home/gunter/src/wxmaxima/src/wxMaximaFrame.cpp:908
msgid "Ce&ll"
msgstr ""

#: /home/gunter/src/wxmaxima/src/Configuration.cpp:272
msgid "Cell bracket"
msgstr ""

#: /home/gunter/src/wxmaxima/src/wxMaxima.cpp:9179
msgid "Cell ends in a backslash"
msgstr ""

#: /home/gunter/src/wxmaxima/src/Worksheet.cpp:691
msgid "Cell wasn't recalculated on draw!"
msgstr ""

#: /home/gunter/src/wxmaxima/src/wxMaximaFrame.cpp:948
msgid "Change &2d Display"
msgstr ""

#: /home/gunter/src/wxmaxima/src/ConfigDialogue.cpp:598
msgid "Change names of greek letters to greek letters"
msgstr ""

#: /home/gunter/src/wxmaxima/src/wxMaximaFrame.cpp:949
msgid "Change the 2d display algorithm used to display math output"
msgstr ""

#: /home/gunter/src/wxmaxima/src/ConfigDialogue.cpp:362
msgid ""
"Change the text \"alpha\" and \"beta\" to the corresponding greek letter?"
msgstr ""

#: /home/gunter/src/wxmaxima/src/wxMaxima.cpp:7537
msgid "Change variable"
msgstr ""

#: /home/gunter/src/wxmaxima/src/wxMaximaFrame.cpp:1063
msgid "Change variable in integral or sum"
msgstr ""

#: /home/gunter/src/wxmaxima/src/wxMaxima.cpp:6636
msgid "Char poly"
msgstr ""

#: /home/gunter/src/wxmaxima/src/wxMaximaFrame.cpp:1373
msgid "Check for Updates"
msgstr ""

#: /home/gunter/src/wxmaxima/src/wxMaximaFrame.cpp:1374
msgid "Check if a newer version of wxMaxima/Maxima exist."
msgstr ""

#: /home/gunter/src/wxmaxima/src/wxMaximaFrame.cpp:1902
msgid "Chi"
msgstr ""

#: /home/gunter/src/wxmaxima/src/ConfigDialogue.cpp:154
msgid "Chinese (Simplified)"
msgstr ""

#: /home/gunter/src/wxmaxima/src/ConfigDialogue.cpp:155
msgid "Chinese (traditional)"
msgstr ""

#: /home/gunter/src/wxmaxima/src/ConfigDialogue.cpp:1055
#: /home/gunter/src/wxmaxima/src/ConfigDialogue.cpp:1061
#: /home/gunter/src/wxmaxima/src/ConfigDialogue.cpp:1075
msgid "Choose font"
msgstr ""

#: /home/gunter/src/wxmaxima/src/PlotFormatWiz.cpp:31
msgid "Choose new plot format:"
msgstr ""

#: /home/gunter/src/wxmaxima/src/wxMaximaFrame.cpp:795
msgid "Choose the parenthesis type for Matrices"
msgstr ""

#: /home/gunter/src/wxmaxima/src/wxMaxima.cpp:8196
#: /home/gunter/src/wxmaxima/src/wxMaxima.cpp:8212
msgid "Classes:"
msgstr ""

#: /home/gunter/src/wxmaxima/src/wxMaximaFrame.cpp:668
msgid "Close\tCtrl+W"
msgstr ""

#: /home/gunter/src/wxmaxima/src/wxMaximaFrame.cpp:669
msgid "Close window"
msgstr ""

#: /home/gunter/src/wxmaxima/src/Configuration.cpp:243
msgid "Code highlighting: Comments"
msgstr ""

#: /home/gunter/src/wxmaxima/src/Configuration.cpp:248
msgid "Code highlighting: End of line"
msgstr ""

#: /home/gunter/src/wxmaxima/src/Configuration.cpp:242
msgid "Code highlighting: Functions"
msgstr ""

#: /home/gunter/src/wxmaxima/src/Configuration.cpp:247
msgid "Code highlighting: Lisp"
msgstr ""

#: /home/gunter/src/wxmaxima/src/Configuration.cpp:244
msgid "Code highlighting: Numbers"
msgstr ""

#: /home/gunter/src/wxmaxima/src/Configuration.cpp:246
msgid "Code highlighting: Operators"
msgstr ""

#: /home/gunter/src/wxmaxima/src/Configuration.cpp:245
msgid "Code highlighting: Strings"
msgstr ""

#: /home/gunter/src/wxmaxima/src/Configuration.cpp:241
msgid "Code highlighting: Variables"
msgstr ""

#: /home/gunter/src/wxmaxima/src/wxMaxima.cpp:8344
msgid "Col. names:"
msgstr ""

#: /home/gunter/src/wxmaxima/src/MatWiz.cpp:177
#: /home/gunter/src/wxmaxima/src/wxMaxima.cpp:6649
#: /home/gunter/src/wxmaxima/src/wxMaxima.cpp:6669
msgid "Columns:"
msgstr ""

#: /home/gunter/src/wxmaxima/src/wxMaximaFrame.cpp:1140
msgid "Combine factorials in an expression"
msgstr ""

#: /home/gunter/src/wxmaxima/src/wxMaxima.cpp:9239
msgid "Comma directly followed by a closing parenthesis"
msgstr ""

#: /home/gunter/src/wxmaxima/src/Plot2dWiz.cpp:669
msgid "Comma separated x coordinates"
msgstr ""

#: /home/gunter/src/wxmaxima/src/Plot2dWiz.cpp:670
msgid "Comma separated y coordinates"
msgstr ""

#: /home/gunter/src/wxmaxima/src/wxMaxima.cpp:7010
msgid "Comma-separated elements"
msgstr ""

#: /home/gunter/src/wxmaxima/src/wxMaxima.cpp:6316
#: /home/gunter/src/wxmaxima/src/wxMaxima.cpp:8781
msgid "Comma-separated equations"
msgstr ""

#: /home/gunter/src/wxmaxima/src/wxMaxima.cpp:6317
#: /home/gunter/src/wxmaxima/src/wxMaxima.cpp:8782
msgid "Comma-separated variables"
msgstr ""

#: /home/gunter/src/wxmaxima/src/ConfigDialogue.cpp:712
msgid "Commands that are executed at every start of maxima."
msgstr ""

#: /home/gunter/src/wxmaxima/src/EditorCell.cpp:4214
msgid "Comment (ordinary worksheet text that isn't fed to maxima)"
msgstr ""

#: /home/gunter/src/wxmaxima/src/Worksheet.cpp:1648
msgid "Comment Selection"
msgstr ""

#: /home/gunter/src/wxmaxima/src/wxMaximaFrame.cpp:745
msgid "Comment out the currently selected text"
msgstr ""

#: /home/gunter/src/wxmaxima/src/wxMaximaFrame.cpp:744
msgid "Comment selection\tCtrl+/"
msgstr ""

#: /home/gunter/src/wxmaxima/src/wxMathml.cpp:28
msgid "Compiler-Bug? wxMathml.lisp is shorter than expected!"
msgstr ""

#: /home/gunter/src/wxmaxima/src/wxMaxima.cpp:1417
#, c-format
msgid "Compiling %s"
msgstr ""

#: /home/gunter/src/wxmaxima/src/wxMaxima.cpp:4131
msgid "Compiling the list of anchors the maxima manual provides"
msgstr ""

#: /home/gunter/src/wxmaxima/src/wxMaximaFrame.cpp:864
msgid "Complete Word\tCtrl+K"
msgstr ""

#: /home/gunter/src/wxmaxima/src/wxMaximaFrame.cpp:865
msgid "Complete word"
msgstr ""

#: /home/gunter/src/wxmaxima/src/ToolBar.cpp:202
msgid "Completely stop maxima and restart it"
msgstr ""

#: /home/gunter/src/wxmaxima/src/TextCell.cpp:171
msgid "Complex infinity."
msgstr ""

#: /home/gunter/src/wxmaxima/src/wxMaximaFrame.cpp:1103
msgid "Compute continued fraction of a value"
msgstr ""

#: /home/gunter/src/wxmaxima/src/wxMaximaFrame.cpp:1041
msgid "Compute the adjoint matrix"
msgstr ""

#: /home/gunter/src/wxmaxima/src/wxMaximaFrame.cpp:1030
msgid "Compute the characteristic polynomial of a matrix"
msgstr ""

#: /home/gunter/src/wxmaxima/src/wxMaximaFrame.cpp:1033
msgid "Compute the determinant of a matrix"
msgstr ""

#: /home/gunter/src/wxmaxima/src/wxMaximaFrame.cpp:1090
msgid "Compute the greatest common divisor"
msgstr ""

#: /home/gunter/src/wxmaxima/src/wxMaximaFrame.cpp:1027
msgid "Compute the inverse of a matrix"
msgstr ""

#: /home/gunter/src/wxmaxima/src/wxMaximaFrame.cpp:1093
msgid "Compute the least common multiple (do load(functs) before using)"
msgstr ""

#: /home/gunter/src/wxmaxima/src/wxMaxima.cpp:8396
msgid "Condition:"
msgstr ""

#: /home/gunter/src/wxmaxima/src/ConfigDialogue.cpp:1539
#: /home/gunter/src/wxmaxima/src/ConfigDialogue.cpp:1548
msgid "Config file (*.ini)|*.ini"
msgstr ""

#: /home/gunter/src/wxmaxima/src/ConfigDialogue.cpp:1459
msgid "Configuration warning"
msgstr ""

#: /home/gunter/src/wxmaxima/src/ToolBar.cpp:177
#: /home/gunter/src/wxmaxima/src/wxMaximaFrame.cpp:750
#: /home/gunter/src/wxmaxima/src/wxMaximaFrame.cpp:753
msgid "Configure wxMaxima"
msgstr ""

#: /home/gunter/src/wxmaxima/src/DrawWiz.cpp:833
msgid "Connect the dots"
msgstr ""

#: /home/gunter/src/wxmaxima/src/wxMaxima.cpp:1754
msgid "Connected."
msgstr ""

#: /home/gunter/src/wxmaxima/src/wxMaxima.cpp:1743
msgid "Connection attempt, but connection failed."
msgstr ""

#: /home/gunter/src/wxmaxima/src/wxMaxima.cpp:1703
msgid "Connection to Maxima lost."
msgstr ""

#: /home/gunter/src/wxmaxima/src/IntegrateWiz.cpp:215
#: /home/gunter/src/wxmaxima/src/IntegrateWiz.cpp:234
#: /home/gunter/src/wxmaxima/src/LimitWiz.cpp:141
#: /home/gunter/src/wxmaxima/src/SeriesWiz.cpp:114
msgid "Constant"
msgstr ""

#: /home/gunter/src/wxmaxima/src/VariablesPane.cpp:38
msgid "Contents"
msgstr ""

#: /home/gunter/src/wxmaxima/src/wxMaximaFrame.cpp:1325
msgid "Context-sensitive &Help\tCtrl+?"
msgstr ""

#: /home/gunter/src/wxmaxima/src/wxMaximaFrame.cpp:1328
msgid "Context-sensitive &Help\tF1"
msgstr ""

#: /home/gunter/src/wxmaxima/src/wxMaxima.cpp:1684
msgid "Continuing sending data to maxima."
msgstr ""

#: /home/gunter/src/wxmaxima/src/wxMaximaFrame.cpp:2192
msgid "Contour"
msgstr ""

#: /home/gunter/src/wxmaxima/examples/examples_gettext.h:262
msgid "Contour lines\n"
msgstr ""

#: /home/gunter/src/wxmaxima/src/wxMaximaFrame.cpp:2211
msgid "Contour lines for 3d plots"
msgstr ""

#: /home/gunter/src/wxmaxima/src/DrawWiz.cpp:644
msgid "Contour lines on surface and Bottom"
msgstr ""

#: /home/gunter/src/wxmaxima/src/DrawWiz.cpp:637
msgid "Contour lines on the Bottom"
msgstr ""

#: /home/gunter/src/wxmaxima/src/DrawWiz.cpp:630
msgid "Contour lines on the Surface"
msgstr ""

#: /home/gunter/src/wxmaxima/src/DrawWiz.cpp:618
msgid "Contour lines settings for the following 3d plots"
msgstr ""

#: /home/gunter/src/wxmaxima/src/wxMaximaFrame.cpp:1124
msgid "Contract Logarithms"
msgstr ""

#: /home/gunter/src/wxmaxima/src/wxMaximaFrame.cpp:1131
msgid "Convert binomials, beta and gamma function to factorials"
msgstr ""

#: /home/gunter/src/wxmaxima/src/wxMaximaFrame.cpp:1134
msgid "Convert binomials, factorials and beta function to gamma function"
msgstr ""

#: /home/gunter/src/wxmaxima/src/wxMaximaFrame.cpp:1168
msgid "Convert complex expression to polar form"
msgstr ""

#: /home/gunter/src/wxmaxima/src/wxMaximaFrame.cpp:1165
msgid "Convert complex expression to rect form"
msgstr ""

#: /home/gunter/src/wxmaxima/src/wxMaximaFrame.cpp:1177
msgid ""
"Convert exponential function of imaginary argument to trigonometric form"
msgstr ""

#: /home/gunter/src/wxmaxima/src/wxMaximaFrame.cpp:1122
msgid "Convert logarithm of product to sum of logarithms"
msgstr ""

#: /home/gunter/src/wxmaxima/src/wxMaximaFrame.cpp:1125
msgid "Convert sum of logarithms to logarithm of product"
msgstr ""

#: /home/gunter/src/wxmaxima/src/wxMaximaFrame.cpp:1130
msgid "Convert to &Factorials"
msgstr ""

#: /home/gunter/src/wxmaxima/src/wxMaximaFrame.cpp:1133
msgid "Convert to &Gamma"
msgstr ""

#: /home/gunter/src/wxmaxima/src/wxMaximaFrame.cpp:1167
msgid "Convert to &Polarform"
msgstr ""

#: /home/gunter/src/wxmaxima/src/wxMaximaFrame.cpp:1164
msgid "Convert to &Rectform"
msgstr ""

#: /home/gunter/src/wxmaxima/src/wxMaximaFrame.cpp:1157
msgid "Convert trigonometric expression to canonical quasilinear form"
msgstr ""

#: /home/gunter/src/wxmaxima/src/wxMaximaFrame.cpp:1180
msgid "Convert trigonometric functions to exponential form"
msgstr ""

#: /home/gunter/src/wxmaxima/examples/examples_gettext.h:718
msgid "Converting the data to a continuous curve\n"
msgstr ""

#: /home/gunter/src/wxmaxima/examples/examples_gettext.h:933
msgid ""
"Converting the result into a list of equations is a bit more complicated:\n"
msgstr ""

#: /home/gunter/src/wxmaxima/src/wxMaximaFrame.cpp:1276
msgid "Converts a matrix to a list of lists"
msgstr ""

#: /home/gunter/src/wxmaxima/src/wxMaximaFrame.cpp:1275
msgid "Converts a nested list like [[1,2],[3,4]] to a matrix"
msgstr ""

#: /home/gunter/src/wxmaxima/src/ConfigDialogue.cpp:223
#: /home/gunter/src/wxmaxima/src/ToolBar.cpp:184
#: /home/gunter/src/wxmaxima/src/Worksheet.cpp:1392
#: /home/gunter/src/wxmaxima/src/Worksheet.cpp:1433
#: /home/gunter/src/wxmaxima/src/Worksheet.cpp:1526
#: /home/gunter/src/wxmaxima/src/Worksheet.cpp:1642
msgid "Copy"
msgstr ""

#: /home/gunter/src/wxmaxima/src/Worksheet.cpp:1397
#: /home/gunter/src/wxmaxima/src/Worksheet.cpp:1444
#: /home/gunter/src/wxmaxima/src/Worksheet.cpp:1537
msgid "Copy Animation"
msgstr ""

#: /home/gunter/src/wxmaxima/src/wxMaximaFrame.cpp:860
msgid "Copy Previous Input\tCtrl+I"
msgstr ""

#: /home/gunter/src/wxmaxima/src/wxMaximaFrame.cpp:862
msgid "Copy Previous Output\tCtrl+U"
msgstr ""

#: /home/gunter/src/wxmaxima/src/Worksheet.cpp:1449
#: /home/gunter/src/wxmaxima/src/Worksheet.cpp:1542
#: /home/gunter/src/wxmaxima/src/wxMaximaFrame.cpp:726
msgid "Copy as EMF"
msgstr ""

#: /home/gunter/src/wxmaxima/src/Worksheet.cpp:1440
#: /home/gunter/src/wxmaxima/src/Worksheet.cpp:1533
#: /home/gunter/src/wxmaxima/src/wxMaximaFrame.cpp:716
msgid "Copy as Image"
msgstr ""

#: /home/gunter/src/wxmaxima/src/Worksheet.cpp:1435
#: /home/gunter/src/wxmaxima/src/Worksheet.cpp:1528
#: /home/gunter/src/wxmaxima/src/wxMaximaFrame.cpp:710
msgid "Copy as LaTeX"
msgstr ""

#: /home/gunter/src/wxmaxima/src/wxMaximaFrame.cpp:713
msgid "Copy as MathML"
msgstr ""

#: /home/gunter/src/wxmaxima/src/Worksheet.cpp:1438
#: /home/gunter/src/wxmaxima/src/Worksheet.cpp:1530
msgid "Copy as MathML (e.g. to word processor)"
msgstr ""

#: /home/gunter/src/wxmaxima/src/Worksheet.cpp:1452
#: /home/gunter/src/wxmaxima/src/Worksheet.cpp:1545
#: /home/gunter/src/wxmaxima/src/wxMaximaFrame.cpp:722
msgid "Copy as RTF"
msgstr ""

#: /home/gunter/src/wxmaxima/src/Worksheet.cpp:1446
#: /home/gunter/src/wxmaxima/src/Worksheet.cpp:1539
#: /home/gunter/src/wxmaxima/src/wxMaximaFrame.cpp:719
msgid "Copy as SVG"
msgstr ""

#: /home/gunter/src/wxmaxima/src/wxMaximaFrame.cpp:704
msgid "Copy as Text\tCtrl+Shift+C"
msgstr ""

#: /home/gunter/src/wxmaxima/src/Worksheet.cpp:1436
#: /home/gunter/src/wxmaxima/src/Worksheet.cpp:1529
msgid "Copy as plain text"
msgstr ""

#: /home/gunter/src/wxmaxima/src/Worksheet.cpp:1434
#: /home/gunter/src/wxmaxima/src/Worksheet.cpp:1527
#: /home/gunter/src/wxmaxima/src/wxMaximaFrame.cpp:707
msgid "Copy for Octave/Matlab"
msgstr ""

#: /home/gunter/src/wxmaxima/src/ToolBar.cpp:184
#: /home/gunter/src/wxmaxima/src/wxMaximaFrame.cpp:703
msgid "Copy selection"
msgstr ""

#: /home/gunter/src/wxmaxima/src/wxMaximaFrame.cpp:727
msgid "Copy selection from document as an Enhanced Metafile"
msgstr ""

#: /home/gunter/src/wxmaxima/src/wxMaximaFrame.cpp:720
msgid "Copy selection from document as an SVG image"
msgstr ""

#: /home/gunter/src/wxmaxima/src/wxMaximaFrame.cpp:717
msgid "Copy selection from document as an image"
msgstr ""

#: /home/gunter/src/wxmaxima/src/wxMaximaFrame.cpp:723
msgid ""
"Copy selection from document as rtf that a word processor might understand"
msgstr ""

#: /home/gunter/src/wxmaxima/src/wxMaximaFrame.cpp:705
msgid "Copy selection from document as text"
msgstr ""

#: /home/gunter/src/wxmaxima/src/wxMaximaFrame.cpp:711
msgid "Copy selection from document in LaTeX format"
msgstr ""

#: /home/gunter/src/wxmaxima/src/wxMaximaFrame.cpp:708
msgid "Copy selection from document in Matlab format"
msgstr ""

#: /home/gunter/src/wxmaxima/src/wxMaximaFrame.cpp:714
msgid ""
"Copy selection from document in a MathML format many word processors can "
"display as 2d equation"
msgstr ""

#: /home/gunter/src/wxmaxima/src/ToolBar.cpp:627
msgid "Copy, Cut and Paste button"
msgstr ""

#: /home/gunter/src/wxmaxima/src/wxMaxima.cpp:2023
msgid ""
"Could not map view of the file needed in order to send an interrupt signal "
"to maxima."
msgstr ""

#: /home/gunter/src/wxmaxima/src/wxMaxima.cpp:2000
#: /home/gunter/src/wxmaxima/src/wxMaxima.cpp:2049
msgid "Could not send an interrupt signal to maxima."
msgstr ""

#: /home/gunter/src/wxmaxima/src/wxMaximaFrame.cpp:1221
msgid "Create a list"
msgstr ""

#: /home/gunter/src/wxmaxima/src/wxMaxima.cpp:7071
msgid "Create a list as a storage for the values of variables"
msgstr ""

#: /home/gunter/src/wxmaxima/src/wxMaxima.cpp:7026
msgid "Create a list from a rule"
msgstr ""

#: /home/gunter/src/wxmaxima/src/wxMaxima.cpp:7054
msgid "Create a list from another list"
msgstr ""

#: /home/gunter/src/wxmaxima/src/wxMaximaFrame.cpp:1205
msgid "Create a list from comma-separated elements"
msgstr ""

#: /home/gunter/src/wxmaxima/src/wxMaximaFrame.cpp:861
msgid "Create a new cell with previous input"
msgstr ""

#: /home/gunter/src/wxmaxima/src/wxMaximaFrame.cpp:863
msgid "Create a new cell with previous output"
msgstr ""

#: /home/gunter/src/wxmaxima/src/ListSortWiz.cpp:60
msgid "Create f(a,b) on-the-fly, contents:"
msgstr ""

#: /home/gunter/src/wxmaxima/src/wxMaximaFrame.cpp:1219
msgid "Create list"
msgstr ""

#: /home/gunter/src/wxmaxima/src/wxMaxima.cpp:7009
msgid "Create list from comma-separated elements"
msgstr ""

#: /home/gunter/src/wxmaxima/src/ConfigDialogue.cpp:885
msgid "Create scalable plots."
msgstr ""

#: /home/gunter/src/wxmaxima/src/Configuration.cpp:274
msgid "Cursor"
msgstr ""

#: /home/gunter/src/wxmaxima/src/ToolBar.cpp:183
#: /home/gunter/src/wxmaxima/src/Worksheet.cpp:1641
msgid "Cut"
msgstr ""

#: /home/gunter/src/wxmaxima/src/wxMaximaFrame.cpp:699
msgid "Cut\tCtrl+X"
msgstr ""

#: /home/gunter/src/wxmaxima/src/ToolBar.cpp:183
#: /home/gunter/src/wxmaxima/src/wxMaximaFrame.cpp:700
msgid "Cut selection"
msgstr ""

#: /home/gunter/src/wxmaxima/src/ConfigDialogue.cpp:156
msgid "Czech"
msgstr ""

#: /home/gunter/src/wxmaxima/src/ConfigDialogue.cpp:157
msgid "Danish"
msgstr ""

#: /home/gunter/src/wxmaxima/src/wxMaxima.cpp:8335
#: /home/gunter/src/wxmaxima/src/wxMaxima.cpp:8344
#: /home/gunter/src/wxmaxima/src/wxMaxima.cpp:8396
msgid "Data Matrix:"
msgstr ""

#: /home/gunter/src/wxmaxima/src/wxMaxima.cpp:8365
msgid "Data file (*.csv, *.tab, *.txt)|*.csv;*.tab;*.txt"
msgstr ""

#: /home/gunter/src/wxmaxima/src/DrawWiz.cpp:817
msgid "Data format"
msgstr ""

#: /home/gunter/src/wxmaxima/src/wxMaxima.cpp:8196
#: /home/gunter/src/wxmaxima/src/wxMaxima.cpp:8212
#: /home/gunter/src/wxmaxima/src/wxMaxima.cpp:8228
#: /home/gunter/src/wxmaxima/src/wxMaxima.cpp:8237
#: /home/gunter/src/wxmaxima/src/wxMaxima.cpp:8246
#: /home/gunter/src/wxmaxima/src/wxMaxima.cpp:8256
#: /home/gunter/src/wxmaxima/src/wxMaxima.cpp:8265
#: /home/gunter/src/wxmaxima/src/wxMaxima.cpp:8274
#: /home/gunter/src/wxmaxima/src/wxMaxima.cpp:8283
#: /home/gunter/src/wxmaxima/src/wxMaxima.cpp:8325
msgid "Data:"
msgstr ""

#: /home/gunter/src/wxmaxima/examples/examples_gettext.h:665
msgid "Dealing with non-evenly-spaced data\n"
msgstr ""

#: /home/gunter/src/wxmaxima/src/wxMaximaFrame.cpp:467
msgid "Debug Messages"
msgstr ""

#: /home/gunter/src/wxmaxima/src/wxMaximaFrame.cpp:770
msgid "Debug messages"
msgstr ""

#: /home/gunter/src/wxmaxima/src/wxMaximaFrame.cpp:1100
msgid "Decompose rational function to partial fractions"
msgstr ""

#: /home/gunter/src/wxmaxima/src/Configuration.cpp:239
msgid "Default"
msgstr ""

#: /home/gunter/src/wxmaxima/src/ConfigDialogue.cpp:864
msgid "Default animation framerate:"
msgstr ""

#: /home/gunter/src/wxmaxima/src/ConfigDialogue.cpp:510
msgid "Default plot size for new maxima sessions:"
msgstr ""

#: /home/gunter/src/wxmaxima/src/ConfigDialogue.cpp:948
msgid "Default port for communication with wxMaxima:"
msgstr ""

#: /home/gunter/src/wxmaxima/src/ConfigDialogue.cpp:315
msgid ""
"Define the default speed (in frames per second) animations are played back "
"with."
msgstr ""

#: /home/gunter/src/wxmaxima/src/wxMaximaFrame.cpp:1288
msgid ""
"Defines if an animation is automatically started or only by clicking on it."
msgstr ""

#: /home/gunter/src/wxmaxima/src/wxMaxima.cpp:6242
#: /home/gunter/src/wxmaxima/src/wxMaxima.cpp:6252
msgid "Delete"
msgstr ""

#: /home/gunter/src/wxmaxima/src/wxMaximaFrame.cpp:939
msgid "Delete F&unction..."
msgstr ""

#: /home/gunter/src/wxmaxima/src/Worksheet.cpp:1455
#: /home/gunter/src/wxmaxima/src/Worksheet.cpp:1548
msgid "Delete Selection"
msgstr ""

#: /home/gunter/src/wxmaxima/src/wxMaximaFrame.cpp:941
msgid "Delete V&ariable..."
msgstr ""

#: /home/gunter/src/wxmaxima/src/wxMaximaFrame.cpp:940
msgid "Delete a function"
msgstr ""

#: /home/gunter/src/wxmaxima/src/wxMaximaFrame.cpp:942
msgid "Delete a variable"
msgstr ""

#: /home/gunter/src/wxmaxima/src/wxMaximaFrame.cpp:927
msgid "Delete all values from memory"
msgstr ""

#: /home/gunter/src/wxmaxima/src/wxMaxima.cpp:6252
msgid "Delete function(s):"
msgstr ""

#: /home/gunter/src/wxmaxima/src/wxMaxima.cpp:6242
msgid "Delete variable(s):"
msgstr ""

#: /home/gunter/src/wxmaxima/src/wxMaximaFrame.cpp:1871
msgid "Delta"
msgstr ""

#: /home/gunter/src/wxmaxima/src/wxMaxima.cpp:7553
msgid "Denom. deg:"
msgstr ""

#: /home/gunter/src/wxmaxima/src/SeriesWiz.cpp:47
msgid "Depth:"
msgstr ""

#: /home/gunter/src/wxmaxima/src/wxMaxima.cpp:6401
msgid "Derivative:"
msgstr ""

#: /home/gunter/src/wxmaxima/examples/examples_gettext.h:1760
msgid "Description of the problem\n"
msgstr ""

#: /home/gunter/src/wxmaxima/src/wxMaximaFrame.cpp:1731
msgid "Deviation..."
msgstr ""

#: /home/gunter/src/wxmaxima/src/wxMaximaFrame.cpp:1096
msgid "Di&vide Polynomials..."
msgstr ""

#: /home/gunter/src/wxmaxima/src/wxMaximaFrame.cpp:2184
msgid "Diagram title"
msgstr ""

#: /home/gunter/src/wxmaxima/src/TipOfTheDay.cpp:207
msgid "Did you know?"
msgstr ""

#: /home/gunter/src/wxmaxima/src/wxMaximaFrame.cpp:1691
msgid "Diff..."
msgstr ""

#: /home/gunter/src/wxmaxima/src/wxMaxima.cpp:7705
#: /home/gunter/src/wxmaxima/src/wxMaxima.cpp:8829
msgid "Differentiate"
msgstr ""

#: /home/gunter/src/wxmaxima/src/wxMaximaFrame.cpp:1066
msgid "Differentiate expression"
msgstr ""

#: /home/gunter/src/wxmaxima/src/Worksheet.cpp:1582
msgid "Differentiate..."
msgstr ""

#: /home/gunter/src/wxmaxima/src/FindReplacePane.cpp:81
#: /home/gunter/src/wxmaxima/src/LimitWiz.cpp:40
msgid "Direction:"
msgstr ""

#: /home/gunter/src/wxmaxima/src/Plot2dWiz.cpp:439
#: /home/gunter/src/wxmaxima/src/Plot2dWiz.cpp:662
msgid "Discrete plot"
msgstr ""

#: /home/gunter/src/wxmaxima/src/wxMaximaFrame.cpp:951
msgid "Display Te&X Form"
msgstr ""

#: /home/gunter/src/wxmaxima/src/wxMaxima.cpp:6155
msgid "Display algorithm"
msgstr ""

#: /home/gunter/src/wxmaxima/src/wxMaximaFrame.cpp:784
msgid "Display equations"
msgstr ""

#: /home/gunter/src/wxmaxima/src/wxMaximaFrame.cpp:952
msgid "Display last result in TeX form"
msgstr ""

#: /home/gunter/src/wxmaxima/src/ToolBar.cpp:344
#, c-format
msgid "Display resolution according to wxWidgets: %i x %i ppi"
msgstr ""

#: /home/gunter/src/wxmaxima/src/wxMaximaFrame.cpp:946
msgid "Display time used for evaluation"
msgstr ""

#: /home/gunter/src/wxmaxima/src/wxMaxima.cpp:7928
msgid "Displayed Precision"
msgstr ""

#: /home/gunter/src/wxmaxima/src/wxMaximaFrame.cpp:1352
msgid "Displaying 3d curves"
msgstr ""

#: /home/gunter/src/wxmaxima/src/wxMaxima.cpp:7607
msgid "Divide"
msgstr ""

#: /home/gunter/src/wxmaxima/src/Worksheet.cpp:1661
msgid "Divide Cell"
msgstr ""

#: /home/gunter/src/wxmaxima/src/wxMaximaFrame.cpp:902
msgid "Divide Cell\tCtrl+D"
msgstr ""

#: /home/gunter/src/wxmaxima/src/wxMaximaFrame.cpp:1097
msgid "Divide numbers or polynomials"
msgstr ""

#: /home/gunter/src/wxmaxima/src/wxMaximaFrame.cpp:903
msgid "Divide this input cell into two cells"
msgstr ""

#: /home/gunter/src/wxmaxima/src/TextCell.cpp:298
msgid "Division by 0."
msgstr ""

#: /home/gunter/src/wxmaxima/src/wxMaxima.cpp:7292
msgid "Do for each list element"
msgstr ""

#: /home/gunter/src/wxmaxima/src/wxMaxima.cpp:10000
#, c-format
msgid "Do you want to save the changes you made in the document \"%s\"?"
msgstr ""

#: /home/gunter/src/wxmaxima/src/Configuration.cpp:271
msgid "Document background"
msgstr ""

#: /home/gunter/src/wxmaxima/src/wxMaxima.cpp:3582
msgid ""
"Document was saved using a newer version of wxMaxima so it may not load "
"correctly. Please update your wxMaxima."
msgstr ""

#: /home/gunter/src/wxmaxima/src/wxMaxima.cpp:3575
msgid ""
"Document was saved using a newer version of wxMaxima. Please update your "
"wxMaxima."
msgstr ""

#: /home/gunter/src/wxmaxima/src/ConfigDialogue.cpp:1054
msgid "Documentation+Code font:"
msgstr ""

#: /home/gunter/src/wxmaxima/src/ConfigDialogue.cpp:727
msgid "Documentclass for TeX export:"
msgstr ""

#: /home/gunter/src/wxmaxima/src/ConfigDialogue.cpp:732
msgid "Documentclass options:"
msgstr ""

#: /home/gunter/src/wxmaxima/src/wxMaximaFrame.cpp:787
msgid "Don't autosubscript after an underscore"
msgstr ""

#: /home/gunter/src/wxmaxima/src/wxMaxima.cpp:10005
msgid "Don't save"
msgstr ""

#: /home/gunter/src/wxmaxima/src/Worksheet.cpp:1608
msgid "Don't show labels"
msgstr ""

#: /home/gunter/src/wxmaxima/src/FindReplacePane.cpp:86
msgid "Down"
msgstr ""

#: /home/gunter/src/wxmaxima/src/wxMaximaFrame.cpp:2022
msgid "Drag-and-drop unicode symbols here"
msgstr ""

#: /home/gunter/src/wxmaxima/src/DrawWiz.cpp:139
msgid "Draw all points where an equation is true."
msgstr ""

#: /home/gunter/src/wxmaxima/src/DrawWiz.cpp:811
msgid "Draw points"
msgstr ""

#: /home/gunter/src/wxmaxima/src/wxMaximaFrame.cpp:1014
msgid "E&quations"
msgstr ""

#: /home/gunter/src/wxmaxima/src/wxMaximaFrame.cpp:687
msgid "E&xit\tCtrl+Q"
msgstr ""

#: /home/gunter/src/wxmaxima/examples/examples_gettext.h:1957
msgid "Easy access to combining diacritics\n"
msgstr ""

#: /home/gunter/src/wxmaxima/src/EditorCell.cpp:1074
msgid "EditorCell Ignoring the font name as the selected font didn't work"
msgstr ""

#: /home/gunter/src/wxmaxima/src/wxMaximaFrame.cpp:1037
msgid "Eige&nvectors"
msgstr ""

#: /home/gunter/src/wxmaxima/src/wxMaximaFrame.cpp:1035
msgid "Eigen&values"
msgstr ""

#: /home/gunter/src/wxmaxima/src/wxMaxima.cpp:7295
msgid ""
"Either a single expression or a comma-separated list of expressions between "
"parenthesis. In the latter case the result of the last expression in the "
"parenthesis is used."
msgstr ""

#: /home/gunter/src/wxmaxima/src/TextCell.cpp:151
msgid ""
"Either negative or zero.\n"
"A possible result of sign()."
msgstr ""

#: /home/gunter/src/wxmaxima/src/TextCell.cpp:146
msgid ""
"Either positive or zero.\n"
"A possible result of sign()."
msgstr ""

#: /home/gunter/src/wxmaxima/src/TextCell.cpp:141
msgid ""
"Either positive, negative or zero.\n"
"Normally the result of sign() if the sign cannot be determined."
msgstr ""

#: /home/gunter/src/wxmaxima/src/wxMaxima.cpp:7312
msgid "Element"
msgstr ""

#: /home/gunter/src/wxmaxima/src/wxMaxima.cpp:7097
msgid "Element:"
msgstr ""

#: /home/gunter/src/wxmaxima/src/wxMaxima.cpp:6435
msgid "Eliminate"
msgstr ""

#: /home/gunter/src/wxmaxima/src/wxMaximaFrame.cpp:983
msgid "Eliminate a variable from a system of equations"
msgstr ""

#: /home/gunter/src/wxmaxima/src/wxMaxima.cpp:7942
msgid "Enable:"
msgstr ""

#: /home/gunter/src/wxmaxima/src/wxMaxima.cpp:1715
msgid "Encountered an unknown socket event."
msgstr ""

#: /home/gunter/src/wxmaxima/src/wxMaximaFrame.cpp:1991
msgid "End of proof"
msgstr ""

#: /home/gunter/src/wxmaxima/src/DrawWiz.cpp:56
#: /home/gunter/src/wxmaxima/src/DrawWiz.cpp:158
msgid "End of the x value"
msgstr ""

#: /home/gunter/src/wxmaxima/src/DrawWiz.cpp:71
#: /home/gunter/src/wxmaxima/src/DrawWiz.cpp:170
msgid "End of the y value"
msgstr ""

#: /home/gunter/src/wxmaxima/src/DrawWiz.cpp:185
msgid "End of the z value"
msgstr ""

#: /home/gunter/src/wxmaxima/src/DrawWiz.cpp:765
msgid "End value of the parameter"
msgstr ""

#: /home/gunter/src/wxmaxima/src/wxMaxima.cpp:2923
msgid "Ended lisp mode after receiving a maxima prompt!"
msgstr ""

#: /home/gunter/src/wxmaxima/examples/examples_gettext.h:1874
msgid "Engineer-style Subscripts\n"
msgstr ""

#: /home/gunter/src/wxmaxima/src/wxMaximaFrame.cpp:1314
msgid "Engineering format (12.1e6 etc.)"
msgstr ""

#: /home/gunter/src/wxmaxima/src/wxMaxima.cpp:7948
msgid "Engineering format setup"
msgstr ""

#: /home/gunter/src/wxmaxima/src/ConfigDialogue.cpp:158
msgid "English"
msgstr ""

#: /home/gunter/src/wxmaxima/src/DrawWiz.cpp:532
msgid "Enhanced 3D settings:"
msgstr ""

#: /home/gunter/src/wxmaxima/src/ConfigDialogue.cpp:1027
msgid "Enhanced meta file (emf)"
msgstr ""

#: /home/gunter/src/wxmaxima/src/wxMaxima.cpp:8228
#: /home/gunter/src/wxmaxima/src/wxMaxima.cpp:8237
#: /home/gunter/src/wxmaxima/src/wxMaxima.cpp:8246
#: /home/gunter/src/wxmaxima/src/wxMaxima.cpp:8256
#: /home/gunter/src/wxmaxima/src/wxMaxima.cpp:8265
#: /home/gunter/src/wxmaxima/src/wxMaxima.cpp:8274
#: /home/gunter/src/wxmaxima/src/wxMaxima.cpp:8283
#: /home/gunter/src/wxmaxima/src/wxMaxima.cpp:8325
#: /home/gunter/src/wxmaxima/src/wxMaxima.cpp:8335
msgid "Enter Data"
msgstr ""

#: /home/gunter/src/wxmaxima/src/wxMaximaFrame.cpp:1764
msgid "Enter Matrix..."
msgstr ""

#: /home/gunter/src/wxmaxima/src/wxMaximaFrame.cpp:1025
msgid "Enter a matrix"
msgstr ""

#: /home/gunter/src/wxmaxima/src/wxMaxima.cpp:7496
msgid "Enter an equation for rational simplification:"
msgstr ""

#: /home/gunter/src/wxmaxima/src/SystemWiz.cpp:51
msgid "Enter comma separated list of variables."
msgstr ""

#: /home/gunter/src/wxmaxima/src/ConfigDialogue.cpp:583
msgid "Enter evaluates cells"
msgstr ""

#: /home/gunter/src/wxmaxima/src/wxMaxima.cpp:6618
msgid "Enter matrix"
msgstr ""

#: /home/gunter/src/wxmaxima/src/wxMaxima.cpp:7842
msgid "Enter new animation frame rate [Hz, integer]:"
msgstr ""

#: /home/gunter/src/wxmaxima/src/wxMaxima.cpp:7918
msgid "Enter new precision for bigfloats:"
msgstr ""

#: /home/gunter/src/wxmaxima/src/ConfigDialogue.cpp:306
msgid "Enter the path to the Maxima executable."
msgstr ""

#: /home/gunter/src/wxmaxima/src/wxMaximaFrame.cpp:1874
msgid "Epsilon"
msgstr ""

#: /home/gunter/src/wxmaxima/src/wxMaxima.cpp:7760
msgid "Epsilon:"
msgstr ""

#: /home/gunter/src/wxmaxima/src/DrawWiz.cpp:145
#: /home/gunter/src/wxmaxima/src/wxMaxima.cpp:7234
msgid "Equation"
msgstr ""

#: /home/gunter/src/wxmaxima/src/SystemWiz.cpp:70
#, c-format
msgid "Equation %d:"
msgstr ""

#: /home/gunter/src/wxmaxima/src/wxMaxima.cpp:6304
#: /home/gunter/src/wxmaxima/src/wxMaxima.cpp:6329
#: /home/gunter/src/wxmaxima/src/wxMaxima.cpp:6498
#: /home/gunter/src/wxmaxima/src/wxMaxima.cpp:8769
msgid "Equation(s):"
msgstr ""

#: /home/gunter/src/wxmaxima/src/wxMaxima.cpp:6347
#: /home/gunter/src/wxmaxima/src/wxMaxima.cpp:6367
#: /home/gunter/src/wxmaxima/src/wxMaxima.cpp:7534
#: /home/gunter/src/wxmaxima/src/wxMaxima.cpp:8345
#: /home/gunter/src/wxmaxima/src/wxMaxima.cpp:8794
msgid "Equation:"
msgstr ""

#: /home/gunter/src/wxmaxima/src/TipOfTheDay.cpp:156
msgid ""
"Equations have several advantages over functions. For example they can be "
"manipulated with factor(), expand() and similar functions. They can easily "
"be introduced one into another. Also they are always printed out as 2D maths."
msgstr ""

#: /home/gunter/src/wxmaxima/src/wxMaxima.cpp:6431
msgid "Equations:"
msgstr ""

#: /home/gunter/src/wxmaxima/examples/examples_gettext.h:1947
msgid "Equipping any character with accents\n"
msgstr ""

#: /home/gunter/src/wxmaxima/src/ConfigDialogue.cpp:1288
#: /home/gunter/src/wxmaxima/src/wxMaxima.cpp:1896
#: /home/gunter/src/wxmaxima/src/wxMaxima.cpp:2202
#: /home/gunter/src/wxmaxima/src/wxMaxima.cpp:2987
#: /home/gunter/src/wxmaxima/src/wxMaxima.cpp:3292
#: /home/gunter/src/wxmaxima/src/wxMaxima.cpp:3302
#: /home/gunter/src/wxmaxima/src/wxMaxima.cpp:3419
#: /home/gunter/src/wxmaxima/src/wxMaxima.cpp:3466
#: /home/gunter/src/wxmaxima/src/wxMaxima.cpp:3476
#: /home/gunter/src/wxmaxima/src/wxMaxima.cpp:3576
#: /home/gunter/src/wxmaxima/src/wxMaxima.cpp:3606
#: /home/gunter/src/wxmaxima/src/wxMaxima.cpp:3616
#: /home/gunter/src/wxmaxima/src/wxMaxima.cpp:9915
#: /home/gunter/src/wxmaxima/src/wxMaxima.cpp:9964
msgid "Error"
msgstr ""

#: /home/gunter/src/wxmaxima/src/wxMaxima.cpp:1590
#: /home/gunter/src/wxmaxima/src/wxMaxima.cpp:1689
msgid "Error writing to Maxima"
msgstr ""

#: /home/gunter/src/wxmaxima/src/wxMaxima.cpp:5618
#: /home/gunter/src/wxmaxima/src/wxMaxima.cpp:5634
#: /home/gunter/src/wxmaxima/src/wxMaxima.cpp:5650
#: /home/gunter/src/wxmaxima/src/wxMaxima.cpp:6457
#: /home/gunter/src/wxmaxima/src/wxMaxima.cpp:6482
#: /home/gunter/src/wxmaxima/src/wxMaxima.cpp:6612
msgid "Error!"
msgstr ""

#: /home/gunter/src/wxmaxima/src/Image.cpp:832
#, c-format
msgid "Error: Cannot render %s."
msgstr ""

#: /home/gunter/src/wxmaxima/src/Image.cpp:834
msgid "Error: Cannot render the image."
msgstr ""

#: /home/gunter/src/wxmaxima/src/wxMaximaFrame.cpp:1876
msgid "Eta"
msgstr ""

#: /home/gunter/src/wxmaxima/src/TableOfContents.cpp:298
msgid "Evaluate"
msgstr ""

#: /home/gunter/src/wxmaxima/src/wxMaximaFrame.cpp:1189
msgid "Evaluate &Noun Forms"
msgstr ""

#: /home/gunter/src/wxmaxima/src/wxMaximaFrame.cpp:840
msgid "Evaluate All Cells\tCtrl+Shift+R"
msgstr ""

#: /home/gunter/src/wxmaxima/src/wxMaximaFrame.cpp:837
msgid "Evaluate All Visible Cells\tCtrl+R"
msgstr ""

#: /home/gunter/src/wxmaxima/src/Worksheet.cpp:1458
#: /home/gunter/src/wxmaxima/src/wxMaximaFrame.cpp:832
msgid "Evaluate Cell(s)"
msgstr ""

#: /home/gunter/src/wxmaxima/src/Worksheet.cpp:1633
msgid "Evaluate Cells Above"
msgstr ""

#: /home/gunter/src/wxmaxima/src/wxMaximaFrame.cpp:846
msgid "Evaluate Cells Above\tCtrl+Shift+P"
msgstr ""

#: /home/gunter/src/wxmaxima/src/Worksheet.cpp:1460
#: /home/gunter/src/wxmaxima/src/Worksheet.cpp:1634
#: /home/gunter/src/wxmaxima/src/wxMaximaFrame.cpp:852
msgid "Evaluate Cells Below"
msgstr ""

#: /home/gunter/src/wxmaxima/src/Worksheet.cpp:1497
#: /home/gunter/src/wxmaxima/src/Worksheet.cpp:1697
#: /home/gunter/src/wxmaxima/src/Worksheet.cpp:1793
msgid "Evaluate Heading 5\tShift+Ctrl+Enter"
msgstr ""

#: /home/gunter/src/wxmaxima/src/Worksheet.cpp:1503
#: /home/gunter/src/wxmaxima/src/Worksheet.cpp:1701
#: /home/gunter/src/wxmaxima/src/Worksheet.cpp:1803
msgid "Evaluate Heading 6\tShift+Ctrl+Enter"
msgstr ""

#: /home/gunter/src/wxmaxima/src/Worksheet.cpp:1474
#: /home/gunter/src/wxmaxima/src/Worksheet.cpp:1682
msgid "Evaluate Part\tShift+Ctrl+Enter"
msgstr ""

#: /home/gunter/src/wxmaxima/src/Worksheet.cpp:1479
#: /home/gunter/src/wxmaxima/src/Worksheet.cpp:1685
msgid "Evaluate Section\tShift+Ctrl+Enter"
msgstr ""

#: /home/gunter/src/wxmaxima/src/Worksheet.cpp:1491
#: /home/gunter/src/wxmaxima/src/Worksheet.cpp:1693
#: /home/gunter/src/wxmaxima/src/Worksheet.cpp:1783
msgid "Evaluate Sub-Subsection\tShift+Ctrl+Enter"
msgstr ""

#: /home/gunter/src/wxmaxima/src/Worksheet.cpp:1485
#: /home/gunter/src/wxmaxima/src/Worksheet.cpp:1689
#: /home/gunter/src/wxmaxima/src/Worksheet.cpp:1773
msgid "Evaluate Subsection\tShift+Ctrl+Enter"
msgstr ""

#: /home/gunter/src/wxmaxima/src/wxMaximaFrame.cpp:833
msgid "Evaluate active or selected cell(s)"
msgstr ""

#: /home/gunter/src/wxmaxima/src/ToolBar.cpp:221
msgid "Evaluate all"
msgstr ""

#: /home/gunter/src/wxmaxima/src/wxMaximaFrame.cpp:841
msgid "Evaluate all cells in the document"
msgstr ""

#: /home/gunter/src/wxmaxima/src/wxMaximaFrame.cpp:1190
msgid "Evaluate all noun forms in expression"
msgstr ""

#: /home/gunter/src/wxmaxima/src/wxMaximaFrame.cpp:838
msgid "Evaluate all visible cells in the document"
msgstr ""

#: /home/gunter/src/wxmaxima/src/ToolBar.cpp:217
msgid "Evaluate current cell"
msgstr ""

#: /home/gunter/src/wxmaxima/src/ToolBar.cpp:226
msgid "Evaluate the file from its beginning to the cell above the cursor"
msgstr ""

#: /home/gunter/src/wxmaxima/src/ToolBar.cpp:229
msgid "Evaluate the file from the cursor to its end"
msgstr ""

#: /home/gunter/src/wxmaxima/src/ToolBar.cpp:228
msgid "Evaluate the rest"
msgstr ""

#: /home/gunter/src/wxmaxima/src/ToolBar.cpp:225
msgid "Evaluate to point"
msgstr ""

#: /home/gunter/src/wxmaxima/examples/examples_gettext.h:1149
msgid "Exact numbers\n"
msgstr ""

#: /home/gunter/src/wxmaxima/src/wxMaxima.cpp:8134
msgid "Example"
msgstr ""

#: /home/gunter/src/wxmaxima/src/ConfigDialogue.cpp:1626
msgid "Example text"
msgstr ""

#: /home/gunter/src/wxmaxima/src/ConfigDialogue.cpp:958
msgid "Examples:"
msgstr ""

#: /home/gunter/src/wxmaxima/src/wxMaximaFrame.cpp:1233
msgid "Execute a command for each element of the list"
msgstr ""

#: /home/gunter/src/wxmaxima/src/wxMaximaFrame.cpp:688
msgid "Exit wxMaxima"
msgstr ""

#: /home/gunter/src/wxmaxima/src/wxMaximaFrame.cpp:1673
msgid "Expand"
msgstr ""

#: /home/gunter/src/wxmaxima/src/wxMaximaFrame.cpp:1683
msgid "Expand (tr)"
msgstr ""

#: /home/gunter/src/wxmaxima/src/Worksheet.cpp:1578
msgid "Expand Expression"
msgstr ""

#: /home/gunter/src/wxmaxima/src/wxMaximaFrame.cpp:1121
msgid "Expand Logarithms"
msgstr ""

#: /home/gunter/src/wxmaxima/src/wxMaximaFrame.cpp:1120
msgid "Expand an expression"
msgstr ""

#: /home/gunter/src/wxmaxima/src/wxMaximaFrame.cpp:1154
msgid "Expand trigonometric expression"
msgstr ""

#: /home/gunter/src/wxmaxima/src/ConfigDialogue.cpp:221
#: /home/gunter/src/wxmaxima/src/wxMaxima.cpp:5567
msgid "Export"
msgstr ""

#: /home/gunter/src/wxmaxima/src/ConfigDialogue.cpp:782
msgid ""
"Export animations to TeX (Images only move if the PDF viewer supports this)"
msgstr ""

#: /home/gunter/src/wxmaxima/src/wxMaximaFrame.cpp:681
msgid "Export document to a HTML or pdfLaTeX file"
msgstr ""

#: /home/gunter/src/wxmaxima/src/ConfigDialogue.cpp:744
msgid "Export equations to HTML as:"
msgstr ""

#: /home/gunter/src/wxmaxima/src/wxMaximaFrame.cpp:629
msgid "Export failed."
msgstr ""

#: /home/gunter/src/wxmaxima/src/wxMaximaFrame.cpp:615
msgid "Export successful."
msgstr ""

#: /home/gunter/src/wxmaxima/src/wxMaxima.cpp:5650
msgid "Exporting to HTML failed!"
msgstr ""

#: /home/gunter/src/wxmaxima/src/wxMaxima.cpp:5618
msgid "Exporting to TeX failed!"
msgstr ""

#: /home/gunter/src/wxmaxima/src/wxMaxima.cpp:5634
msgid "Exporting to maxima batch file failed!"
msgstr ""

#: /home/gunter/src/wxmaxima/src/wxMaximaFrame.cpp:605
msgid "Exporting..."
msgstr ""

#: /home/gunter/src/wxmaxima/src/Plot3dWiz.cpp:33
#: /home/gunter/src/wxmaxima/src/wxMaximaFrame.cpp:2169
msgid "Expression"
msgstr ""

#: /home/gunter/src/wxmaxima/src/DrawWiz.cpp:746
msgid "Expression that calculates the x value"
msgstr ""

#: /home/gunter/src/wxmaxima/src/DrawWiz.cpp:749
msgid "Expression that calculates the y value"
msgstr ""

#: /home/gunter/src/wxmaxima/src/DrawWiz.cpp:754
msgid "Expression that calculates the z value"
msgstr ""

#: /home/gunter/src/wxmaxima/src/DrawWiz.cpp:44
msgid "Expression to plot"
msgstr ""

#: /home/gunter/src/wxmaxima/src/Plot2dWiz.cpp:34
msgid "Expression(s):"
msgstr ""

#: /home/gunter/src/wxmaxima/src/IntegrateWiz.cpp:32
#: /home/gunter/src/wxmaxima/src/LimitWiz.cpp:30
#: /home/gunter/src/wxmaxima/src/SeriesWiz.cpp:37
#: /home/gunter/src/wxmaxima/src/SubstituteWiz.cpp:31
#: /home/gunter/src/wxmaxima/src/SumWiz.cpp:28
#: /home/gunter/src/wxmaxima/src/wxMaxima.cpp:6514
#: /home/gunter/src/wxmaxima/src/wxMaxima.cpp:6706
#: /home/gunter/src/wxmaxima/src/wxMaxima.cpp:7620
#: /home/gunter/src/wxmaxima/src/wxMaxima.cpp:7636
#: /home/gunter/src/wxmaxima/src/wxMaxima.cpp:7666
#: /home/gunter/src/wxmaxima/src/wxMaxima.cpp:7684
#: /home/gunter/src/wxmaxima/src/wxMaxima.cpp:7702
#: /home/gunter/src/wxmaxima/src/wxMaxima.cpp:7757
#: /home/gunter/src/wxmaxima/src/wxMaxima.cpp:7793
#: /home/gunter/src/wxmaxima/src/wxMaxima.cpp:8826
msgid "Expression:"
msgstr ""

#: /home/gunter/src/wxmaxima/src/wxMaximaFrame.cpp:1249
msgid "Extract Elements"
msgstr ""

#: /home/gunter/src/wxmaxima/src/wxMaxima.cpp:7256
msgid "Extract a variable's value from a list of variable values"
msgstr ""

#: /home/gunter/src/wxmaxima/src/wxMaximaFrame.cpp:1246
msgid "Extract an actual value for a variable"
msgstr ""

#: /home/gunter/src/wxmaxima/src/wxMaxima.cpp:6987
msgid "Extract function arguments"
msgstr ""

#: /home/gunter/src/wxmaxima/src/wxMaximaFrame.cpp:1251
msgid "Extract list Elements"
msgstr ""

#: /home/gunter/src/wxmaxima/src/wxMaximaFrame.cpp:1217
msgid "Extract the argument list from a function call"
msgstr ""

#: /home/gunter/src/wxmaxima/src/wxMaxima.cpp:7172
msgid "Extract the last n elements from a list"
msgstr ""

#: /home/gunter/src/wxmaxima/src/wxMaxima.cpp:7189
msgid "Extract the nth element from a list. Slow for n>>0"
msgstr ""

#: /home/gunter/src/wxmaxima/src/wxMaximaFrame.cpp:1247
msgid "Extract the value for one variable assigned in a list"
msgstr ""

#: /home/gunter/src/wxmaxima/src/wxMaximaFrame.cpp:1671
msgid "Factor"
msgstr ""

#: /home/gunter/src/wxmaxima/src/wxMaximaFrame.cpp:1116
msgid "Factor Complex"
msgstr ""

#: /home/gunter/src/wxmaxima/src/Worksheet.cpp:1577
msgid "Factor Expression"
msgstr ""

#: /home/gunter/src/wxmaxima/src/wxMaximaFrame.cpp:1115
msgid "Factor an expression"
msgstr ""

#: /home/gunter/src/wxmaxima/src/wxMaximaFrame.cpp:1117
msgid "Factor an expression in Gaussian numbers"
msgstr ""

#: /home/gunter/src/wxmaxima/src/wxMaximaFrame.cpp:1142
msgid "Factorials and &Gamma"
msgstr ""

#: /home/gunter/src/wxmaxima/examples/examples_gettext.h:399
msgid "Fast access to all list elements\n"
msgstr ""

#: /home/gunter/src/wxmaxima/src/wxMaximaFrame.cpp:1360
msgid "Fast list access"
msgstr ""

#: /home/gunter/src/wxmaxima/examples/examples_gettext.h:377
msgid "Fast list access\n"
msgstr ""

#: /home/gunter/src/wxmaxima/src/wxMaxima.cpp:311
msgid "Fatal error"
msgstr ""

#: /home/gunter/src/wxmaxima/src/GroupCell.cpp:2488
#, c-format
msgid "Figure %d:"
msgstr ""

#: /home/gunter/src/wxmaxima/src/main.cpp:309
msgid "File"
msgstr ""

#: /home/gunter/src/wxmaxima/src/wxMaxima.cpp:2989
#: /home/gunter/src/wxmaxima/src/wxMaxima.cpp:3294
#: /home/gunter/src/wxmaxima/src/wxMaxima.cpp:3422
#: /home/gunter/src/wxmaxima/src/wxMaxima.cpp:3469
#: /home/gunter/src/wxmaxima/src/wxMaxima.cpp:3479
#: /home/gunter/src/wxmaxima/src/wxMaxima.cpp:3577
#: /home/gunter/src/wxmaxima/src/wxMaxima.cpp:3609
#: /home/gunter/src/wxmaxima/src/wxMaxima.cpp:3619
#: /home/gunter/src/wxmaxima/src/wxMaxima.cpp:5030
msgid "File could not be opened"
msgstr ""

#: /home/gunter/src/wxmaxima/src/wxMaxima.cpp:8993
#: /home/gunter/src/wxmaxima/src/wxMaxima.cpp:9047
msgid "File not found"
msgstr ""

#: /home/gunter/src/wxmaxima/src/wxMaxima.cpp:5019
msgid "File opened"
msgstr ""

#: /home/gunter/src/wxmaxima/src/wxMaxima.cpp:8993
#: /home/gunter/src/wxmaxima/src/wxMaxima.cpp:9047
msgid "File you tried to open does not exist."
msgstr ""

#: /home/gunter/src/wxmaxima/src/Plot2dWiz.cpp:84
msgid "File:"
msgstr ""

#: /home/gunter/src/wxmaxima/src/wxMaximaFrame.cpp:2203
msgid "Fill color"
msgstr ""

#: /home/gunter/src/wxmaxima/src/ToolBar.cpp:195
msgid "Find"
msgstr ""

#: /home/gunter/src/wxmaxima/src/wxMaximaFrame.cpp:735
msgid "Find\tCtrl+F"
msgstr ""

#: /home/gunter/src/wxmaxima/src/wxMaximaFrame.cpp:1067
msgid "Find &Limit..."
msgstr ""

#: /home/gunter/src/wxmaxima/src/wxMaximaFrame.cpp:1070
msgid "Find Minimum..."
msgstr ""

#: /home/gunter/src/wxmaxima/src/Worksheet.cpp:1574
msgid "Find Root..."
msgstr ""

#: /home/gunter/src/wxmaxima/src/wxMaximaFrame.cpp:1071
msgid "Find a (unconstrained) minimum of an expression"
msgstr ""

#: /home/gunter/src/wxmaxima/src/wxMaximaFrame.cpp:1068
msgid "Find a limit of an expression"
msgstr ""

#: /home/gunter/src/wxmaxima/src/wxMaximaFrame.cpp:966
msgid "Find a root of an equation on an interval"
msgstr ""

#: /home/gunter/src/wxmaxima/src/wxMaximaFrame.cpp:968
msgid "Find all roots of a polynomial"
msgstr ""

#: /home/gunter/src/wxmaxima/src/wxMaximaFrame.cpp:971
msgid "Find all roots of a polynomial (bfloat)"
msgstr ""

#: /home/gunter/src/wxmaxima/src/wxMaxima.cpp:6020
msgid "Find and Replace"
msgstr ""

#: /home/gunter/src/wxmaxima/src/ToolBar.cpp:195
#: /home/gunter/src/wxmaxima/src/wxMaximaFrame.cpp:735
msgid "Find and replace"
msgstr ""

#: /home/gunter/src/wxmaxima/src/wxMaximaFrame.cpp:1036
msgid "Find eigenvalues of a matrix"
msgstr ""

#: /home/gunter/src/wxmaxima/src/wxMaximaFrame.cpp:1038
msgid "Find eigenvectors of a matrix"
msgstr ""

#: /home/gunter/src/wxmaxima/src/wxMaxima.cpp:7763
msgid "Find minimum"
msgstr ""

#: /home/gunter/src/wxmaxima/src/wxMaximaFrame.cpp:974
msgid "Find real roots of a polynomial"
msgstr ""

#: /home/gunter/src/wxmaxima/src/wxMaxima.cpp:6351
#: /home/gunter/src/wxmaxima/src/wxMaxima.cpp:8798
msgid "Find root"
msgstr ""

#: /home/gunter/src/wxmaxima/src/FindReplacePane.cpp:45
msgid "Find:"
msgstr ""

#: /home/gunter/src/wxmaxima/src/wxMaximaFrame.cpp:1318
msgid "Fine-tune the display of engineering-format numbers"
msgstr ""

#: /home/gunter/src/wxmaxima/src/ConfigDialogue.cpp:159
msgid "Finnish"
msgstr ""

#: /home/gunter/src/wxmaxima/src/wxMaximaFrame.cpp:1241
msgid "First"
msgstr ""

#: /home/gunter/src/wxmaxima/examples/examples_gettext.h:53
msgid ""
"First we describe the energy-storing circuit elements. The voltage over the "
"inductivity of the cable is calculated as follows:\n"
msgstr ""

#: /home/gunter/src/wxmaxima/examples/examples_gettext.h:751
msgid ""
"First we generate the new data and time vector. As always the fact that a "
"subst() is necessary in this step is caused by a bug in makelist.\n"
msgstr ""

#: /home/gunter/src/wxmaxima/examples/examples_gettext.h:1544
msgid "First we load the tolerance calculation package:\n"
msgstr ""

#: /home/gunter/src/wxmaxima/src/wxMaximaFrame.cpp:1356
msgid "Fitting curves to measurement data"
msgstr ""

#: /home/gunter/src/wxmaxima/examples/examples_gettext.h:808
msgid "Fitting data to a·exp(k·t)\n"
msgstr ""

#: /home/gunter/src/wxmaxima/examples/examples_gettext.h:558
msgid "Fitting equations to real measurement data\n"
msgstr ""

#: /home/gunter/src/wxmaxima/examples/examples_gettext.h:922
msgid "Fitting the data is simple:\n"
msgstr ""

#: /home/gunter/src/wxmaxima/examples/examples_gettext.h:785
msgid "Fitting this curve will yield a better result as the first attempt:\n"
msgstr ""

#: /home/gunter/src/wxmaxima/src/ConfigDialogue.cpp:899
#, c-format
msgid "Fix reordered reference indices (of %i, %o) before saving"
msgstr ""

#: /home/gunter/src/wxmaxima/src/ConfigDialogue.cpp:613
msgid "Fixed font in text controls"
msgstr ""

#: /home/gunter/src/wxmaxima/examples/examples_gettext.h:1028
msgid "Floating-point numbers\n"
msgstr ""

#: /home/gunter/src/wxmaxima/src/wxMaximaFrame.cpp:890
msgid "Fold All\tCtrl+Alt+["
msgstr ""

#: /home/gunter/src/wxmaxima/src/wxMaximaFrame.cpp:891
msgid "Fold all sections"
msgstr ""

#: /home/gunter/src/wxmaxima/src/ToolBar.cpp:209
msgid "Follow"
msgstr ""

#: /home/gunter/src/wxmaxima/src/DrawWiz.cpp:314
msgid "Following plots use secondary x axis"
msgstr ""

#: /home/gunter/src/wxmaxima/src/DrawWiz.cpp:319
msgid "Following plots use secondary y axis"
msgstr ""

#: /home/gunter/src/wxmaxima/src/IntCell.cpp:299
msgid ""
"Font issue: The char height is too small! Installing http://www.math.union."
"edu/~dpvc/jsmath/download/jsMath-fonts.html and checking \"Use JSmath fonts"
"\" in the configuration dialogue should be a workaround."
msgstr ""

#: /home/gunter/src/wxmaxima/src/SqrtCell.cpp:235
msgid ""
"Font issue: The sqrt() sign has the size 0! Installing http://www.math.union."
"edu/~dpvc/jsmath/download/jsMath-fonts.html and checking \"Use JSmath fonts"
"\" in the configuration dialogue should be a workaround."
msgstr ""

#: /home/gunter/src/wxmaxima/src/SqrtCell.cpp:233
msgid "Font issue? The contents of a sqrt() has the size 0."
msgstr ""

#: /home/gunter/src/wxmaxima/src/ConfigDialogue.cpp:358
msgid "Font used for display in document."
msgstr ""

#: /home/gunter/src/wxmaxima/src/ConfigDialogue.cpp:359
msgid "Font used for displaying math characters in document."
msgstr ""

#: /home/gunter/src/wxmaxima/src/ConfigDialogue.cpp:1042
msgid "Fonts"
msgstr ""

#: /home/gunter/src/wxmaxima/examples/examples_gettext.h:2041
msgid "For all xkcd fans:\n"
msgstr ""

#: /home/gunter/src/wxmaxima/examples/examples_gettext.h:441
msgid ""
"For does do nearly the same as makelist except that it doesn't return a "
"list.:\n"
msgstr ""

#: /home/gunter/src/wxmaxima/src/ConfigDialogue.cpp:338
msgid ""
"For each Text-, Sectioning or code cell wxMaxima can display a bracket "
"showing the extend of the cell and allowing to fold it. This setting now "
"tells if this bracket is to be printed, as well."
msgstr ""

#: /home/gunter/src/wxmaxima/src/ToolBar.cpp:253
msgid ""
"For faster creation of cells the following shortcuts exist:\n"
"\n"
"   Ctrl+0: Math cell\n"
"   Ctrl+1: Text cell\n"
"   Ctrl+2: Title cell\n"
"   Ctrl+3: Section cell\n"
"   Ctrl+4: Subsection cell\n"
"   Ctrl+5: Sub-Subsection cell\n"
"   Ctrl+6: Heading5 cell\n"
"   Ctrl+7: Heading6 cell\n"
msgstr ""

#: /home/gunter/src/wxmaxima/examples/examples_gettext.h:1220
msgid ""
"For many problems Maxima's solve() program instantly finds a list of "
"solutions:\n"
msgstr ""

#: /home/gunter/src/wxmaxima/examples/examples_gettext.h:578
msgid ""
"For the sake of generating a self-contained example we generate this data "
"synthetically. For the first example a parabola with a bit of measurement "
"noise might be a good start:\n"
msgstr ""

#: /home/gunter/src/wxmaxima/src/Plot2dWiz.cpp:62
#: /home/gunter/src/wxmaxima/src/Plot3dWiz.cpp:61
msgid "Format:"
msgstr ""

#: /home/gunter/src/wxmaxima/src/wxMaxima.cpp:4179
#, c-format
msgid "Found %i anchors."
msgstr ""

#: /home/gunter/src/wxmaxima/src/Autocomplete.cpp:316
#, c-format
msgid "Found %li demo files."
msgstr ""

#: /home/gunter/src/wxmaxima/src/Autocomplete.cpp:292
#, c-format
msgid "Found %li loadable files."
msgstr ""

#: /home/gunter/src/wxmaxima/src/ToolBar.cpp:122
#, c-format
msgid "Frame %i of %i"
msgstr ""

#: /home/gunter/src/wxmaxima/src/DrawWiz.cpp:461
msgid "Frame counter"
msgstr ""

#: /home/gunter/src/wxmaxima/src/DrawWiz.cpp:474
msgid "Frame counter end"
msgstr ""

#: /home/gunter/src/wxmaxima/src/DrawWiz.cpp:468
msgid "Frame counter start"
msgstr ""

#: /home/gunter/src/wxmaxima/src/wxMaxima.cpp:7842
msgid "Frame rate"
msgstr ""

#: /home/gunter/src/wxmaxima/src/ConfigDialogue.cpp:160
msgid "French"
msgstr ""

#: /home/gunter/src/wxmaxima/src/IntegrateWiz.cpp:39
#: /home/gunter/src/wxmaxima/src/Plot2dWiz.cpp:41
#: /home/gunter/src/wxmaxima/src/Plot2dWiz.cpp:51
#: /home/gunter/src/wxmaxima/src/Plot2dWiz.cpp:540
#: /home/gunter/src/wxmaxima/src/Plot3dWiz.cpp:38
#: /home/gunter/src/wxmaxima/src/Plot3dWiz.cpp:47
#: /home/gunter/src/wxmaxima/src/SumWiz.cpp:34
#: /home/gunter/src/wxmaxima/src/wxMaxima.cpp:6707
#: /home/gunter/src/wxmaxima/src/wxMaxima.cpp:7793
msgid "From:"
msgstr ""

#: /home/gunter/src/wxmaxima/src/wxMaximaFrame.cpp:817
msgid "Full Screen\tAlt-Enter"
msgstr ""

#: /home/gunter/src/wxmaxima/src/wxMaximaFrame.cpp:814
msgid "Full Screen\tF11"
msgstr ""

#: /home/gunter/src/wxmaxima/src/wxMaxima.cpp:6177
#: /home/gunter/src/wxmaxima/src/wxMaxima.cpp:7218
msgid "Function"
msgstr ""

#: /home/gunter/src/wxmaxima/src/wxMaxima.cpp:7270
msgid "Function name"
msgstr ""

#: /home/gunter/src/wxmaxima/src/Configuration.cpp:268
msgid "Function names"
msgstr ""

#: /home/gunter/src/wxmaxima/src/wxMaxima.cpp:6498
msgid "Function(s):"
msgstr ""

#: /home/gunter/src/wxmaxima/src/wxMaxima.cpp:6367
#: /home/gunter/src/wxmaxima/src/wxMaxima.cpp:6578
#: /home/gunter/src/wxmaxima/src/wxMaxima.cpp:6690
#: /home/gunter/src/wxmaxima/src/wxMaxima.cpp:6725
msgid "Function:"
msgstr ""

#: /home/gunter/src/wxmaxima/src/wxMaximaFrame.cpp:1184
msgid "Functions for complex simplification"
msgstr ""

#: /home/gunter/src/wxmaxima/src/wxMaximaFrame.cpp:1144
msgid "Functions for simplifying factorials and gamma function"
msgstr ""

#: /home/gunter/src/wxmaxima/src/wxMaximaFrame.cpp:1161
msgid "Functions for simplifying trigonometric expressions"
msgstr ""

#: /home/gunter/src/wxmaxima/src/wxMaxima.cpp:7591
msgid "GCD"
msgstr ""

#: /home/gunter/src/wxmaxima/src/wxMaxima.cpp:8947
msgid "GIF image (*.gif)|*.gif"
msgstr ""

#: /home/gunter/src/wxmaxima/src/Worksheet.cpp:95
msgid ""
"GTK_IM_MODULE is set to \"xim\" and GTK3 is in use. Expect the program to "
"hideously flicker, see https://trac.wxwidgets.org/ticket/18462."
msgstr ""

#: /home/gunter/src/wxmaxima/src/ConfigDialogue.cpp:161
msgid "Galician"
msgstr ""

#: /home/gunter/src/wxmaxima/src/wxMaximaFrame.cpp:1870
msgid "Gamma"
msgstr ""

#: /home/gunter/src/wxmaxima/src/wxMaximaFrame.cpp:470
msgid "General Math"
msgstr ""

#: /home/gunter/src/wxmaxima/src/wxMaximaFrame.cpp:761
msgid "General Math\tAlt+Shift+M"
msgstr ""

#: /home/gunter/src/wxmaxima/src/wxMaxima.cpp:6652
#: /home/gunter/src/wxmaxima/src/wxMaxima.cpp:6672
msgid "Generate Matrix"
msgstr ""

#: /home/gunter/src/wxmaxima/src/wxMaximaFrame.cpp:1021
msgid "Generate Matrix from Expression..."
msgstr ""

#: /home/gunter/src/wxmaxima/src/wxMaximaFrame.cpp:1019
msgid "Generate a matrix from a 2-dimensional array"
msgstr ""

#: /home/gunter/src/wxmaxima/src/wxMaximaFrame.cpp:1022
msgid "Generate a matrix from a lambda expression"
msgstr ""

#: /home/gunter/src/wxmaxima/src/wxMaximaFrame.cpp:1211
msgid "Generate a new list using a lists' elements"
msgstr ""

#: /home/gunter/src/wxmaxima/src/wxMaximaFrame.cpp:1214
msgid ""
"Generate a storage for variable values that can be introduced into equations "
"at any time"
msgstr ""

#: /home/gunter/src/wxmaxima/src/wxMaximaFrame.cpp:1208
msgid "Generate list elements using a rule"
msgstr ""

#: /home/gunter/src/wxmaxima/examples/examples_gettext.h:1802
msgid "Generating a list of 100 sets of possible values of \"coords\"\n"
msgstr ""

#: /home/gunter/src/wxmaxima/examples/examples_gettext.h:746
msgid "Generating evenly-spaced samples from this curve\n"
msgstr ""

#: /home/gunter/src/wxmaxima/src/ConfigDialogue.cpp:162
msgid "German"
msgstr ""

#: /home/gunter/src/wxmaxima/src/wxMaximaFrame.cpp:1173
msgid "Get &Imaginary Part"
msgstr ""

#: /home/gunter/src/wxmaxima/src/wxMaximaFrame.cpp:1073
msgid "Get &Series..."
msgstr ""

#: /home/gunter/src/wxmaxima/src/wxMaximaFrame.cpp:1084
msgid "Get Laplace transformation of an expression"
msgstr ""

#: /home/gunter/src/wxmaxima/src/wxMaximaFrame.cpp:1170
msgid "Get Real P&art"
msgstr ""

#: /home/gunter/src/wxmaxima/src/wxMaximaFrame.cpp:1087
msgid "Get inverse Laplace transformation of an expression"
msgstr ""

#: /home/gunter/src/wxmaxima/src/wxMaximaFrame.cpp:1074
msgid "Get the Taylor or power series of expression"
msgstr ""

#: /home/gunter/src/wxmaxima/src/wxMaximaFrame.cpp:1174
msgid "Get the imaginary part of complex expression"
msgstr ""

#: /home/gunter/src/wxmaxima/src/wxMaximaFrame.cpp:1171
msgid "Get the real part of complex expression"
msgstr ""

#: /home/gunter/src/wxmaxima/src/Image.cpp:401
msgid "Gnuplot Data File Name: "
msgstr ""

#: /home/gunter/src/wxmaxima/src/wxMaxima.cpp:2655
#, c-format
msgid "Gnuplot can be found at %s"
msgstr ""

#: /home/gunter/src/wxmaxima/src/Dirstructure.cpp:309
msgid "Gnuplot found at: "
msgstr ""

#: /home/gunter/src/wxmaxima/src/wxMaxima.cpp:2157
msgid "Gnuplot has closed."
msgstr ""

#: /home/gunter/src/wxmaxima/src/Dirstructure.cpp:304
msgid "Gnuplot not found, using the default: "
msgstr ""

#: /home/gunter/src/wxmaxima/src/Worksheet.cpp:7331
msgid ""
"Got a request to undo an action that involves a delete which isn't possible "
"at this moment."
msgstr ""

#: /home/gunter/src/wxmaxima/src/ConfigDialogue.cpp:163
msgid "Greek"
msgstr ""

#: /home/gunter/src/wxmaxima/src/Configuration.cpp:266
msgid "Greek Constants"
msgstr ""

#: /home/gunter/src/wxmaxima/src/wxMaximaFrame.cpp:463
msgid "Greek Letters"
msgstr ""

#: /home/gunter/src/wxmaxima/src/wxMaximaFrame.cpp:763
msgid "Greek Letters\tAlt+Shift+G"
msgstr ""

#: /home/gunter/src/wxmaxima/src/Configuration.cpp:249
msgid "Greek constants"
msgstr ""

#: /home/gunter/src/wxmaxima/src/wxMaximaFrame.cpp:2207
msgid "Grid"
msgstr ""

#: /home/gunter/src/wxmaxima/src/Plot3dWiz.cpp:53
msgid "Grid:"
msgstr ""

#: /home/gunter/src/wxmaxima/src/wxMaxima.cpp:5569
msgid ""
"HTML file (*.html)|*.html|maxima batch file (*.mac)|*.mac|pdfLaTeX file (*."
"tex)|*.tex"
msgstr ""

#: /home/gunter/src/wxmaxima/src/Configuration.cpp:251
#: /home/gunter/src/wxmaxima/src/wxMaximaFrame.cpp:2086
msgid "Heading 5"
msgstr ""

#: /home/gunter/src/wxmaxima/src/Configuration.cpp:250
#: /home/gunter/src/wxmaxima/src/wxMaximaFrame.cpp:2088
msgid "Heading 6"
msgstr ""

#: /home/gunter/src/wxmaxima/src/ToolBar.cpp:246
msgid "Heading5"
msgstr ""

#: /home/gunter/src/wxmaxima/src/ToolBar.cpp:247
msgid "Heading6"
msgstr ""

#: /home/gunter/src/wxmaxima/src/ToolBar.cpp:310
msgid "Help"
msgstr ""

#: /home/gunter/src/wxmaxima/src/ToolBar.cpp:639
msgid "Help button"
msgstr ""

#: /home/gunter/src/wxmaxima/src/Worksheet.cpp:1424
#: /home/gunter/src/wxmaxima/src/Worksheet.cpp:1715
#, c-format
msgid "Help on \"%s\""
msgstr ""

#: /home/gunter/src/wxmaxima/src/TableOfContents.cpp:296
msgid "Hide"
msgstr ""

#: /home/gunter/src/wxmaxima/src/wxMaximaFrame.cpp:775
msgid "Hide All Toolbars\tAlt+Shift+-"
msgstr ""

#: /home/gunter/src/wxmaxima/src/ToolBar.cpp:234
msgid "Hide Code"
msgstr ""

#: /home/gunter/src/wxmaxima/src/wxMaximaFrame.cpp:774
msgid "Hide Code Cells\tAlt+Ctrl+H"
msgstr ""

#: /home/gunter/src/wxmaxima/src/Worksheet.cpp:1800
msgid "Hide Heading 5"
msgstr ""

#: /home/gunter/src/wxmaxima/src/Worksheet.cpp:1810
msgid "Hide Heading 6"
msgstr ""

#: /home/gunter/src/wxmaxima/src/Worksheet.cpp:1762
msgid "Hide Part"
msgstr ""

#: /home/gunter/src/wxmaxima/src/Worksheet.cpp:1770
msgid "Hide Section"
msgstr ""

#: /home/gunter/src/wxmaxima/src/Worksheet.cpp:1780
msgid "Hide Subsection"
msgstr ""

#: /home/gunter/src/wxmaxima/src/Worksheet.cpp:1790
msgid "Hide Subsubsection"
msgstr ""

#: /home/gunter/src/wxmaxima/src/ConfigDialogue.cpp:361
msgid ""
"Hide all multiplication signs that aren't really necessary for understanding "
"the equation"
msgstr ""

#: /home/gunter/src/wxmaxima/src/wxMaximaFrame.cpp:775
msgid "Hide all panes"
msgstr ""

#: /home/gunter/src/wxmaxima/src/Worksheet.cpp:1818
msgid "Hide contents"
msgstr ""

#: /home/gunter/src/wxmaxima/src/ConfigDialogue.cpp:595
msgid "Hide multiplication signs, if possible"
msgstr ""

#: /home/gunter/src/wxmaxima/src/DrawWiz.cpp:535
msgid "Hide objects behind the surface"
msgstr ""

#: /home/gunter/src/wxmaxima/src/ConfigDialogue.cpp:371
msgid ""
"Hide the brackets that mark the extend of the worksheet cells at the "
"worksheet's right side and that contain the \"hide\" button of the cell if "
"the cells aren't active."
msgstr ""

#: /home/gunter/src/wxmaxima/src/Configuration.cpp:269
msgid "Highlight (dpart)"
msgstr ""

#: /home/gunter/src/wxmaxima/examples/examples_gettext.h:893
msgid ""
"Hints for understanding this construct:\n"
" * args() converts a matrix to a list of lists, \n"
" * The makelist() command steps through this list and for each  data point "
"assigns the list of the x and y value to i\n"
" * rhs() and lhs() extract the right hand side and the left hand side of an "
"equation (the part right and left of the \"=\") \n"
" * and since we know which element in i means which variable we can use "
"subst() in order to substitute the elements in i into errval, the equation "
"that tells us how big the error in this point is.\n"
msgstr ""

#: /home/gunter/src/wxmaxima/examples/examples_gettext.h:943
msgid ""
"Hints for understanding this line:\n"
" * Map runs a command on each element of a list\n"
" * We want to  provide map with a command that converts something of the "
"type \"[a,3]\" to an \"a=3\".  But we won't re-use this command so there is "
"no need to actually give this command a name. Therefore we use lambda() in "
"order to create a name-less command with one parameter, x.\n"
" * args again converts a matrix to a list of lists and\n"
" * we need to convert our input data into a list in order to transpose it "
"(which means: exchange the columns by rows and vice versa)\n"
msgstr ""

#: /home/gunter/src/wxmaxima/src/wxMaxima.cpp:8199
msgid "Histogram"
msgstr ""

#: /home/gunter/src/wxmaxima/src/wxMaximaFrame.cpp:1749
msgid "Histogram..."
msgstr ""

#: /home/gunter/src/wxmaxima/src/wxMaximaFrame.cpp:483
msgid "History"
msgstr ""

#: /home/gunter/src/wxmaxima/src/wxMaximaFrame.cpp:766
msgid "History\tAlt+Shift+I"
msgstr ""

#: /home/gunter/src/wxmaxima/src/TipOfTheDay.cpp:87
msgid ""
"Horizontal cursor works like a normal cursor, but it operates on cells: "
"press up or down arrow to move it, holding down Shift while moving will "
"select cells, pressing backspace or delete twice will delete a cell next to "
"it."
msgstr ""

#: /home/gunter/src/wxmaxima/src/wxMaxima.cpp:7928
msgid "How many digits to show:"
msgstr ""

#: /home/gunter/src/wxmaxima/src/wxMaximaFrame.cpp:784
msgid "How to display new equations"
msgstr ""

#: /home/gunter/src/wxmaxima/src/ConfigDialogue.cpp:164
msgid "Hungarian"
msgstr ""

#: /home/gunter/src/wxmaxima/src/wxMaxima.cpp:6387
msgid "IC1"
msgstr ""

#: /home/gunter/src/wxmaxima/src/wxMaxima.cpp:6404
msgid "IC2"
msgstr ""

#: /home/gunter/src/wxmaxima/src/wxMaximaFrame.cpp:1983
msgid "Identical to"
msgstr ""

#: /home/gunter/src/wxmaxima/examples/examples_gettext.h:1360
msgid ""
"If in mathematics two things cancel each other out, they do so exactly. The "
"same isn't true with IEEE floating-point numbers like the ones the computer "
"uses:\n"
msgstr ""

#: /home/gunter/src/wxmaxima/examples/examples_gettext.h:1693
msgid ""
"If it is necessary to append two lists of values with tolerances to each "
"other without risking a collision of tol[n] that happen to have the same n "
"in the two lists the following function can be used:\n"
msgstr ""

#: /home/gunter/src/wxmaxima/src/ConfigDialogue.cpp:302
msgid ""
"If multiple cells are evaluated in one go: Abort evaluation if wxMaxima "
"detects that maxima has encountered any error."
msgstr ""

#: /home/gunter/src/wxmaxima/src/ConfigDialogue.cpp:535
msgid "If not extremely long"
msgstr ""

#: /home/gunter/src/wxmaxima/examples/examples_gettext.h:267
msgid ""
"If not the shape, but the absolute heights are important maxima offers "
"contour lines.\n"
msgstr ""

#: /home/gunter/src/wxmaxima/src/ConfigDialogue.cpp:534
msgid "If not very long"
msgstr ""

#: /home/gunter/src/wxmaxima/src/ConfigDialogue.cpp:322
msgid ""
"If numbers are getting longer than this number of digits they will be "
"displayed abbreviated by an ellipsis."
msgstr ""

#: /home/gunter/src/wxmaxima/examples/examples_gettext.h:387
msgid ""
"If one wants to store a bunch of items there is basically two methods:\n"
" * Arrays: If you know in advance that you want to store n items and that "
"all have the same size m it is easy to allocate m*n bytes of memory. "
"Determining the address the k-th element starts is easy in this case.\n"
" * Lists: Memory for each list element is allocated the moment a new element "
"is needed and each element knows where in the computer's memory the next "
"list element is stored.\n"
msgstr ""

#: /home/gunter/src/wxmaxima/src/TipOfTheDay.cpp:147
msgid ""
"If the \"Autosave\" functionality is enabled in the configuration dialogue "
"wxMaxima acts like mobile apps that backup the file every few minutes and "
"save it on closing."
msgstr ""

#: /home/gunter/src/wxmaxima/examples/examples_gettext.h:33
msgid ""
"If the equation that defines the shape of a curve references the steepness "
"of the curve (diff('f(x),x)), the steepness of the steepness of the curve "
"(diff('f(x),x,2)) or any other derivation of the curve the result is a "
"differential equation that describes the general shapes the curve can have "
"without describing its actual height.\n"
msgstr ""

#: /home/gunter/src/wxmaxima/src/ConfigDialogue.cpp:312
msgid ""
"If the font provides big parenthesis symbols: Use them when big parenthesis "
"are needed for maths display."
msgstr ""

#: /home/gunter/src/wxmaxima/examples/examples_gettext.h:487
msgid ""
"If the function one wants to run on each list element is only used once and "
"one doesn't want to give this one-time-function a name one can ask the "
"lambda() command to generate a name-less function with one argument: Just "
"pass lambda() first the list of the arguments the new command shall have and "
"the contents of that command:\n"
msgstr ""

#: /home/gunter/src/wxmaxima/examples/examples_gettext.h:1498
msgid ""
"If the outcome of a calculation depends on many factors determining manually "
"which cases are the worst-case one is a manual and error-prone process. "
"Alternatives to doing so are:\n"
" * Implementing a full-fledged interval arithmetics that automatically "
"determines the range of the output depending on the ranges of the input "
"parameters. Unfortunately doing so is so complex that any interval "
"arithmetics is bound to work only in more or less trivial cases.\n"
" * Calculating the derivation of the result over the tolerance of each "
"parameter hoping these derivations point to a global maximum, not only to a "
"local one.\n"
" * A montecarlo analysis: All parameters are filled with random values out "
"of their tolerance range. Then the calculation is repeated until the spread "
"of the outcome can be seen.\n"
" * Or systematically trying out all combinations at the edges of the n-"
"dimensional tolerance space. \n"
"The last two of these methods are described here.\n"
msgstr ""

#: /home/gunter/src/wxmaxima/examples/examples_gettext.h:1745
msgid ""
"If this calculation is repeated it will naturally result in slightly "
"different numeric values:\n"
msgstr ""

#: /home/gunter/src/wxmaxima/src/ConfigDialogue.cpp:314
msgid ""
"If this checkbox is checked wxMaxima automatically saves the file closing "
"and every few minutes giving wxMaxima a more cellphone-app-like feel as the "
"file is virtually always saved. If this checkbox is unchecked from time to "
"time a backup is made in the temp folder instead."
msgstr ""

#: /home/gunter/src/wxmaxima/src/ConfigDialogue.cpp:303
msgid ""
"If this checkbox is set a new code cell is opened as soon as maxima requests "
"data. If it isn't set a new code cell is opened in this case as soon as the "
"user starts typing in code."
msgstr ""

#: /home/gunter/src/wxmaxima/examples/examples_gettext.h:1889
msgid ""
"If this feature is over-eager (or not eagerly enough) wxMaxima offers "
"additional control:\n"
msgstr ""

#: /home/gunter/src/wxmaxima/src/MathParser.cpp:511
msgid ""
"If this isn't a function returning a lambda() expression a multiplication "
"sign (*) between closing and opening parenthesis is missing here."
msgstr ""

#: /home/gunter/src/wxmaxima/src/ConfigDialogue.cpp:336
msgid ""
"If this option is set the .wxmx source of the current file is copied to a "
"place a link to is put into the result of an export."
msgstr ""

#: /home/gunter/src/wxmaxima/examples/examples_gettext.h:1144
msgid ""
"If too low or to high a number of digits is displayed here when right-"
"clicking on such a number opens up a menu that allows to customize this "
"behavior.\n"
msgstr ""

#: /home/gunter/src/wxmaxima/examples/examples_gettext.h:83
msgid ""
"If we did everything right maxima now can determine the equation that "
"defines the general shape of all possible loading curves:\n"
msgstr ""

#: /home/gunter/src/wxmaxima/examples/examples_gettext.h:1602
msgid "If we just want to know the typical value we can do the following:\n"
msgstr ""

#: /home/gunter/src/wxmaxima/examples/examples_gettext.h:1210
msgid ""
"If you are studying mathematics the good news is that solving equations is "
"an art, a computer can help with in many special cases, but that often "
"relies on human creativity for finding algorithms and ways.\n"
msgstr ""

#: /home/gunter/src/wxmaxima/src/TipOfTheDay.cpp:63
msgid ""
"If you type an operator (one of +*/^=,) as the first symbol in an input "
"cell, % will be automatically inserted before the operator, as on a graphing "
"calculator. You can disable this feature from the 'Edit->Configure' dialog."
msgstr ""

#: /home/gunter/src/wxmaxima/src/TipOfTheDay.cpp:99
msgid ""
"If your calculation is taking too long to evaluate, you can try 'Maxima-"
">Interrupt' or 'Maxima->Restart Maxima' menu commands."
msgstr ""

#: /home/gunter/src/wxmaxima/src/wxMaximaFrame.cpp:2090
msgid "Image"
msgstr ""

#: /home/gunter/src/wxmaxima/src/wxMaxima.cpp:9646
msgid ""
"Image files (*.png, *.jpg, *.bmp, *.xpm, *.gif, *.svg, *.svgz)|*.png;*.jpg;*."
"bmp;*.xpm;*.gif;*.svg;*.svgz"
msgstr ""

#: /home/gunter/src/wxmaxima/src/wxMaximaFrame.cpp:2173
msgid "Implicit Plot"
msgstr ""

#: /home/gunter/src/wxmaxima/examples/examples_gettext.h:288
msgid ""
"In many cases the actual curve actually isn't important while the height "
"values are. In this case it is possible to generate a top view without "
"drawing the actual surface:\n"
msgstr ""

#: /home/gunter/src/wxmaxima/examples/examples_gettext.h:340
msgid "In order to allow to read values more easily\n"
msgstr ""

#: /home/gunter/src/wxmaxima/examples/examples_gettext.h:311
msgid "In order to make the 3d shape easier to grasp\n"
msgstr ""

#: /home/gunter/src/wxmaxima/examples/examples_gettext.h:367
msgid ""
"In order to view this picture just click on it and move the mouse wheel. The "
"fact that y needs to substituted into the equation to plot manually is a "
"long-standing bug in maxima's makelist() command.\n"
msgstr ""

#: /home/gunter/src/wxmaxima/src/TipOfTheDay.cpp:144
msgid ""
"In order to visualize how a parameter affects an equation wxmaxima provides "
"commands that start with \"with_slider_\" and that create animations. One "
"example would be:\n"
"\n"
"    with_slider_draw(\n"
"        a,[-16,-9,-4,-2,0,1,2,3,4,5,6l7],\n"
"        title=concat(\"a=\",i),\n"
"        grid=true,\n"
"        explicit(\n"
"            x^2-a*x,\n"
"            x,-10,10\n"
"        )\n"
"    );"
msgstr ""

#: /home/gunter/src/wxmaxima/src/TipOfTheDay.cpp:168
msgid ""
"In text cells Bullet lists can be created by beginning a line with \" * \". "
"The number of spaces in front of the \"*\" determines the indentation level; "
"Indentation can be continued in the next line by indenting the line using "
"spaces."
msgstr ""

#: /home/gunter/src/wxmaxima/src/ConfigDialogue.cpp:326
msgid ""
"In the LaTeX output: Put exponents after an eventual subscript instead of "
"above it. Might increase readability for some fonts and short subscripts."
msgstr ""

#: /home/gunter/src/wxmaxima/examples/examples_gettext.h:1437
msgid ""
"In this case maxima offers several options to at least find the numerical "
"values, two examples are given below:\n"
msgstr ""

#: /home/gunter/src/wxmaxima/examples/examples_gettext.h:99
msgid ""
"In this case the answer to the question desolve() asks doesn't actually "
"affect the shape of the result, but the way the result is expressed. The "
"equations we get are very generic, though, still, as maxima knows the "
"general set of shapes the function might have, but in order to draw actual "
"curves lacks I_Cable(0) and U_In(0):\n"
msgstr ""

#: /home/gunter/src/wxmaxima/examples/examples_gettext.h:639
msgid ""
"In this example the \"initial=\" wasn't really necessary. But sometimes "
"using the wrong starting point means that lsquares heads for the wrong local "
"optimum of the problem.\n"
msgstr ""

#: /home/gunter/src/wxmaxima/src/wxMaxima.cpp:8397
msgid "Include columns:"
msgstr ""

#: /home/gunter/src/wxmaxima/src/ConfigDialogue.cpp:901
msgid "Incremental Search"
msgstr ""

#: /home/gunter/src/wxmaxima/src/ConfigDialogue.cpp:580
msgid "Indent equations by the label width"
msgstr ""

#: /home/gunter/src/wxmaxima/src/ConfigDialogue.cpp:373
msgid ""
"Indent maths so all lines are in par with the first line that starts after "
"the label."
msgstr ""

#: /home/gunter/src/wxmaxima/src/wxMaxima.cpp:7023
msgid "Index End:"
msgstr ""

#: /home/gunter/src/wxmaxima/src/wxMaxima.cpp:7023
msgid "Index Start:"
msgstr ""

#: /home/gunter/src/wxmaxima/src/wxMaxima.cpp:7023
msgid "Index Step:"
msgstr ""

#: /home/gunter/src/wxmaxima/src/wxMaxima.cpp:7022
msgid "Index variable:"
msgstr ""

#: /home/gunter/src/wxmaxima/src/TextCell.cpp:162
msgid "Infinitesimal above zero."
msgstr ""

#: /home/gunter/src/wxmaxima/src/TextCell.cpp:165
msgid "Infinitesimal below zero."
msgstr ""

#: /home/gunter/src/wxmaxima/src/IntegrateWiz.cpp:212
#: /home/gunter/src/wxmaxima/src/IntegrateWiz.cpp:222
#: /home/gunter/src/wxmaxima/src/IntegrateWiz.cpp:231
#: /home/gunter/src/wxmaxima/src/IntegrateWiz.cpp:241
#: /home/gunter/src/wxmaxima/src/LimitWiz.cpp:138
#: /home/gunter/src/wxmaxima/src/LimitWiz.cpp:148
#: /home/gunter/src/wxmaxima/src/wxMaximaFrame.cpp:1951
msgid "Infinity"
msgstr ""

#: /home/gunter/src/wxmaxima/src/wxMaximaFrame.cpp:1366
msgid "Info about Maxima build"
msgstr ""

#: /home/gunter/src/wxmaxima/src/wxMaxima.cpp:7759
msgid "Initial Estimates:"
msgstr ""

#: /home/gunter/src/wxmaxima/src/wxMaximaFrame.cpp:991
msgid "Initial Value Problem (&1)..."
msgstr ""

#: /home/gunter/src/wxmaxima/src/wxMaximaFrame.cpp:994
msgid "Initial Value Problem (&2)..."
msgstr ""

#: /home/gunter/src/wxmaxima/src/Configuration.cpp:258
msgid "Input labels"
msgstr ""

#: /home/gunter/src/wxmaxima/examples/examples_gettext.h:1539
msgid "Input values that include a tolerance\n"
msgstr ""

#: /home/gunter/src/wxmaxima/src/wxMaximaFrame.cpp:459
msgid "Insert"
msgstr ""

#: /home/gunter/src/wxmaxima/src/ConfigDialogue.cpp:604
msgid "Insert % before an operator at the beginning of a cell"
msgstr ""

#: /home/gunter/src/wxmaxima/src/wxMaximaFrame.cpp:875
msgid "Insert &Section Cell\tCtrl+3"
msgstr ""

#: /home/gunter/src/wxmaxima/src/wxMaximaFrame.cpp:871
msgid "Insert &Text Cell\tCtrl+1"
msgstr ""

#: /home/gunter/src/wxmaxima/src/wxMaximaFrame.cpp:768
msgid "Insert Cell\tAlt+Shift+C"
msgstr ""

#: /home/gunter/src/wxmaxima/src/Worksheet.cpp:1630
msgid "Insert Heading5 Cell"
msgstr ""

#: /home/gunter/src/wxmaxima/src/Worksheet.cpp:1631
msgid "Insert Heading6 Cell"
msgstr ""

#: /home/gunter/src/wxmaxima/src/wxMaxima.cpp:9644
msgid "Insert Image"
msgstr ""

#: /home/gunter/src/wxmaxima/src/wxMaximaFrame.cpp:887
msgid "Insert Image..."
msgstr ""

#: /home/gunter/src/wxmaxima/src/wxMaximaFrame.cpp:869
msgid "Insert Input &Cell\tCtrl+0"
msgstr ""

#: /home/gunter/src/wxmaxima/src/wxMaximaFrame.cpp:885
msgid "Insert Page Break"
msgstr ""

#: /home/gunter/src/wxmaxima/src/wxMaximaFrame.cpp:877
msgid "Insert S&ubsection Cell\tCtrl+4"
msgstr ""

#: /home/gunter/src/wxmaxima/src/wxMaximaFrame.cpp:879
msgid "Insert S&ubsubsection Cell\tCtrl+5"
msgstr ""

#: /home/gunter/src/wxmaxima/src/Worksheet.cpp:1627
msgid "Insert Section Cell"
msgstr ""

#: /home/gunter/src/wxmaxima/src/Worksheet.cpp:1628
msgid "Insert Subsection Cell"
msgstr ""

#: /home/gunter/src/wxmaxima/src/Worksheet.cpp:1629
msgid "Insert Subsubsection Cell"
msgstr ""

#: /home/gunter/src/wxmaxima/src/wxMaximaFrame.cpp:873
msgid "Insert T&itle Cell\tCtrl+2"
msgstr ""

#: /home/gunter/src/wxmaxima/src/Worksheet.cpp:1625
msgid "Insert Text Cell"
msgstr ""

#: /home/gunter/src/wxmaxima/src/Worksheet.cpp:1626
msgid "Insert Title Cell"
msgstr ""

#: /home/gunter/src/wxmaxima/src/wxMaximaFrame.cpp:882
msgid "Insert a new heading5 cell"
msgstr ""

#: /home/gunter/src/wxmaxima/src/wxMaximaFrame.cpp:884
msgid "Insert a new heading6 cell"
msgstr ""

#: /home/gunter/src/wxmaxima/src/wxMaximaFrame.cpp:870
msgid "Insert a new input cell"
msgstr ""

#: /home/gunter/src/wxmaxima/src/wxMaximaFrame.cpp:876
msgid "Insert a new section cell"
msgstr ""

#: /home/gunter/src/wxmaxima/src/wxMaximaFrame.cpp:878
msgid "Insert a new subsection cell"
msgstr ""

#: /home/gunter/src/wxmaxima/src/wxMaximaFrame.cpp:880
msgid "Insert a new subsubsection cell"
msgstr ""

#: /home/gunter/src/wxmaxima/src/wxMaximaFrame.cpp:872
msgid "Insert a new text cell"
msgstr ""

#: /home/gunter/src/wxmaxima/src/wxMaximaFrame.cpp:874
msgid "Insert a new title cell"
msgstr ""

#: /home/gunter/src/wxmaxima/src/wxMaximaFrame.cpp:886
msgid "Insert a page break"
msgstr ""

#: /home/gunter/src/wxmaxima/src/wxMaximaFrame.cpp:881
msgid "Insert heading5 Cell\tCtrl+6"
msgstr ""

#: /home/gunter/src/wxmaxima/src/wxMaximaFrame.cpp:883
msgid "Insert heading6 Cell\tCtrl+7"
msgstr ""

#: /home/gunter/src/wxmaxima/src/wxMaximaFrame.cpp:888
msgid "Insert image"
msgstr ""

#: /home/gunter/src/wxmaxima/src/ConfigDialogue.cpp:553
#: /home/gunter/src/wxmaxima/src/wxMaximaFrame.cpp:788
msgid "Integers and single letters"
msgstr ""

#: /home/gunter/src/wxmaxima/src/wxMaximaFrame.cpp:1973
msgid "Integral sign"
msgstr ""

#: /home/gunter/src/wxmaxima/src/wxMaxima.cpp:7533
msgid "Integral/Sum:"
msgstr ""

#: /home/gunter/src/wxmaxima/src/IntegrateWiz.cpp:68
#: /home/gunter/src/wxmaxima/src/wxMaxima.cpp:7653
#: /home/gunter/src/wxmaxima/src/wxMaxima.cpp:8813
msgid "Integrate"
msgstr ""

#: /home/gunter/src/wxmaxima/src/wxMaxima.cpp:7639
msgid "Integrate (risch)"
msgstr ""

#: /home/gunter/src/wxmaxima/src/wxMaximaFrame.cpp:1058
msgid "Integrate expression"
msgstr ""

#: /home/gunter/src/wxmaxima/src/wxMaximaFrame.cpp:1060
msgid "Integrate expression with Risch algorithm"
msgstr ""

#: /home/gunter/src/wxmaxima/src/Worksheet.cpp:1581
#: /home/gunter/src/wxmaxima/src/wxMaximaFrame.cpp:1693
msgid "Integrate..."
msgstr ""

#: /home/gunter/src/wxmaxima/src/ConfigDialogue.cpp:577
msgid "Intelligently hide cell brackets"
msgstr ""

#: /home/gunter/src/wxmaxima/src/ConfigDialogue.cpp:870
msgid "Interactive popup memory limit [MB/plot]:"
msgstr ""

#: /home/gunter/src/wxmaxima/src/wxMaximaFrame.cpp:1259
msgid "Interleave"
msgstr ""

#: /home/gunter/src/wxmaxima/src/wxMaximaFrame.cpp:1260
msgid "Interleave the values of two lists"
msgstr ""

#: /home/gunter/src/wxmaxima/src/wxMaxima.cpp:7370
msgid "Interleave two lists"
msgstr ""

#: /home/gunter/src/wxmaxima/src/ToolBar.cpp:203
msgid "Interrupt"
msgstr ""

#: /home/gunter/src/wxmaxima/src/wxMaximaFrame.cpp:915
msgid "Interrupt current computation"
msgstr ""

#: /home/gunter/src/wxmaxima/src/ToolBar.cpp:204
msgid ""
"Interrupt current computation. To completely restart maxima press the button "
"left to this one."
msgstr ""

#: /home/gunter/src/wxmaxima/src/wxMaxima.cpp:2003
#, c-format
msgid "Interrupting maxima: %s"
msgstr ""

#: /home/gunter/src/wxmaxima/src/wxMaxima.cpp:7237
msgid "Introduce a list of actual values into an equation"
msgstr ""

#: /home/gunter/src/wxmaxima/src/wxMaximaFrame.cpp:1227
msgid "Introduce the actual values for variables stored in the list"
msgstr ""

#: /home/gunter/src/wxmaxima/src/ConfigDialogue.cpp:1287
msgid ""
"Invalid entry for Maxima program.\n"
"\n"
"Please enter the path to Maxima program again."
msgstr ""

#: /home/gunter/src/wxmaxima/src/wxMaxima.cpp:7687
msgid "Inverse Laplace"
msgstr ""

#: /home/gunter/src/wxmaxima/src/wxMaximaFrame.cpp:1086
msgid "Inverse Laplace T&ransform..."
msgstr ""

#: /home/gunter/src/wxmaxima/src/wxMaximaFrame.cpp:821
msgid "Invert worksheet brightness"
msgstr ""

#: /home/gunter/src/wxmaxima/src/wxMaximaFrame.cpp:1881
msgid "Iota"
msgstr ""

#: /home/gunter/src/wxmaxima/src/ConfigDialogue.cpp:368
msgid ""
"Issue a notification if maxima finishes calculating while the wxMaxima "
"window isn't in focus."
msgstr ""

#: /home/gunter/src/wxmaxima/examples/examples_gettext.h:456
msgid ""
"It is possible to access all list elements by accessing and removing the "
"first element repeatedly:\n"
msgstr ""

#: /home/gunter/src/wxmaxima/src/TipOfTheDay.cpp:150
msgid ""
"It is possible to add custom symbols to the \"symbols\" sidebar by copying "
"them into the respective field in the configuration dialogue."
msgstr ""

#: /home/gunter/src/wxmaxima/src/TipOfTheDay.cpp:126
msgid ""
"It is possible to define reusable Maxima libraries with wxMaxima that can be "
"later loaded by using the load() function. All that has to be done is to "
"export a file in the .mac or to save it in the .wxm format. Note, though, "
"that a few special characters like the \"not equal\" symbol for \"#\" are "
"handled by wxMaxima, not by maxima and therefore cannot be recognized on "
"load()."
msgstr ""

#: /home/gunter/src/wxmaxima/src/DrawWiz.cpp:451
msgid "It needs to be filled with objects to draw afterwards."
msgstr ""

#: /home/gunter/src/wxmaxima/src/ActualValuesStorageWiz.cpp:35
msgid ""
"It therefore makes sense to apply the known values for variables as late as "
"possible."
msgstr ""

#: /home/gunter/src/wxmaxima/src/ConfigDialogue.cpp:165
msgid "Italian"
msgstr ""

#: /home/gunter/src/wxmaxima/src/ConfigDialogue.cpp:1079
msgid "Italic"
msgstr ""

#: /home/gunter/src/wxmaxima/src/wxMaxima.cpp:7330
msgid "Item"
msgstr ""

#: /home/gunter/src/wxmaxima/examples/examples_gettext.h:503
msgid "Iterating through two lists at the same time\n"
msgstr ""

#: /home/gunter/src/wxmaxima/src/wxMaxima.cpp:7050
#: /home/gunter/src/wxmaxima/src/wxMaxima.cpp:7288
msgid "Iterator:"
msgstr ""

#: /home/gunter/src/wxmaxima/src/ConfigDialogue.cpp:166
msgid "Japanese"
msgstr ""

#: /home/gunter/src/wxmaxima/src/wxMaximaFrame.cpp:954
msgid "Jump to first error"
msgstr ""

#: /home/gunter/src/wxmaxima/src/wxMaximaFrame.cpp:955
msgid "Jump to the first cell Maxima has reported an error in."
msgstr ""

#: /home/gunter/src/wxmaxima/examples/examples_gettext.h:1592
msgid ""
"Just substituting the values into the equations provides us with the "
"equation containing the real values and the tolerances in wrstcse's "
"notation:\n"
msgstr ""

#: /home/gunter/src/wxmaxima/src/ConfigDialogue.cpp:168
msgid "Kabyle"
msgstr ""

#: /home/gunter/src/wxmaxima/src/wxMaximaFrame.cpp:1882
msgid "Kappa"
msgstr ""

#: /home/gunter/src/wxmaxima/src/ConfigDialogue.cpp:601
#, c-format
msgid "Keep percent sign with special symbols: %e, %i, etc."
msgstr ""

#: /home/gunter/src/wxmaxima/src/wxMaxima.cpp:2074
msgid "Killing Maxima."
msgstr ""

#: /home/gunter/src/wxmaxima/src/wxMaxima.cpp:7100
#: /home/gunter/src/wxmaxima/src/wxMaxima.cpp:7575
msgid "LCM"
msgstr ""

#: /home/gunter/src/wxmaxima/src/ConfigDialogue.cpp:785
msgid "LaTeX: Place exponents after, instead above subscripts"
msgstr ""

#: /home/gunter/src/wxmaxima/src/ConfigDialogue.cpp:789
msgid "LaTeX: Use the \"partial derivative\" symbol to represent diff()"
msgstr ""

#: /home/gunter/src/wxmaxima/src/ConfigDialogue.cpp:558
msgid "Label width:"
msgstr ""

#: /home/gunter/src/wxmaxima/src/wxMaximaFrame.cpp:1884
msgid "Lambda"
msgstr ""

#: /home/gunter/src/wxmaxima/src/ConfigDialogue.cpp:351
msgid "Language used for wxMaxima GUI."
msgstr ""

#: /home/gunter/src/wxmaxima/src/ConfigDialogue.cpp:821
msgid "Language:"
msgstr ""

#: /home/gunter/src/wxmaxima/src/wxMaxima.cpp:7669
msgid "Laplace"
msgstr ""

#: /home/gunter/src/wxmaxima/src/wxMaximaFrame.cpp:1083
msgid "Laplace &Transform..."
msgstr ""

#: /home/gunter/src/wxmaxima/src/wxMaximaFrame.cpp:1244
msgid "Last"
msgstr ""

#: /home/gunter/src/wxmaxima/src/wxMaxima.cpp:2191
#, c-format
msgid "Last message from maxima's stderr: %s"
msgstr ""

#: /home/gunter/src/wxmaxima/src/wxMaxima.cpp:2178
#, c-format
msgid "Last message from maxima's stdout: %s"
msgstr ""

#: /home/gunter/src/wxmaxima/src/wxMaximaFrame.cpp:1245
msgid "Last n"
msgstr ""

#: /home/gunter/src/wxmaxima/src/wxMaximaFrame.cpp:1988
msgid "Leads to"
msgstr ""

#: /home/gunter/src/wxmaxima/src/wxMaximaFrame.cpp:1092
msgid "Least Common Multiple..."
msgstr ""

#: /home/gunter/src/wxmaxima/src/wxMaxima.cpp:8348
msgid "Least Squares Fit"
msgstr ""

#: /home/gunter/src/wxmaxima/src/wxMaximaFrame.cpp:1744
msgid "Least Squares Fit..."
msgstr ""

#: /home/gunter/src/wxmaxima/src/wxMaximaFrame.cpp:1008
msgid "Left side to the \"=\""
msgstr ""

#: /home/gunter/src/wxmaxima/src/wxMaximaFrame.cpp:1266
msgid "Length"
msgstr ""

#: /home/gunter/src/wxmaxima/examples/examples_gettext.h:1559
#, c-format
msgid ""
"Let's assume that R_1 is a 100Ω with 10% tolerance. R_2 is a 1000Ω resistor "
"with 1% tolerance instead:\n"
msgstr ""

#: /home/gunter/src/wxmaxima/examples/examples_gettext.h:607
msgid ""
"Let's assume we have guessed that the curve might be something parabola-"
"like:\n"
msgstr ""

#: /home/gunter/src/wxmaxima/examples/examples_gettext.h:2024
msgid ""
"Let's hope the font that is used to display this includes cherries, pear and "
"banana symbols.\n"
msgstr ""

#: /home/gunter/src/wxmaxima/examples/examples_gettext.h:136
msgid "Let's specify the circuit values we might know about...\n"
msgstr ""

#: /home/gunter/src/wxmaxima/src/TipOfTheDay.cpp:132
msgid ""
"Libraries can be accessed by any wxMaxima process regardless of which "
"directory it runs in, if they are placed in the user directory. This "
"directory can be found by typing maxima_userdir"
msgstr ""

#: /home/gunter/src/wxmaxima/src/LicenseDialog.cpp:36
msgid "License"
msgstr ""

#: /home/gunter/src/wxmaxima/src/LimitWiz.cpp:69
#: /home/gunter/src/wxmaxima/src/wxMaxima.cpp:7744
msgid "Limit"
msgstr ""

#: /home/gunter/src/wxmaxima/src/wxMaximaFrame.cpp:1695
msgid "Limit..."
msgstr ""

#: /home/gunter/src/wxmaxima/src/wxMaximaFrame.cpp:2199
msgid "Line color"
msgstr ""

#: /home/gunter/src/wxmaxima/src/wxMaximaFrame.cpp:1742
msgid "Linear Regression..."
msgstr ""

#: /home/gunter/src/wxmaxima/src/wxMaxima.cpp:4396
msgid "Lisp mode."
msgstr ""

#: /home/gunter/src/wxmaxima/src/wxMaxima.cpp:2677
#, c-format
msgid "Lisp version: %s"
msgstr ""

#: /home/gunter/src/wxmaxima/src/wxMaxima.cpp:7125
#: /home/gunter/src/wxmaxima/src/wxMaxima.cpp:7149
#: /home/gunter/src/wxmaxima/src/wxMaxima.cpp:7169
#: /home/gunter/src/wxmaxima/src/wxMaxima.cpp:7186
#: /home/gunter/src/wxmaxima/src/wxMaxima.cpp:7218
#: /home/gunter/src/wxmaxima/src/wxMaxima.cpp:7252
#: /home/gunter/src/wxmaxima/src/wxMaxima.cpp:7270
#: /home/gunter/src/wxmaxima/src/wxMaxima.cpp:7312
#: /home/gunter/src/wxmaxima/src/wxMaxima.cpp:7330
msgid "List"
msgstr ""

#: /home/gunter/src/wxmaxima/src/ListSortWiz.cpp:37
msgid "List name:"
msgstr ""

#: /home/gunter/src/wxmaxima/src/VariablesPane.cpp:165
msgid "List of arrays"
msgstr ""

#: /home/gunter/src/wxmaxima/src/VariablesPane.cpp:168
msgid "List of changed options"
msgstr ""

#: /home/gunter/src/wxmaxima/src/VariablesPane.cpp:177
msgid "List of structs"
msgstr ""

#: /home/gunter/src/wxmaxima/src/VariablesPane.cpp:174
msgid "List of user aliases"
msgstr ""

#: /home/gunter/src/wxmaxima/src/VariablesPane.cpp:162
msgid "List of user functions"
msgstr ""

#: /home/gunter/src/wxmaxima/src/VariablesPane.cpp:171
msgid "List of user rules"
msgstr ""

#: /home/gunter/src/wxmaxima/src/VariablesPane.cpp:159
msgid "List of user variables"
msgstr ""

#: /home/gunter/src/wxmaxima/src/VariablesPane.cpp:180
msgid "List of user-defined derivatives"
msgstr ""

#: /home/gunter/src/wxmaxima/src/VariablesPane.cpp:186
msgid "List of user-defined let rule packages"
msgstr ""

#: /home/gunter/src/wxmaxima/src/VariablesPane.cpp:183
msgid "List of user-defined properties"
msgstr ""

#: /home/gunter/src/wxmaxima/src/wxMaxima.cpp:7234
msgid "List with values"
msgstr ""

#: /home/gunter/src/wxmaxima/src/wxMaxima.cpp:6690
msgid "List(s):"
msgstr ""

#: /home/gunter/src/wxmaxima/src/wxMaxima.cpp:7348
#: /home/gunter/src/wxmaxima/src/wxMaxima.cpp:7366
msgid "List1"
msgstr ""

#: /home/gunter/src/wxmaxima/src/wxMaxima.cpp:7348
#: /home/gunter/src/wxmaxima/src/wxMaxima.cpp:7366
msgid "List2"
msgstr ""

#: /home/gunter/src/wxmaxima/src/wxMaxima.cpp:6725
#: /home/gunter/src/wxmaxima/src/wxMaxima.cpp:7097
#: /home/gunter/src/wxmaxima/src/wxMaxima.cpp:7288
msgid "List:"
msgstr ""

#: /home/gunter/src/wxmaxima/examples/examples_gettext.h:382
msgid "Lists and Arrays\n"
msgstr ""

#: /home/gunter/src/wxmaxima/src/ConfigDialogue.cpp:1082
msgid "Load"
msgstr ""

#: /home/gunter/src/wxmaxima/src/wxMaxima.cpp:5667
msgid "Load Package"
msgstr ""

#: /home/gunter/src/wxmaxima/src/wxMaximaFrame.cpp:677
msgid "Load Recent Package"
msgstr ""

#: /home/gunter/src/wxmaxima/src/wxMaximaFrame.cpp:679
msgid "Load a Maxima file using the batch command"
msgstr ""

#: /home/gunter/src/wxmaxima/src/wxMaximaFrame.cpp:675
msgid "Load a Maxima package file"
msgstr ""

#: /home/gunter/src/wxmaxima/src/ConfigDialogue.cpp:1546
msgid "Load style from file"
msgstr ""

#: /home/gunter/src/wxmaxima/src/wxMaximaFrame.cpp:1990
msgid "Long Right arrow"
msgstr ""

#: /home/gunter/src/wxmaxima/src/wxMaxima.cpp:6348
#: /home/gunter/src/wxmaxima/src/wxMaxima.cpp:8795
msgid "Lower bound:"
msgstr ""

#: /home/gunter/src/wxmaxima/src/XmlInspector.cpp:118
msgid "MAXIMA RESPONSE:"
msgstr ""

#: /home/gunter/src/wxmaxima/src/wxMaximaFrame.cpp:1051
msgid "Ma&p to Matrix..."
msgstr ""

#: /home/gunter/src/wxmaxima/src/wxMaximaFrame.cpp:759
msgid "Main Toolbar\tAlt+Shift+B"
msgstr ""

#: /home/gunter/src/wxmaxima/src/wxMaximaFrame.cpp:1045
msgid "Make &List..."
msgstr ""

#: /home/gunter/src/wxmaxima/src/wxMaxima.cpp:6710
msgid "Make list"
msgstr ""

#: /home/gunter/src/wxmaxima/src/wxMaximaFrame.cpp:1046
msgid "Make list from expression"
msgstr ""

#: /home/gunter/src/wxmaxima/src/wxMaximaFrame.cpp:1187
msgid "Make substitution in expression"
msgstr ""

#: /home/gunter/src/wxmaxima/examples/examples_gettext.h:414
msgid ""
"Makelist is a quite universal swiss-army knife, if what you want to generate "
"is shaped like a list.\n"
"The most widely known form of this command is:\n"
msgstr ""

#: /home/gunter/src/wxmaxima/examples/examples_gettext.h:1373
msgid ""
"Many computer programs are configured to show small numbers as \"0\" or only "
"to show the first few digits after the decimal point hoping that the rest is "
"a rounding error that doesn't add up (see wilkinson's polynomial for an "
"example where this happens quickly). Maxima's solve instead tries to replace "
"floating-point numbers by the exact fraction it most likely means and warns "
"about doing so:\n"
msgstr ""

#: /home/gunter/src/wxmaxima/examples/examples_gettext.h:1184
msgid ""
"Many hard-to-find errors can be avoided by using exact numbers. It is "
"therefore wise to use exact numbers wherever possible and only to convert "
"the results to floats using float() or bfloat():\n"
msgstr ""

#: /home/gunter/src/wxmaxima/src/wxMaxima.cpp:6693
msgid "Map"
msgstr ""

#: /home/gunter/src/wxmaxima/src/wxMaximaFrame.cpp:1050
msgid "Map function to a list"
msgstr ""

#: /home/gunter/src/wxmaxima/src/wxMaximaFrame.cpp:1052
msgid "Map function to a matrix"
msgstr ""

#: /home/gunter/src/wxmaxima/src/FindReplacePane.cpp:114
msgid "Match Case"
msgstr ""

#: /home/gunter/src/wxmaxima/src/ConfigDialogue.cpp:589
msgid "Match parenthesis in text controls"
msgstr ""

#: /home/gunter/src/wxmaxima/src/ConfigDialogue.cpp:1060
msgid "Math font:"
msgstr ""

#: /home/gunter/src/wxmaxima/src/Cell.cpp:1318
msgid "Math output"
msgstr ""

#: /home/gunter/src/wxmaxima/src/ConfigDialogue.cpp:340
msgid ""
"MathJAX creates scalable High-Quality representations of 2D Maths that can "
"be used for Drag-And-Drop and provides accessibility options. The "
"disadvantage of MathJAX is that it needs JavaScript and a little bit of time "
"in order to typeset equations.\n"
"MathML is much faster than MathJaX, if it is supported by the browser. But "
"many MathML implementations tend to lack necessary features.\n"
"Bitmaps tend to need more band width than the other two options. They lack "
"support for advanced features like drag-and-drop or accessibility. Also they "
"have problems aligning and scaling with the rest of the text and might use "
"fonts that don't match the rest of the document."
msgstr ""

#: /home/gunter/src/wxmaxima/src/ConfigDialogue.cpp:748
msgid "MathML + MathJaX as Fill-In"
msgstr ""

#: /home/gunter/src/wxmaxima/src/ConfigDialogue.cpp:1014
msgid "MathML as HTML"
msgstr ""

#: /home/gunter/src/wxmaxima/src/ConfigDialogue.cpp:1010
msgid "MathML description"
msgstr ""

#: /home/gunter/src/wxmaxima/src/wxMaximaFrame.cpp:457
msgid "Mathematical Symbols"
msgstr ""

#: /home/gunter/src/wxmaxima/examples/examples_gettext.h:1518
msgid "Mathematical description\n"
msgstr ""

#: /home/gunter/src/wxmaxima/examples/examples_gettext.h:1205
msgid ""
"Mathematics can be seen as a language consisting only of a rather small set "
"of words and only a handful of grammatical rules. Both sets are carefully "
"chosen, though, allowing simply reformulating the question in many cases the "
"answer can be found.\n"
msgstr ""

#: /home/gunter/src/wxmaxima/src/ToolBar.cpp:240
msgid "Maths"
msgstr ""

#: /home/gunter/src/wxmaxima/src/wxMaxima.cpp:6600
msgid "Matrix"
msgstr ""

#: /home/gunter/src/wxmaxima/src/wxMaxima.cpp:6581
msgid "Matrix map"
msgstr ""

#: /home/gunter/src/wxmaxima/src/wxMaxima.cpp:8397
msgid "Matrix name:"
msgstr ""

#: /home/gunter/src/wxmaxima/src/wxMaximaFrame.cpp:795
msgid "Matrix parenthesis"
msgstr ""

#: /home/gunter/src/wxmaxima/src/wxMaximaFrame.cpp:1276
msgid "Matrix to nested List"
msgstr ""

#: /home/gunter/src/wxmaxima/src/wxMaxima.cpp:6578
#: /home/gunter/src/wxmaxima/src/wxMaxima.cpp:6633
msgid "Matrix:"
msgstr ""

#: /home/gunter/src/wxmaxima/src/ConfigDialogue.cpp:219
msgid "Maxima"
msgstr ""

#: /home/gunter/src/wxmaxima/examples/examples_gettext.h:1093
msgid ""
"Maxima allows to customize the format floating-point numbers are displayed "
"in:\n"
msgstr ""

#: /home/gunter/src/wxmaxima/examples/examples_gettext.h:1127
msgid ""
"Maxima alternatively provides its own implementation of floating-point "
"numbers that are slow (they have to be processed in software), but can be "
"provided with any precision. Numbers can be converted to bigfloats using the "
"bfloat() command or by entering a \"b\" instead of an \"e\" when declaring "
"the exponent:\n"
msgstr ""

#: /home/gunter/src/wxmaxima/src/wxMaxima.cpp:2645
#, c-format
msgid "Maxima architecture: %s"
msgstr ""

#: /home/gunter/src/wxmaxima/src/wxMaximaFrame.cpp:527
msgid "Maxima asks a question"
msgstr ""

#: /home/gunter/src/wxmaxima/src/wxMaxima.cpp:2889
msgid "Maxima asks a question!"
msgstr ""

#: /home/gunter/src/wxmaxima/src/ConfigDialogue.cpp:300
#, c-format
msgid ""
"Maxima assigns each command/equation an automatic label (which looks like "
"%i1 or %o1). If a command begins with a descriptive name followed by a : "
"wxMaxima will call the descriptive name an \"user-defined label\" instead. "
"This selection now allows to tell wxMaxima if to show only automatic labels, "
"automatic labels if there aren't user-defined ones or no label at all until "
"an user-defined label can be found by wxMaxima's heuristics. If automatic "
"labels are suppressed extra vertical space is added between equations in "
"order to ease discerning which line starts a new equation and which one only "
"continues the one from the last line."
msgstr ""

#: /home/gunter/src/wxmaxima/src/EditorCell.cpp:4193
msgid "Maxima code"
msgstr ""

#: /home/gunter/src/wxmaxima/src/ConfigDialogue.cpp:683
msgid "Maxima commands to be executed at every start of Maxima: "
msgstr ""

#: /home/gunter/src/wxmaxima/src/ConfigDialogue.cpp:643
msgid "Maxima commands to be executed every time wxMaxima starts Maxima: "
msgstr ""

#: /home/gunter/src/wxmaxima/src/Configuration.cpp:257
msgid "Maxima errors"
msgstr ""

#: /home/gunter/src/wxmaxima/examples/examples_gettext.h:973
msgid ""
"Maxima even offers a third fitting algorithm that is even able to understand "
"constraints:\n"
msgstr ""

#: /home/gunter/src/wxmaxima/src/wxMaxima.cpp:9308
msgid "Maxima has finished calculating."
msgstr ""

#: /home/gunter/src/wxmaxima/src/wxMaxima.cpp:5232
msgid "Maxima has issued an error!"
msgstr ""

#: /home/gunter/src/wxmaxima/src/wxMaxima.cpp:2682
#, c-format
msgid "Maxima has loaded the file %s."
msgstr ""

#: /home/gunter/src/wxmaxima/src/wxMaxima.cpp:2698
msgid "Maxima has sent a new variable value."
msgstr ""

#: /home/gunter/src/wxmaxima/src/Configuration.cpp:263
msgid "Maxima input"
msgstr ""

#: /home/gunter/src/wxmaxima/src/wxMaximaFrame.cpp:550
msgid "Maxima is calculating"
msgstr ""

#: /home/gunter/src/wxmaxima/src/wxMaxima.cpp:4398
msgid "Maxima is ready for input."
msgstr ""

#: /home/gunter/src/wxmaxima/examples/examples_gettext.h:394
msgid ""
"Maxima loves Lists: It is easy to append items to a lists at any time. It is "
"easy to delete list items. List items can be re-ordered just by swapping a "
"few pointers. Maxima contains fast methods to sort lists, to eliminate "
"double elements. But determining the length of a list or the address the nth "
"list item is stored at means having to iterate through the list querying "
"each item where the next list item can be found.\n"
msgstr ""

#: /home/gunter/src/wxmaxima/src/Dirstructure.cpp:156
#, c-format
msgid "Maxima not found as %s"
msgstr ""

#: /home/gunter/src/wxmaxima/examples/examples_gettext.h:617
msgid ""
"Maxima now offers a simple, but powerful curve fitter that guesses the "
"parameters a,b and c for us:\n"
msgstr ""

#: /home/gunter/src/wxmaxima/src/wxMaxima.cpp:5681
msgid "Maxima package (*.mac)|*.mac"
msgstr ""

#: /home/gunter/src/wxmaxima/src/wxMaxima.cpp:5669
msgid "Maxima package (*.mac)|*.mac|Lisp package (*.lisp)|*.lisp|All|*"
msgstr ""

#: /home/gunter/src/wxmaxima/src/wxMaxima.cpp:2162
#, c-format
msgid "Maxima process (pid %i) has terminated with exit code %i."
msgstr ""

#: /home/gunter/src/wxmaxima/src/wxMaxima.cpp:2198
msgid "Maxima process terminated unexpectedly."
msgstr ""

#: /home/gunter/src/wxmaxima/src/ConfigDialogue.cpp:924
msgid "Maxima program:"
msgstr ""

#: /home/gunter/src/wxmaxima/examples/examples_gettext.h:871
msgid ""
"Maxima provides a second algorithm that often produces even better results, "
"but is a bit more complicated to use. For example it requires us to manually "
"compile a list of the errors we want to minimize. Let's do that for data2_i "
"and approach1:\n"
msgstr ""

#: /home/gunter/src/wxmaxima/src/ConfigDialogue.cpp:305
msgid ""
"Maxima provides no \"forget all\" command that flushes all settings a maxima "
"session could make. wxMaxima therefore normally defaults to starting a fresh "
"maxima process every time the worksheet is to be re-evaluated. As this needs "
"a little bit of time this switch allows to disable this behavior."
msgstr ""

#: /home/gunter/src/wxmaxima/src/Configuration.cpp:259
msgid "Maxima questions"
msgstr ""

#: /home/gunter/src/wxmaxima/src/wxMaxima.cpp:2696
msgid "Maxima sends a new set of auto-completable symbols."
msgstr ""

#: /home/gunter/src/wxmaxima/src/wxMaxima.cpp:2716
msgid "Maxima sends us a new set of variables for the watch list."
msgstr ""

#: /home/gunter/src/wxmaxima/src/wxMaximaFrame.cpp:576
msgid "Maxima started. Waiting for connection..."
msgstr ""

#: /home/gunter/src/wxmaxima/src/ConfigDialogue.cpp:710
msgid "Maxima startup file location: "
msgstr ""

#: /home/gunter/src/wxmaxima/src/TipOfTheDay.cpp:60
msgid ""
"Maxima supports three types of numbers: exact fractions (which can be "
"generated for example by typing 1/10), IEEE floating-point numbers (0.2) and "
"arbitrary precision big floats (1b-1). Note that, owing to their nature as "
"binary (not decimal) numbers, there is for example no way to generate an "
"IEEE floating-point number that exactly equals 0.1. If floating-point "
"numbers are used instead of fractions, Maxima will therefore sometimes have "
"to introduce a (very small) error and use things like "
"3602879701896397/36028797018963968 for 0.1."
msgstr ""

#: /home/gunter/src/wxmaxima/src/wxMaxima.cpp:2624
#, c-format
msgid "Maxima user configuration lies in directory %s"
msgstr ""

#: /home/gunter/src/wxmaxima/src/TipOfTheDay.cpp:54
msgid ""
"Maxima uses ':' to set values ('a : 3;') and ':=' to define functions "
"('f(x) := x^2;')."
msgstr ""

#: /home/gunter/src/wxmaxima/src/wxMaxima.cpp:2629
#, c-format
msgid "Maxima uses temp directory %s"
msgstr ""

#: /home/gunter/src/wxmaxima/src/wxMaxima.cpp:2640
#, c-format
msgid "Maxima version: %s"
msgstr ""

#: /home/gunter/src/wxmaxima/src/Configuration.cpp:256
msgid "Maxima warnings"
msgstr ""

#: /home/gunter/src/wxmaxima/src/wxMaxima.cpp:2672
#, c-format
msgid "Maxima was compiled using %s"
msgstr ""

#: /home/gunter/src/wxmaxima/src/TipOfTheDay.cpp:159
msgid ""
"Maxima's \"at\" function allows to access to arbitrary variables in a list "
"of results:\n"
"\n"
"    g1:a*x+y=0;\n"
"    g2:b*y+x*x=1;\n"
"    solve([g1,g2],[a,b]);\n"
"    %[1];\n"
"    result_b:b=at(b,%);"
msgstr ""

#: /home/gunter/src/wxmaxima/src/wxMaxima.cpp:2274
#, c-format
msgid "Maxima's PID is %li"
msgstr ""

#: /home/gunter/src/wxmaxima/examples/examples_gettext.h:211
msgid ""
"Maxima's default way of displaying 3d surfaces is optimized on fast display. "
"In order to get a feeling for the shape of the curve it might help to right-"
"click on it and press on the \"Popout interactively\" button which opens a "
"window the curve can be rotated in:\n"
msgstr ""

#: /home/gunter/src/wxmaxima/src/wxMaxima.cpp:2650
#, c-format
msgid "Maxima's manual lies in directory %s"
msgstr ""

#: /home/gunter/src/wxmaxima/src/ActualValuesStorageWiz.cpp:33
msgid "Maxima's power lies in symbolic operations."
msgstr ""

#: /home/gunter/src/wxmaxima/src/wxMaxima.cpp:2661
#, c-format
msgid "Maxima's share files lie in directory %s"
msgstr ""

#: /home/gunter/src/wxmaxima/src/TipOfTheDay.cpp:153
msgid ""
"Maxima's strengths are manipulating equations and in symbolic calculations. "
"It therefore makes sense to use functions (as opposed to equations with "
"labels) sparingly and to keep the actual values of variables in a list, "
"instead of directly assigning them values. An example session that does do "
"so would be:\n"
"\n"
"/* We keep the actual values in a list so we can use them later on */\n"
"    Values:[a=10,c=100];\n"
"    Pyth:a^2+b^2=c^2;\n"
"    solve(%,b);\n"
"    result:%[2];\n"
"    at(result,Values);\n"
"    float(%);"
msgstr ""

#: /home/gunter/src/wxmaxima/src/StatusBar.cpp:49
msgid ""
"Maxima, the program that does the actual mathematics and wxMaxima, which "
"displays the worksheet are kept in separate processes. This means that even "
"if maxima crashes wxMaxima (and therefore the worksheet) stays intact. Both "
"programs communicate over a local network socket. This time this socket "
"could not be created which might be caused by a firewall that it setup to "
"not only intercepts connections from the outside, but also to intercept "
"connections between two programs that run on the same computer."
msgstr ""

#: /home/gunter/src/wxmaxima/src/StatusBar.cpp:51
msgid ""
"Maxima, the program that does the actual mathematics and wxMaxima, which "
"displays the worksheet are kept in separate processes. This means that even "
"if maxima crashes wxMaxima (and therefore the worksheet) stays intact. "
"Currently the two programs aren't connected to each other which might mean "
"that maxima is still starting up or couldn't be started. Alternatively it "
"can be caused by a firewall that it setup to not only intercepts connections "
"from the outside, but also to intercept connections between two programs "
"that run on the same computer. Another reason for maxima not starting up "
"might be that maxima cannot be found (see wxMaxima's Configuration dialogue "
"for a way to specify maxima's location) or isn't in a working order."
msgstr ""

#: /home/gunter/src/wxmaxima/src/StatusBar.cpp:47
msgid ""
"Maxima, the program that does the actual mathematics is started as a "
"separate process. This has the advantage that an eventual crash of maxima "
"cannot harm wxMaxima, which displays the worksheet.\n"
"This icon indicates if data is transferred between maxima and wxMaxima."
msgstr ""

#: /home/gunter/src/wxmaxima/src/wxMaxima.cpp:7944
msgid "Maximum absolute value printed without exponent:"
msgstr ""

#: /home/gunter/src/wxmaxima/src/ConfigDialogue.cpp:524
msgid "Maximum displayed number of digits:"
msgstr ""

#: /home/gunter/src/wxmaxima/src/wxMaxima.cpp:7945
msgid "Maximum number of digits to be displayed:"
msgstr ""

#: /home/gunter/src/wxmaxima/src/wxMaximaFrame.cpp:1738
msgid "Mean Difference Test..."
msgstr ""

#: /home/gunter/src/wxmaxima/src/wxMaximaFrame.cpp:1736
msgid "Mean Test..."
msgstr ""

#: /home/gunter/src/wxmaxima/src/wxMaximaFrame.cpp:1725
msgid "Mean..."
msgstr ""

#: /home/gunter/src/wxmaxima/src/wxMaxima.cpp:8292
msgid "Mean:"
msgstr ""

#: /home/gunter/src/wxmaxima/src/wxMaximaFrame.cpp:1727
msgid "Median..."
msgstr ""

#: /home/gunter/src/wxmaxima/src/Worksheet.cpp:1463
msgid "Merge Cells"
msgstr ""

#: /home/gunter/src/wxmaxima/src/wxMaximaFrame.cpp:900
msgid "Merge Cells\tCtrl+M"
msgstr ""

#: /home/gunter/src/wxmaxima/src/wxMaximaFrame.cpp:901
msgid "Merge the text from two input cells into one"
msgstr ""

#: /home/gunter/src/wxmaxima/src/wxMaxima.cpp:5180
msgid "Message from the stdout of Maxima: "
msgstr ""

#: /home/gunter/src/wxmaxima/src/IntegrateWiz.cpp:48
msgid "Method:"
msgstr ""

#: /home/gunter/src/wxmaxima/src/TextCell.cpp:300
msgid "Might also indicate a missing multiplication sign (\"*\")."
msgstr ""

#: /home/gunter/src/wxmaxima/src/wxMaxima.cpp:7943
msgid "Minimum absolute value printed without exponent:"
msgstr ""

#: /home/gunter/src/wxmaxima/src/wxMaxima.cpp:9235
#: /home/gunter/src/wxmaxima/src/wxMaxima.cpp:9236
msgid "Mismatched parenthesis"
msgstr ""

#: /home/gunter/src/wxmaxima/src/wxMaxima.cpp:7508
msgid "Modulus"
msgstr ""

#: /home/gunter/src/wxmaxima/examples/examples_gettext.h:1730
msgid "Monte carlo analysis\n"
msgstr ""

#: /home/gunter/src/wxmaxima/examples/examples_gettext.h:1033
msgid ""
"Most computers include floating-point units that make relatively-high-"
"precision calculations very fast. If a number is input with a decimal dot or "
"in the \"1e3\" notation maxima assumes one wants to use the kind of floats "
"the machine supports out-of-the box:\n"
msgstr ""

#: /home/gunter/src/wxmaxima/src/TextCell.cpp:267
msgid ""
"Most probable cause: A dot instead a comma between two list items containing "
"assignments."
msgstr ""

#: /home/gunter/src/wxmaxima/src/TextCell.cpp:305
msgid ""
"Most probable cause: A function was called with a parameter that causes it "
"to return infinity and/or -infinity."
msgstr ""

#: /home/gunter/src/wxmaxima/src/TextCell.cpp:269
msgid "Most probable cause: Two commas or similar separators in a row."
msgstr ""

#: /home/gunter/src/wxmaxima/src/TextCell.cpp:271
msgid ""
"Most probable cause: an operator was directly followed by a closing "
"parenthesis."
msgstr ""

#: /home/gunter/src/wxmaxima/src/TextCell.cpp:313
msgid ""
"Most probably it was attempted to append something to a list that isn't a "
"list.\n"
"Enclosing the new element for the list in brackets ([]) converts it to a "
"list and makes it appendable."
msgstr ""

#: /home/gunter/src/wxmaxima/src/wxMaxima.cpp:2894
msgid ""
"Most questions can be avoided using the assume() and the declare() command. "
"If that isn't possible the \"Automatically answer questions\" button makes "
"wxMaxima automatically fill in all answers it still remembers from a "
"previous run."
msgstr ""

#: /home/gunter/src/wxmaxima/examples/examples_gettext.h:306
msgid "Moving pictures\n"
msgstr ""

#: /home/gunter/src/wxmaxima/src/wxMaximaFrame.cpp:1887
msgid "Mu"
msgstr ""

#: /home/gunter/src/wxmaxima/src/DrawWiz.cpp:759
msgid "Name of the parameter"
msgstr ""

#: /home/gunter/src/wxmaxima/src/MatWiz.cpp:190
#: /home/gunter/src/wxmaxima/src/wxMaxima.cpp:6649
#: /home/gunter/src/wxmaxima/src/wxMaxima.cpp:6669
msgid "Name:"
msgstr ""

#: /home/gunter/src/wxmaxima/src/wxMaximaFrame.cpp:1275
msgid "Nested list to Matrix"
msgstr ""

#: /home/gunter/src/wxmaxima/src/ConfigDialogue.cpp:552
#: /home/gunter/src/wxmaxima/src/ConfigDialogue.cpp:569
#: /home/gunter/src/wxmaxima/src/wxMaximaFrame.cpp:787
msgid "Never"
msgstr ""

#: /home/gunter/src/wxmaxima/src/ToolBar.cpp:162
msgid "New"
msgstr ""

#: /home/gunter/src/wxmaxima/src/wxMaximaFrame.cpp:657
#: /home/gunter/src/wxmaxima/src/wxMaximaFrame.cpp:660
msgid "New\tCtrl+N"
msgstr ""

#: /home/gunter/src/wxmaxima/src/ToolBar.cpp:618
msgid "New button"
msgstr ""

#: /home/gunter/src/wxmaxima/src/wxMaxima.cpp:1724
msgid "New connection attempt whilst already connected."
msgstr ""

#: /home/gunter/src/wxmaxima/src/wxMaxima.cpp:1729
msgid "New connection attempt, but no currently running maxima process."
msgstr ""

#: /home/gunter/src/wxmaxima/src/ToolBar.cpp:162
msgid "New document"
msgstr ""

#: /home/gunter/src/wxmaxima/src/ConfigDialogue.cpp:610
msgid "New lines: Jump to text"
msgstr ""

#: /home/gunter/src/wxmaxima/src/SubstituteWiz.cpp:37
msgid "New value:"
msgstr ""

#: /home/gunter/src/wxmaxima/src/wxMaxima.cpp:7534
#: /home/gunter/src/wxmaxima/src/wxMaxima.cpp:7667
#: /home/gunter/src/wxmaxima/src/wxMaxima.cpp:7685
msgid "New variable:"
msgstr ""

#: /home/gunter/src/wxmaxima/src/wxMaximaFrame.cpp:897
msgid "Next Command\tAlt+Down"
msgstr ""

#: /home/gunter/src/wxmaxima/examples/examples_gettext.h:110
msgid "Next let's avoid the question using assume():\n"
msgstr ""

#: /home/gunter/src/wxmaxima/src/wxMaximaFrame.cpp:782
msgid "Nice Graphical Equations"
msgstr ""

#: /home/gunter/src/wxmaxima/src/ConfigDialogue.cpp:533
#: /home/gunter/src/wxmaxima/src/ConfigDialogue.cpp:543
msgid "No"
msgstr ""

#: /home/gunter/src/wxmaxima/src/DrawWiz.cpp:622
msgid "No contour lines"
msgstr ""

#: /home/gunter/src/wxmaxima/src/wxMaxima.cpp:9270
msgid "No dollar ($) or semicolon (;) at the end of command"
msgstr ""

#: /home/gunter/src/wxmaxima/src/Image.cpp:590
msgid "No gnuplot data!"
msgstr ""

#: /home/gunter/src/wxmaxima/src/Image.cpp:641
msgid "No gnuplot source!"
msgstr ""

#: /home/gunter/src/wxmaxima/src/wxMaxima.cpp:4007
#, c-format
msgid "No helpfile found at %s."
msgstr ""

#: /home/gunter/src/wxmaxima/src/wxMaxima.cpp:6063
#: /home/gunter/src/wxmaxima/src/wxMaxima.cpp:6086
msgid "No matches found!"
msgstr ""

#: /home/gunter/src/wxmaxima/src/DrawWiz.cpp:651
msgid "No plot, only contour lines"
msgstr ""

#: /home/gunter/src/wxmaxima/src/DrawWiz.cpp:841
msgid "No points"
msgstr ""

#: /home/gunter/src/wxmaxima/src/wxMaxima.cpp:8436
msgid "No saving on close necessary."
msgstr ""

#: /home/gunter/src/wxmaxima/src/wxMaximaFrame.cpp:2016
msgid "Non-builtin symbols"
msgstr ""

#: /home/gunter/src/wxmaxima/src/wxMaximaFrame.cpp:1740
msgid "Normality Test..."
msgstr ""

#: /home/gunter/src/wxmaxima/src/TextCell.cpp:281
msgid ""
"Normally computers use floating-point numbers that can be handled incredibly "
"fast while being accurate to dozens of digits. They will, though, introduce "
"a small error into some common numbers. For example 0.1 is represented as "
"3602879701896397/36028797018963968.\n"
"As mathematics is based on the fact that numbers that are exactly equal "
"cancel each other out small errors can quickly add up to big errors (see "
"Wilkinson's Polynomials or Rump's Polynomials). Some maxima commands "
"therefore use rat() in order to automatically convert floats to exact "
"numbers (like 1/10 or sqrt(2)/2) where floating-point errors might add up.\n"
"\n"
"This error message doesn't occur if exact numbers (1/10 instead of 0.1) are "
"used.\n"
"The info that numbers have automatically been converted can be suppressed by "
"setting ratprint to false."
msgstr ""

#: /home/gunter/src/wxmaxima/src/ConfigDialogue.cpp:332
msgid ""
"Normally html expects images to be rather low-res but space saving. These "
"images tend to look rather blurry when viewed on modern screens. Therefore "
"this setting was introduces that selects the factor by which the HTML export "
"increases the resolution in respect to the default value."
msgstr ""

#: /home/gunter/src/wxmaxima/src/ConfigDialogue.cpp:170
msgid "Norwegian"
msgstr ""

#: /home/gunter/src/wxmaxima/src/wxMaxima.cpp:6612
msgid "Not a valid matrix dimension!"
msgstr ""

#: /home/gunter/src/wxmaxima/src/wxMaxima.cpp:6457
#: /home/gunter/src/wxmaxima/src/wxMaxima.cpp:6482
msgid "Not a valid number of equations!"
msgstr ""

#: /home/gunter/src/wxmaxima/src/wxMaximaFrame.cpp:571
msgid "Not connected to Maxima"
msgstr ""

#: /home/gunter/src/wxmaxima/examples/examples_gettext.h:912
msgid "Now let's load the package that contains the other fitter:\n"
msgstr ""

#: /home/gunter/src/wxmaxima/examples/examples_gettext.h:523
msgid "Now we extract the list of arguments to the matrix() command:\n"
msgstr ""

#: /home/gunter/src/wxmaxima/examples/examples_gettext.h:762
msgid "Now we generate a matrix of values lsquares can deal with:\n"
msgstr ""

#: /home/gunter/src/wxmaxima/examples/examples_gettext.h:73
msgid "Now we have enough information to calculate the input voltage itself:\n"
msgstr ""

#: /home/gunter/src/wxmaxima/examples/examples_gettext.h:1668
msgid ""
"Now we want to tell maxima that the voltage source provides a voltage "
"between 4V and 6V, typically 4.5V. For doing this a specialized function "
"exists:\n"
msgstr ""

#: /home/gunter/src/wxmaxima/src/wxMaximaFrame.cpp:1888
msgid "Nu"
msgstr ""

#: /home/gunter/src/wxmaxima/src/wxMaxima.cpp:7552
msgid "Num. deg:"
msgstr ""

#: /home/gunter/src/wxmaxima/examples/examples_gettext.h:1023
msgid "Number formats\n"
msgstr ""

#: /home/gunter/src/wxmaxima/src/wxMaxima.cpp:7169
msgid "Number of elements"
msgstr ""

#: /home/gunter/src/wxmaxima/src/wxMaxima.cpp:6448
#: /home/gunter/src/wxmaxima/src/wxMaxima.cpp:6473
msgid "Number of equations:"
msgstr ""

#: /home/gunter/src/wxmaxima/src/wxMaximaFrame.cpp:1348
msgid "Number types"
msgstr ""

#: /home/gunter/src/wxmaxima/src/Configuration.cpp:264
msgid "Numbers"
msgstr ""

#: /home/gunter/src/wxmaxima/src/ActualValuesStorageWiz.cpp:55
#: /home/gunter/src/wxmaxima/src/ActualValuesStorageWiz.cpp:59
#: /home/gunter/src/wxmaxima/src/BC2Wiz.cpp:46
#: /home/gunter/src/wxmaxima/src/BC2Wiz.cpp:50
#: /home/gunter/src/wxmaxima/src/DrawWiz.cpp:98
#: /home/gunter/src/wxmaxima/src/DrawWiz.cpp:205
#: /home/gunter/src/wxmaxima/src/DrawWiz.cpp:325
#: /home/gunter/src/wxmaxima/src/DrawWiz.cpp:484
#: /home/gunter/src/wxmaxima/src/DrawWiz.cpp:546
#: /home/gunter/src/wxmaxima/src/DrawWiz.cpp:675
#: /home/gunter/src/wxmaxima/src/DrawWiz.cpp:781
#: /home/gunter/src/wxmaxima/src/DrawWiz.cpp:850
#: /home/gunter/src/wxmaxima/src/DrawWiz.cpp:980
#: /home/gunter/src/wxmaxima/src/Gen1Wiz.cpp:42
#: /home/gunter/src/wxmaxima/src/Gen1Wiz.cpp:46
#: /home/gunter/src/wxmaxima/src/Gen2Wiz.cpp:49
#: /home/gunter/src/wxmaxima/src/Gen2Wiz.cpp:53
#: /home/gunter/src/wxmaxima/src/Gen3Wiz.cpp:57
#: /home/gunter/src/wxmaxima/src/Gen3Wiz.cpp:61
#: /home/gunter/src/wxmaxima/src/Gen4Wiz.cpp:62
#: /home/gunter/src/wxmaxima/src/Gen4Wiz.cpp:66
#: /home/gunter/src/wxmaxima/src/Gen5Wiz.cpp:70
#: /home/gunter/src/wxmaxima/src/Gen5Wiz.cpp:74
#: /home/gunter/src/wxmaxima/src/IntegrateWiz.cpp:54
#: /home/gunter/src/wxmaxima/src/IntegrateWiz.cpp:58
#: /home/gunter/src/wxmaxima/src/LicenseDialog.cpp:73
#: /home/gunter/src/wxmaxima/src/LimitWiz.cpp:53
#: /home/gunter/src/wxmaxima/src/LimitWiz.cpp:57
#: /home/gunter/src/wxmaxima/src/ListSortWiz.cpp:73
#: /home/gunter/src/wxmaxima/src/ListSortWiz.cpp:77
#: /home/gunter/src/wxmaxima/src/MatWiz.cpp:42
#: /home/gunter/src/wxmaxima/src/MatWiz.cpp:46
#: /home/gunter/src/wxmaxima/src/MatWiz.cpp:195
#: /home/gunter/src/wxmaxima/src/MatWiz.cpp:199
#: /home/gunter/src/wxmaxima/src/MaxSizeChooser.cpp:43
#: /home/gunter/src/wxmaxima/src/MaxSizeChooser.cpp:48
#: /home/gunter/src/wxmaxima/src/Plot2dWiz.cpp:92
#: /home/gunter/src/wxmaxima/src/Plot2dWiz.cpp:96
#: /home/gunter/src/wxmaxima/src/Plot2dWiz.cpp:552
#: /home/gunter/src/wxmaxima/src/Plot2dWiz.cpp:556
#: /home/gunter/src/wxmaxima/src/Plot2dWiz.cpp:649
#: /home/gunter/src/wxmaxima/src/Plot2dWiz.cpp:653
#: /home/gunter/src/wxmaxima/src/Plot3dWiz.cpp:94
#: /home/gunter/src/wxmaxima/src/Plot3dWiz.cpp:98
#: /home/gunter/src/wxmaxima/src/PlotFormatWiz.cpp:49
#: /home/gunter/src/wxmaxima/src/PlotFormatWiz.cpp:53
#: /home/gunter/src/wxmaxima/src/SeriesWiz.cpp:52
#: /home/gunter/src/wxmaxima/src/SeriesWiz.cpp:56
#: /home/gunter/src/wxmaxima/src/SubstituteWiz.cpp:43
#: /home/gunter/src/wxmaxima/src/SubstituteWiz.cpp:47
#: /home/gunter/src/wxmaxima/src/SumWiz.cpp:44
#: /home/gunter/src/wxmaxima/src/SumWiz.cpp:48
#: /home/gunter/src/wxmaxima/src/SystemWiz.cpp:38
#: /home/gunter/src/wxmaxima/src/SystemWiz.cpp:42
#: /home/gunter/src/wxmaxima/src/TipOfTheDay.cpp:240
msgid "OK"
msgstr ""

#: /home/gunter/src/wxmaxima/src/wxMaximaFrame.cpp:119
#, c-format
msgid "OS: %s Version %i.%i"
msgstr ""

#: /home/gunter/src/wxmaxima/examples/examples_gettext.h:533
msgid ""
"Of course all of these commands can be executed in one long command line:\n"
msgstr ""

#: /home/gunter/src/wxmaxima/src/ConfigDialogue.cpp:616
msgid "Offer known answers"
msgstr ""

#: /home/gunter/src/wxmaxima/examples/examples_gettext.h:38
msgid ""
"Often a differential equation has a solution that cannot be expressed "
"symbolically as mathematics lacks the necessary functions. In other cases "
"one has to guess the general form of the solution and the computer only "
"helps in finding the values of the parameters this solution contains. In the "
"simple cases an engineer encounters on a daily basis maxima can do this "
"automatically, instead.\n"
msgstr ""

#: /home/gunter/src/wxmaxima/src/SubstituteWiz.cpp:34
msgid "Old value:"
msgstr ""

#: /home/gunter/src/wxmaxima/src/wxMaxima.cpp:7533
#: /home/gunter/src/wxmaxima/src/wxMaxima.cpp:7666
#: /home/gunter/src/wxmaxima/src/wxMaxima.cpp:7684
msgid "Old variable:"
msgstr ""

#: /home/gunter/src/wxmaxima/src/wxMaximaFrame.cpp:1905
msgid "Omega"
msgstr ""

#: /home/gunter/src/wxmaxima/src/wxMaximaFrame.cpp:1892
msgid "Omicron"
msgstr ""

#: /home/gunter/src/wxmaxima/examples/examples_gettext.h:563
msgid ""
"One place Maxima can show its full power at is where symbolical mathematics "
"that describes a phenomenon is used for understanding real measurement "
"data.\n"
msgstr ""

#: /home/gunter/src/wxmaxima/src/wxMaxima.cpp:8295
msgid "One sample t-test"
msgstr ""

#: /home/gunter/src/wxmaxima/examples/examples_gettext.h:508
msgid ""
"One way to do so efficiently is to use the pop() method on both lists. The "
"other is to make a list of lists:\n"
msgstr ""

#: /home/gunter/src/wxmaxima/src/wxMaximaFrame.cpp:1363
msgid "Online tutorials"
msgstr ""

#: /home/gunter/src/wxmaxima/src/ConfigDialogue.cpp:568
msgid "Only user-defined labels"
msgstr ""

#: /home/gunter/src/wxmaxima/src/ConfigDialogue.cpp:939
#: /home/gunter/src/wxmaxima/src/ToolBar.cpp:165
#: /home/gunter/src/wxmaxima/src/wxMaxima.cpp:5513
msgid "Open"
msgstr ""

#: /home/gunter/src/wxmaxima/src/wxMaximaFrame.cpp:666
msgid "Open Recent"
msgstr ""

#: /home/gunter/src/wxmaxima/src/ConfigDialogue.cpp:586
msgid "Open a cell when Maxima expects input"
msgstr ""

#: /home/gunter/src/wxmaxima/src/wxMaximaFrame.cpp:664
msgid "Open a document"
msgstr ""

#: /home/gunter/src/wxmaxima/src/wxMaximaFrame.cpp:658
#: /home/gunter/src/wxmaxima/src/wxMaximaFrame.cpp:661
msgid "Open a new window"
msgstr ""

#: /home/gunter/src/wxmaxima/src/ToolBar.cpp:621
msgid "Open and save button"
msgstr ""

#: /home/gunter/src/wxmaxima/src/ToolBar.cpp:165
msgid "Open document"
msgstr ""

#: /home/gunter/src/wxmaxima/src/wxMaxima.cpp:8363
msgid "Open matrix"
msgstr ""

#: /home/gunter/src/wxmaxima/src/wxMaxima.cpp:3352
msgid "Opening a wxmx file"
msgstr ""

#: /home/gunter/src/wxmaxima/src/wxMaxima.cpp:3033
#: /home/gunter/src/wxmaxima/src/wxMaxima.cpp:3283
#: /home/gunter/src/wxmaxima/src/wxMaxima.cpp:3356
#: /home/gunter/src/wxmaxima/src/wxMaxima.cpp:3593
msgid "Opening file"
msgstr ""

#: /home/gunter/src/wxmaxima/src/wxMaxima.cpp:4226
#, c-format
msgid "Opening help file %s"
msgstr ""

#: /home/gunter/src/wxmaxima/src/DrawWiz.cpp:78
msgid "Optional: A 2nd expression that defines a region to fill"
msgstr ""

#: /home/gunter/src/wxmaxima/src/ConfigDialogue.cpp:222
#: /home/gunter/src/wxmaxima/src/ToolBar.cpp:177
msgid "Options"
msgstr ""

#: /home/gunter/src/wxmaxima/src/Plot2dWiz.cpp:73
#: /home/gunter/src/wxmaxima/src/Plot3dWiz.cpp:72
msgid "Options:"
msgstr ""

#: /home/gunter/src/wxmaxima/src/wxMaxima.cpp:7193
msgid ""
"Other than declared arrays in lists there is no way to jump to determine the "
"address of the nth element other than iterating from one element to the "
"other until the nth element is reached. Which isn't a maxima-specific "
"phenomenon but the price one has to pay for lists being way easier to resize "
"than declared arrays. If the address of the current element is known "
"iterating to the next one is trivial, though, so\n"
"\n"
"   for i in list do <something>\n"
"\n"
"or\n"
"\n"
"   makelist(expression,i,list)\n"
"\n"
"provide highly efficient ways to do something on every list element."
msgstr ""

#: /home/gunter/src/wxmaxima/src/Configuration.cpp:277
msgid "Outdated cells"
msgstr ""

#: /home/gunter/src/wxmaxima/src/Configuration.cpp:260
msgid "Output labels"
msgstr ""

#: /home/gunter/src/wxmaxima/src/wxMaximaFrame.cpp:1076
msgid "P&ade Approximation..."
msgstr ""

#: /home/gunter/src/wxmaxima/src/wxMaxima.cpp:5921
msgid ""
"PNG image (*.png)|*.png|JPEG image (*.jpg)|*.jpg|GIF image (*.gif)|*.gif|"
"Scaleable vector graphics (*.svg)|*.svg|Windows bitmap (*.bmp)|*.bmp|"
"Portable anymap (*.pnm)|*.pnm|Tagged image file format (*.tif)|*.tif|X "
"pixmap (*.xpm)|*.xpm"
msgstr ""

#: /home/gunter/src/wxmaxima/src/wxMaxima.cpp:8923
msgid ""
"PNG image (*.png)|*.png|JPEG image (*.jpg)|*.jpg|Windows bitmap (*.bmp)|*."
"bmp|GIF image (*.gif)|*.gif|Portable anymap (*.pnm)|*.pnm|Tagged image file "
"format (*.tif)|*.tif|X pixmap (*.xpm)|*.xpm"
msgstr ""

#: /home/gunter/src/wxmaxima/src/ConfigDialogue.cpp:343
msgid ""
"PNG images can be read by old wxMaxima versions - but aren't really scalable."
msgstr ""

#: /home/gunter/src/wxmaxima/src/wxMaxima.cpp:7555
msgid "Pade approximation"
msgstr ""

#: /home/gunter/src/wxmaxima/src/wxMaximaFrame.cpp:1077
msgid "Pade approximation of a Taylor series"
msgstr ""

#: /home/gunter/src/wxmaxima/src/wxMaximaFrame.cpp:2092
msgid "Pagebreak"
msgstr ""

#: /home/gunter/src/wxmaxima/src/wxMaximaFrame.cpp:1986
msgid "Parallel to"
msgstr ""

#: /home/gunter/src/wxmaxima/src/wxMaximaFrame.cpp:2176
msgid "Parametric Plot"
msgstr ""

#: /home/gunter/src/wxmaxima/src/Plot2dWiz.cpp:438
#: /home/gunter/src/wxmaxima/src/Plot2dWiz.cpp:565
msgid "Parametric plot"
msgstr ""

#: /home/gunter/src/wxmaxima/src/wxMaximaFrame.cpp:566
msgid "Parsing output"
msgstr ""

#: /home/gunter/src/wxmaxima/src/wxMaximaFrame.cpp:1099
msgid "Partial &Fractions..."
msgstr ""

#: /home/gunter/src/wxmaxima/src/wxMaxima.cpp:7623
msgid "Partial fractions"
msgstr ""

#: /home/gunter/src/wxmaxima/src/wxMaxima.cpp:3690
msgid "Parts of the document will not be loaded correctly!"
msgstr ""

#: /home/gunter/src/wxmaxima/src/MathParser.cpp:1112
msgid ""
"Parts of the document will not be loaded correctly:\n"
"Found unknown XML Tag name "
msgstr ""

#: /home/gunter/src/wxmaxima/src/ToolBar.cpp:185
#: /home/gunter/src/wxmaxima/src/Worksheet.cpp:1622
#: /home/gunter/src/wxmaxima/src/Worksheet.cpp:1643
msgid "Paste"
msgstr ""

#: /home/gunter/src/wxmaxima/src/wxMaximaFrame.cpp:730
msgid "Paste\tCtrl+V"
msgstr ""

#: /home/gunter/src/wxmaxima/src/ToolBar.cpp:185
msgid "Paste from clipboard"
msgstr ""

#: /home/gunter/src/wxmaxima/src/wxMaximaFrame.cpp:731
msgid "Paste text from clipboard"
msgstr ""

#: /home/gunter/src/wxmaxima/src/wxMaximaFrame.cpp:1987
msgid "Perpendicular to"
msgstr ""

#: /home/gunter/src/wxmaxima/src/wxMaximaFrame.cpp:1901
msgid "Phi"
msgstr ""

#: /home/gunter/src/wxmaxima/src/wxMaximaFrame.cpp:1893
msgid "Pi"
msgstr ""

#: /home/gunter/src/wxmaxima/src/wxMaximaFrame.cpp:1755
msgid "Piechart..."
msgstr ""

#: /home/gunter/src/wxmaxima/src/wxMaxima.cpp:3806
msgid "Please configure wxMaxima with 'Edit->Configure'."
msgstr ""

#: /home/gunter/src/wxmaxima/src/UnicodeSidebar.cpp:55
msgid ""
"Please enter a regex here that searches for the required unicode character"
msgstr ""

#: /home/gunter/src/wxmaxima/src/ConfigDialogue.cpp:1458
msgid "Please restart wxMaxima for changes to take effect!"
msgstr ""

#: /home/gunter/src/wxmaxima/src/wxMaximaFrame.cpp:1280
msgid "Plot &2d..."
msgstr ""

#: /home/gunter/src/wxmaxima/src/wxMaximaFrame.cpp:1282
msgid "Plot &3d..."
msgstr ""

#: /home/gunter/src/wxmaxima/src/wxMaximaFrame.cpp:1284
msgid "Plot &Format..."
msgstr ""

#: /home/gunter/src/wxmaxima/src/Plot2dWiz.cpp:108
#: /home/gunter/src/wxmaxima/src/Plot2dWiz.cpp:453
#: /home/gunter/src/wxmaxima/src/Plot2dWiz.cpp:467
#: /home/gunter/src/wxmaxima/src/wxMaxima.cpp:7857
#: /home/gunter/src/wxmaxima/src/wxMaxima.cpp:8866
msgid "Plot 2D"
msgstr ""

#: /home/gunter/src/wxmaxima/src/wxMaximaFrame.cpp:1699
msgid "Plot 2D..."
msgstr ""

#: /home/gunter/src/wxmaxima/src/Worksheet.cpp:1584
msgid "Plot 2d..."
msgstr ""

#: /home/gunter/src/wxmaxima/src/Plot3dWiz.cpp:110
#: /home/gunter/src/wxmaxima/src/wxMaxima.cpp:7826
#: /home/gunter/src/wxmaxima/src/wxMaxima.cpp:8879
msgid "Plot 3D"
msgstr ""

#: /home/gunter/src/wxmaxima/src/wxMaximaFrame.cpp:1701
msgid "Plot 3D..."
msgstr ""

#: /home/gunter/src/wxmaxima/src/Worksheet.cpp:1585
msgid "Plot 3d..."
msgstr ""

#: /home/gunter/src/wxmaxima/src/DrawWiz.cpp:729
msgid "Plot a parametric curve"
msgstr ""

#: /home/gunter/src/wxmaxima/src/DrawWiz.cpp:36
#: /home/gunter/src/wxmaxima/src/DrawWiz.cpp:134
#: /home/gunter/src/wxmaxima/src/DrawWiz.cpp:239
msgid "Plot an explicit expression"
msgstr ""

#: /home/gunter/src/wxmaxima/src/DrawWiz.cpp:41
msgid "Plot an expression, for example sin(x) or (x+1)^2."
msgstr ""

#: /home/gunter/src/wxmaxima/src/wxMaxima.cpp:7870
msgid "Plot format"
msgstr ""

#: /home/gunter/src/wxmaxima/src/wxMaximaFrame.cpp:1281
msgid "Plot in 2 dimensions"
msgstr ""

#: /home/gunter/src/wxmaxima/src/wxMaximaFrame.cpp:1283
msgid "Plot in 3 dimensions"
msgstr ""

#: /home/gunter/src/wxmaxima/src/wxMaximaFrame.cpp:2195
msgid "Plot name"
msgstr ""

#: /home/gunter/src/wxmaxima/src/Plot3dWiz.cpp:86
msgid "Plot to file:"
msgstr ""

#: /home/gunter/src/wxmaxima/src/wxMaximaFrame.cpp:461
#: /home/gunter/src/wxmaxima/src/wxMaximaFrame.cpp:769
msgid "Plot using Draw"
msgstr ""

#: /home/gunter/src/wxmaxima/examples/examples_gettext.h:1812
msgid "Plotting these lists\n"
msgstr ""

#: /home/gunter/src/wxmaxima/src/DrawWiz.cpp:845
msgid "Point type:"
msgstr ""

#: /home/gunter/src/wxmaxima/src/BC2Wiz.cpp:32
#: /home/gunter/src/wxmaxima/src/BC2Wiz.cpp:38
#: /home/gunter/src/wxmaxima/src/LimitWiz.cpp:36
#: /home/gunter/src/wxmaxima/src/SeriesWiz.cpp:43
#: /home/gunter/src/wxmaxima/src/wxMaxima.cpp:6384
#: /home/gunter/src/wxmaxima/src/wxMaxima.cpp:6400
#: /home/gunter/src/wxmaxima/src/wxMaxima.cpp:6514
msgid "Point:"
msgstr ""

#: /home/gunter/src/wxmaxima/src/wxMaximaFrame.cpp:2179
msgid "Points"
msgstr ""

#: /home/gunter/src/wxmaxima/src/ConfigDialogue.cpp:171
msgid "Polish"
msgstr ""

#: /home/gunter/src/wxmaxima/src/wxMaxima.cpp:7572
#: /home/gunter/src/wxmaxima/src/wxMaxima.cpp:7588
#: /home/gunter/src/wxmaxima/src/wxMaxima.cpp:7604
msgid "Polynomial 1:"
msgstr ""

#: /home/gunter/src/wxmaxima/src/wxMaxima.cpp:7572
#: /home/gunter/src/wxmaxima/src/wxMaxima.cpp:7588
#: /home/gunter/src/wxmaxima/src/wxMaxima.cpp:7604
msgid "Polynomial 2:"
msgstr ""

#: /home/gunter/src/wxmaxima/src/wxMaximaFrame.cpp:1273
msgid "Pop"
msgstr ""

#: /home/gunter/src/wxmaxima/src/Worksheet.cpp:1414
#: /home/gunter/src/wxmaxima/src/Worksheet.cpp:1519
msgid "Popout interactively"
msgstr ""

#: /home/gunter/src/wxmaxima/src/ConfigDialogue.cpp:172
msgid "Portuguese (Brazilian)"
msgstr ""

#: /home/gunter/src/wxmaxima/src/Plot2dWiz.cpp:506
#: /home/gunter/src/wxmaxima/src/Plot3dWiz.cpp:451
msgid "Postscript file (*.eps)|*.eps|All|*"
msgstr ""

#: /home/gunter/src/wxmaxima/examples/examples_gettext.h:2003
msgid "Pre- and post- super- and subscripts\n"
msgstr ""

#: /home/gunter/src/wxmaxima/src/wxMaxima.cpp:7918
msgid "Precision"
msgstr ""

#: /home/gunter/src/wxmaxima/src/Worksheet.cpp:1605
msgid "Prefer user labels"
msgstr ""

#: /home/gunter/src/wxmaxima/src/ToolBar.cpp:630
msgid "Preferences button"
msgstr ""

#: /home/gunter/src/wxmaxima/src/wxMaximaFrame.cpp:749
msgid "Preferences...\tCtrl+,"
msgstr ""

#: /home/gunter/src/wxmaxima/src/TipOfTheDay.cpp:123
msgid ""
"Pressing Ctrl+Space or Ctrl+Tab starts an autocomplete function that can not "
"only complete all functions that are integrated into the Maxima core and "
"their parameters: It also knows about parameters from currently loaded "
"packages and from functions that are defined in the current file."
msgstr ""

#: /home/gunter/src/wxmaxima/src/wxMaximaFrame.cpp:895
msgid "Previous Command\tAlt+Up"
msgstr ""

#: /home/gunter/src/wxmaxima/src/ToolBar.cpp:174
msgid "Print"
msgstr ""

#: /home/gunter/src/wxmaxima/src/ToolBar.cpp:624
msgid "Print button"
msgstr ""

#: /home/gunter/src/wxmaxima/src/ToolBar.cpp:174
#: /home/gunter/src/wxmaxima/src/wxMaximaFrame.cpp:684
msgid "Print document"
msgstr ""

#: /home/gunter/src/wxmaxima/src/wxMaximaFrame.cpp:1315
msgid "Print floating-point numbers with exponents dividable by 2"
msgstr ""

#: /home/gunter/src/wxmaxima/examples/examples_gettext.h:1587
msgid "Print out the results\n"
msgstr ""

#: /home/gunter/src/wxmaxima/src/ConfigDialogue.cpp:774
msgid "Print scale:"
msgstr ""

#: /home/gunter/src/wxmaxima/src/ConfigDialogue.cpp:798
msgid "Print the cell brackets [drawn to their left]"
msgstr ""

#: /home/gunter/src/wxmaxima/src/Worksheet.cpp:6693
msgid ""
"Produced invalid XML. The erroneous XML data has therefore not been saved "
"but has been put on the clipboard in order to allow to debug it."
msgstr ""

#: /home/gunter/src/wxmaxima/src/wxMaxima.cpp:7796
msgid "Product"
msgstr ""

#: /home/gunter/src/wxmaxima/src/wxMaximaFrame.cpp:1985
msgid "Product sign"
msgstr ""

#: /home/gunter/src/wxmaxima/src/wxMaximaFrame.cpp:1904
msgid "Psi"
msgstr ""

#: /home/gunter/src/wxmaxima/src/wxMaximaFrame.cpp:1272
msgid "Push"
msgstr ""

#: /home/gunter/src/wxmaxima/src/ConfigDialogue.cpp:1018
msgid "RTF with OMML maths"
msgstr ""

#: /home/gunter/src/wxmaxima/src/wxMaximaFrame.cpp:772
msgid "Raw XML Monitor"
msgstr ""

#: /home/gunter/src/wxmaxima/src/wxMaximaFrame.cpp:475
msgid "Raw XML monitor"
msgstr ""

#: /home/gunter/src/wxmaxima/src/wxMaximaFrame.cpp:1512
#, c-format
msgid "Re-Reading the config from %s."
msgstr ""

#: /home/gunter/src/wxmaxima/src/wxMaximaFrame.cpp:1507
msgid "Re-Reading the config from the default location."
msgstr ""

#: /home/gunter/src/wxmaxima/src/wxMaximaFrame.cpp:847
msgid "Re-evaluate all cells above the one the cursor is in"
msgstr ""

#: /home/gunter/src/wxmaxima/src/wxMaximaFrame.cpp:853
msgid "Re-evaluate all cells below the one the cursor is in"
msgstr ""

#: /home/gunter/src/wxmaxima/examples/examples_gettext.h:1283
msgid "Re-using the solutions\n"
msgstr ""

#: /home/gunter/src/wxmaxima/src/wxMaximaFrame.cpp:1762
msgid "Read Matrix..."
msgstr ""

#: /home/gunter/src/wxmaxima/src/wxMaximaFrame.cpp:557
msgid "Reading Maxima output"
msgstr ""

#: /home/gunter/src/wxmaxima/src/wxMaximaFrame.cpp:560
#, c-format
msgid "Reading Maxima output: %li bytes"
msgstr ""

#: /home/gunter/src/wxmaxima/src/wxMaximaFrame.cpp:148
#, c-format
msgid "Reading the config from %s."
msgstr ""

#: /home/gunter/src/wxmaxima/src/wxMaximaFrame.cpp:151
msgid "Reading the config from the default location."
msgstr ""

#: /home/gunter/src/wxmaxima/src/wxMaximaFrame.cpp:544
msgid "Ready for user input"
msgstr ""

#: /home/gunter/src/wxmaxima/src/wxMaximaFrame.cpp:898
msgid "Recall next command from history"
msgstr ""

#: /home/gunter/src/wxmaxima/src/wxMaximaFrame.cpp:896
msgid "Recall previous command from history"
msgstr ""

#: /home/gunter/src/wxmaxima/src/wxMaxima.cpp:2271
#, c-format
msgid "Received maxima's first prompt: %s"
msgstr ""

#: /home/gunter/src/wxmaxima/src/ConfigDialogue.cpp:859
msgid "Recent files list length:"
msgstr ""

#: /home/gunter/src/wxmaxima/src/wxMaximaFrame.cpp:1675
msgid "Rectform"
msgstr ""

#: /home/gunter/src/wxmaxima/src/wxMaximaFrame.cpp:695
msgid "Redo\tCtrl+Y"
msgstr ""

#: /home/gunter/src/wxmaxima/src/wxMaximaFrame.cpp:696
msgid "Redo last change"
msgstr ""

#: /home/gunter/src/wxmaxima/src/wxMaximaFrame.cpp:1685
msgid "Reduce (tr)"
msgstr ""

#: /home/gunter/src/wxmaxima/src/wxMaximaFrame.cpp:1151
msgid "Reduce trigonometric expression"
msgstr ""

#: /home/gunter/src/wxmaxima/src/wxMaxima.cpp:1599
#: /home/gunter/src/wxmaxima/src/wxMaxima.cpp:9409
msgid "Refusing to send cell to maxima: "
msgstr ""

#: /home/gunter/src/wxmaxima/src/VariablesPane.cpp:191
msgid "Remove"
msgstr ""

#: /home/gunter/src/wxmaxima/src/wxMaximaFrame.cpp:857
msgid "Remove All Output"
msgstr ""

#: /home/gunter/src/wxmaxima/src/VariablesPane.cpp:197
msgid "Remove all"
msgstr ""

#: /home/gunter/src/wxmaxima/src/wxMaximaFrame.cpp:1270
msgid ""
"Remove all list elements that appear twice in a row. Normally used in "
"conjunction with sort."
msgstr ""

#: /home/gunter/src/wxmaxima/src/wxMaxima.cpp:7316
msgid "Remove an element from a list"
msgstr ""

#: /home/gunter/src/wxmaxima/src/wxMaximaFrame.cpp:1270
msgid "Remove duplicates"
msgstr ""

#: /home/gunter/src/wxmaxima/src/wxMaximaFrame.cpp:858
msgid "Remove output from input cells"
msgstr ""

#: /home/gunter/src/wxmaxima/src/FindReplacePane.cpp:104
msgid "Replace All"
msgstr ""

#: /home/gunter/src/wxmaxima/src/wxMaxima.cpp:6099
#, c-format
msgid "Replaced %d occurrences."
msgstr ""

#: /home/gunter/src/wxmaxima/src/FindReplacePane.cpp:63
msgid "Replacement:"
msgstr ""

#: /home/gunter/src/wxmaxima/src/wxMaximaFrame.cpp:1368
msgid "Report bug"
msgstr ""

#: /home/gunter/src/wxmaxima/src/GroupCell.cpp:2124
msgid "Resolving to 1D layout for one cell in order to save time"
msgstr ""

#: /home/gunter/src/wxmaxima/src/GroupCell.cpp:2178
msgid "Resolving to linear layout for one big cell in order to save time"
msgstr ""

#: /home/gunter/src/wxmaxima/src/wxMaximaFrame.cpp:922
msgid "Restart Maxima"
msgstr ""

#: /home/gunter/src/wxmaxima/src/ToolBar.cpp:201
msgid "Restart maxima"
msgstr ""

#: /home/gunter/src/wxmaxima/src/Worksheet.cpp:1406
#: /home/gunter/src/wxmaxima/src/Worksheet.cpp:1512
msgid "Restrict Maximum size"
msgstr ""

#: /home/gunter/src/wxmaxima/src/wxMaxima.cpp:6578
msgid "Resulting Matrix name (may be empty):"
msgstr ""

#: /home/gunter/src/wxmaxima/src/wxMaximaFrame.cpp:1273
msgid ""
"Return the first item of the list and remove it from the list. Useful for "
"creating stacks."
msgstr ""

#: /home/gunter/src/wxmaxima/src/wxMaxima.cpp:7152
msgid "Return the list without its first n elements"
msgstr ""

#: /home/gunter/src/wxmaxima/src/wxMaxima.cpp:7128
msgid "Return the list without its last n elements"
msgstr ""

#: /home/gunter/src/wxmaxima/src/ToolBar.cpp:210
msgid "Return to the cell that is currently being evaluated"
msgstr ""

#: /home/gunter/src/wxmaxima/src/wxMaximaFrame.cpp:1240
msgid "Returns an arbitrary list item"
msgstr ""

#: /home/gunter/src/wxmaxima/src/wxMaximaFrame.cpp:1241
msgid "Returns the first item of the list"
msgstr ""

#: /home/gunter/src/wxmaxima/src/wxMaximaFrame.cpp:1244
msgid "Returns the last item of the list"
msgstr ""

#: /home/gunter/src/wxmaxima/src/wxMaximaFrame.cpp:1245
msgid "Returns the last n items of the list"
msgstr ""

#: /home/gunter/src/wxmaxima/src/wxMaximaFrame.cpp:1266
msgid "Returns the length of the list"
msgstr ""

#: /home/gunter/src/wxmaxima/src/wxMaximaFrame.cpp:1242
msgid "Returns the list without its first n elements"
msgstr ""

#: /home/gunter/src/wxmaxima/src/wxMaximaFrame.cpp:1243
msgid "Returns the list without its last n elements"
msgstr ""

#: /home/gunter/src/wxmaxima/src/DrawWiz.cpp:840
msgid "Reuse last"
msgstr ""

#: /home/gunter/src/wxmaxima/src/wxMaximaFrame.cpp:1267
msgid "Reverse"
msgstr ""

#: /home/gunter/src/wxmaxima/src/wxMaximaFrame.cpp:1267
msgid "Reverse the order of the list items"
msgstr ""

#: /home/gunter/src/wxmaxima/src/wxMaximaFrame.cpp:1895
msgid "Rho"
msgstr ""

#: /home/gunter/src/wxmaxima/src/wxMaximaFrame.cpp:1989
msgid "Right arrow"
msgstr ""

#: /home/gunter/src/wxmaxima/src/wxMaximaFrame.cpp:1011
msgid "Right side to the \"=\""
msgstr ""

#: /home/gunter/src/wxmaxima/src/wxMaximaFrame.cpp:1059
msgid "Risch Integration..."
msgstr ""

#: /home/gunter/src/wxmaxima/src/wxMaximaFrame.cpp:967
msgid "Roots of &Polynomial"
msgstr ""

#: /home/gunter/src/wxmaxima/src/wxMaximaFrame.cpp:970
msgid "Roots of Polynomial (bfloat)"
msgstr ""

#: /home/gunter/src/wxmaxima/examples/examples_gettext.h:1770
msgid "Round holes can be described as follows:\n"
msgstr ""

#: /home/gunter/src/wxmaxima/src/wxMaximaFrame.cpp:793
msgid "Rounded"
msgstr ""

#: /home/gunter/src/wxmaxima/src/MatWiz.cpp:174
#: /home/gunter/src/wxmaxima/src/wxMaxima.cpp:6649
#: /home/gunter/src/wxmaxima/src/wxMaxima.cpp:6669
msgid "Rows:"
msgstr ""

#: /home/gunter/src/wxmaxima/src/wxMaxima.cpp:7022
#: /home/gunter/src/wxmaxima/src/wxMaxima.cpp:7050
msgid "Rule:"
msgstr ""

#: /home/gunter/src/wxmaxima/examples/examples_gettext.h:1088
msgid ""
"Rump and Wilkinson have provided warning examples of simple polynomials "
"where this adds up to catastrophic errors quickly and it is surprising how "
"often one encounters similar in real live including a big fraction of the "
"glitches one can find in computer games.\n"
msgstr ""

#: /home/gunter/src/wxmaxima/src/wxMaxima.cpp:5828
msgid "Running gnuplot as: "
msgstr ""

#: /home/gunter/src/wxmaxima/src/wxMaxima.cpp:1887
#, c-format
msgid "Running maxima as: %s"
msgstr ""

#: /home/gunter/src/wxmaxima/src/wxMaximaFrame.cpp:125
msgid "Running on DirectFB"
msgstr ""

#: /home/gunter/src/wxmaxima/src/wxMaximaFrame.cpp:111
msgid "Running on MS Windows"
msgstr ""

#: /home/gunter/src/wxmaxima/src/wxMaximaFrame.cpp:113
msgid "Running on MS Windows using DirectDraw"
msgstr ""

#: /home/gunter/src/wxmaxima/src/wxMaximaFrame.cpp:131
msgid "Running on Mac OS"
msgstr ""

#: /home/gunter/src/wxmaxima/src/wxMaximaFrame.cpp:122
msgid "Running on Motif"
msgstr ""

#: /home/gunter/src/wxmaxima/src/wxMaximaFrame.cpp:128
msgid "Running on the universal wxWidgets port"
msgstr ""

#: /home/gunter/src/wxmaxima/src/wxMaximaFrame.cpp:1224
msgid "Runs each element through a function"
msgstr ""

#: /home/gunter/src/wxmaxima/src/ConfigDialogue.cpp:173
msgid "Russian"
msgstr ""

#: /home/gunter/src/wxmaxima/src/XmlInspector.cpp:89
msgid "SENT TO MAXIMA:"
msgstr ""

#: /home/gunter/src/wxmaxima/src/ConfigDialogue.cpp:749
msgid "SVG graphics"
msgstr ""

#: /home/gunter/src/wxmaxima/src/wxMaxima.cpp:8308
msgid "Sample 1:"
msgstr ""

#: /home/gunter/src/wxmaxima/src/wxMaxima.cpp:8308
msgid "Sample 2:"
msgstr ""

#: /home/gunter/src/wxmaxima/src/wxMaxima.cpp:8292
msgid "Sample:"
msgstr ""

#: /home/gunter/src/wxmaxima/src/DrawWiz.cpp:960
msgid "Samples for explicit and parametric plots:"
msgstr ""

#: /home/gunter/src/wxmaxima/src/DrawWiz.cpp:968
msgid "Samples for implicit plots and regions:"
msgstr ""

#: /home/gunter/src/wxmaxima/src/DrawWiz.cpp:946
msgid "Samples for implicit plots:"
msgstr ""

#: /home/gunter/src/wxmaxima/src/DrawWiz.cpp:936
msgid "Samples on a line:"
msgstr ""

#: /home/gunter/src/wxmaxima/src/ConfigDialogue.cpp:1083
#: /home/gunter/src/wxmaxima/src/ToolBar.cpp:166
#: /home/gunter/src/wxmaxima/src/wxMaxima.cpp:10005
msgid "Save"
msgstr ""

#: /home/gunter/src/wxmaxima/src/Worksheet.cpp:1396
msgid "Save Animation..."
msgstr ""

#: /home/gunter/src/wxmaxima/src/wxMaxima.cpp:5062
msgid "Save As"
msgstr ""

#: /home/gunter/src/wxmaxima/src/wxMaximaFrame.cpp:672
msgid "Save As...\tShift+Ctrl+S"
msgstr ""

#: /home/gunter/src/wxmaxima/src/Worksheet.cpp:1393
msgid "Save Image..."
msgstr ""

#: /home/gunter/src/wxmaxima/src/wxMaxima.cpp:5919
msgid "Save Selection to Image"
msgstr ""

#: /home/gunter/src/wxmaxima/src/wxMaximaFrame.cpp:740
msgid "Save Selection to Image..."
msgstr ""

#: /home/gunter/src/wxmaxima/src/wxMaxima.cpp:8945
msgid "Save animation to file"
msgstr ""

#: /home/gunter/src/wxmaxima/src/ToolBar.cpp:166
#: /home/gunter/src/wxmaxima/src/wxMaximaFrame.cpp:671
msgid "Save document"
msgstr ""

#: /home/gunter/src/wxmaxima/src/wxMaximaFrame.cpp:673
msgid "Save document as"
msgstr ""

#: /home/gunter/src/wxmaxima/src/ConfigDialogue.cpp:365
msgid ""
"Save only this number of actions in the undo buffer. 0 means: save an "
"infinite number of actions."
msgstr ""

#: /home/gunter/src/wxmaxima/src/ConfigDialogue.cpp:879
msgid "Save panes layout"
msgstr ""

#: /home/gunter/src/wxmaxima/src/ConfigDialogue.cpp:341
msgid "Save panes layout between sessions."
msgstr ""

#: /home/gunter/src/wxmaxima/src/Plot2dWiz.cpp:504
#: /home/gunter/src/wxmaxima/src/Plot3dWiz.cpp:449
msgid "Save plot to file"
msgstr ""

#: /home/gunter/src/wxmaxima/src/wxMaximaFrame.cpp:741
msgid "Save selection from document to an image file"
msgstr ""

#: /home/gunter/src/wxmaxima/src/wxMaxima.cpp:8932
msgid "Save selection to file"
msgstr ""

#: /home/gunter/src/wxmaxima/src/ConfigDialogue.cpp:1537
msgid "Save style to file"
msgstr ""

#: /home/gunter/src/wxmaxima/src/ConfigDialogue.cpp:882
msgid "Save the worksheet automatically"
msgstr ""

#: /home/gunter/src/wxmaxima/src/wxMaximaFrame.cpp:622
msgid "Saving failed."
msgstr ""

#: /home/gunter/src/wxmaxima/src/wxMaximaFrame.cpp:598
msgid "Saving successful."
msgstr ""

#: /home/gunter/src/wxmaxima/src/wxMaximaFrame.cpp:588
msgid "Saving..."
msgstr ""

#: /home/gunter/src/wxmaxima/src/ConfigDialogue.cpp:1022
msgid "Scalable Vector Graphics (svg)"
msgstr ""

#: /home/gunter/src/wxmaxima/src/wxMaxima.cpp:8912
msgid ""
"Scalable Vector image (*.svg)|*.svg|Compressed Scalable Vector Image (*."
"svgz)|*.svgz|PNG image (*.png)|*.png|JPEG image (*.jpg)|*.jpg|GIF image (*."
"gif)|*.gif|Windows bitmap (*.bmp)|*.bmp|Portable anymap (*.pnm)|*.pnm|Tagged "
"image file format (*.tif)|*.tif|X pixmap (*.xpm)|*.xpm"
msgstr ""

#: /home/gunter/src/wxmaxima/src/wxMaxima.cpp:8215
msgid "Scatterplot"
msgstr ""

#: /home/gunter/src/wxmaxima/src/wxMaximaFrame.cpp:1751
msgid "Scatterplot..."
msgstr ""

#: /home/gunter/src/wxmaxima/src/ToolBar.cpp:636
msgid "Search button"
msgstr ""

#: /home/gunter/src/wxmaxima/src/wxMaxima.cpp:3856
#, c-format
msgid "Searching for maxima help file %s"
msgstr ""

#: /home/gunter/src/wxmaxima/src/ToolBar.cpp:243
#: /home/gunter/src/wxmaxima/src/wxMaximaFrame.cpp:2080
msgid "Section"
msgstr ""

#: /home/gunter/src/wxmaxima/src/Configuration.cpp:254
msgid "Section cell (Heading 2)"
msgstr ""

#: /home/gunter/src/wxmaxima/src/DrawWiz.cpp:142
msgid "See also the speed <-> accuracy button."
msgstr ""

#: /home/gunter/src/wxmaxima/src/BTextCtrl.cpp:53
#: /home/gunter/src/wxmaxima/src/EditorCell.cpp:1094
#: /home/gunter/src/wxmaxima/src/TextCell.cpp:779
msgid ""
"Seems like something is broken with a font. Installing http://www.math.union."
"edu/~dpvc/jsmath/download/jsMath-fonts.html and checking \"Use JSmath fonts"
"\" in the configuration dialogue should fix it."
msgstr ""

#: /home/gunter/src/wxmaxima/src/TextCell.cpp:524
msgid ""
"Seems like something is broken with the maths font. Installing http://www."
"math.union.edu/~dpvc/jsmath/download/jsMath-fonts.html and checking \"Use "
"JSmath fonts\" in the configuration dialogue should fix it."
msgstr ""

#: /home/gunter/src/wxmaxima/src/Autocomplete.cpp:267
msgid "Seems like the package with the maxima share files isn't installed."
msgstr ""

#: /home/gunter/src/wxmaxima/src/TableOfContents.cpp:297
msgid "Select"
msgstr ""

#: /home/gunter/src/wxmaxima/src/Worksheet.cpp:1623
#: /home/gunter/src/wxmaxima/src/Worksheet.cpp:1645
msgid "Select All"
msgstr ""

#: /home/gunter/src/wxmaxima/src/wxMaximaFrame.cpp:737
msgid "Select All\tCtrl+A"
msgstr ""

#: /home/gunter/src/wxmaxima/src/ToolBar.cpp:633
msgid "Select All button"
msgstr ""

#: /home/gunter/src/wxmaxima/src/ConfigDialogue.cpp:1274
msgid "Select Maxima program"
msgstr ""

#: /home/gunter/src/wxmaxima/src/wxMaxima.cpp:8401
msgid "Select Subsample"
msgstr ""

#: /home/gunter/src/wxmaxima/src/IntegrateWiz.cpp:214
#: /home/gunter/src/wxmaxima/src/IntegrateWiz.cpp:233
#: /home/gunter/src/wxmaxima/src/LimitWiz.cpp:140
#: /home/gunter/src/wxmaxima/src/SeriesWiz.cpp:113
msgid "Select a constant"
msgstr ""

#: /home/gunter/src/wxmaxima/src/ToolBar.cpp:188
#: /home/gunter/src/wxmaxima/src/wxMaximaFrame.cpp:738
msgid "Select all"
msgstr ""

#: /home/gunter/src/wxmaxima/src/wxMaxima.cpp:6154
msgid "Select math display algorithm"
msgstr ""

#: /home/gunter/src/wxmaxima/src/wxMaxima.cpp:200
msgid "Selected language: "
msgstr ""

#: /home/gunter/src/wxmaxima/src/TipOfTheDay.cpp:90
msgid ""
"Selecting a part of an output and right-clicking on the selection will bring "
"up a menu with convenient functions that will operate on the selection."
msgstr ""

#: /home/gunter/src/wxmaxima/src/Configuration.cpp:275
msgid "Selection"
msgstr ""

#: /home/gunter/src/wxmaxima/src/ToolBar.cpp:223
msgid "Send all cells to maxima"
msgstr ""

#: /home/gunter/src/wxmaxima/src/ToolBar.cpp:219
msgid "Send the current cell to maxima"
msgstr ""

#: /home/gunter/src/wxmaxima/src/wxMaxima.cpp:2057
msgid "Sending Maxima a SIGINT signal."
msgstr ""

#: /home/gunter/src/wxmaxima/src/wxMaximaFrame.cpp:532
msgid "Sending a command to Maxima"
msgstr ""

#: /home/gunter/src/wxmaxima/src/wxMaxima.cpp:2125
msgid "Sending a wxSIGKILL to maxima has failed"
msgstr ""

#: /home/gunter/src/wxmaxima/src/wxMaxima.cpp:2053
msgid "Sending an interactive Interrupt signal (Ctrl+C) to Maxima."
msgstr ""

#: /home/gunter/src/wxmaxima/src/wxMaxima.cpp:2032
msgid "Sending an interrupt signal to Maxima."
msgstr ""

#: /home/gunter/src/wxmaxima/src/wxMaxima.cpp:137
msgid "Sending configuration data to maxima."
msgstr ""

#: /home/gunter/src/wxmaxima/src/wxMaxima.cpp:3716
msgid "Sending maxima the info how to express 2d maths as XML"
msgstr ""

#: /home/gunter/src/wxmaxima/src/wxMaxima.cpp:2127
msgid "Sent wxSIGKILL to maxima, but not to its child processes"
msgstr ""

#: /home/gunter/src/wxmaxima/src/SeriesWiz.cpp:66
#: /home/gunter/src/wxmaxima/src/wxMaxima.cpp:7730
msgid "Series"
msgstr ""

#: /home/gunter/src/wxmaxima/src/wxMaximaFrame.cpp:1697
msgid "Series..."
msgstr ""

#: /home/gunter/src/wxmaxima/src/wxMaxima.cpp:1800
msgid "Server started"
msgstr ""

#: /home/gunter/src/wxmaxima/src/wxMaximaFrame.cpp:1310
msgid "Set &displayed Precision..."
msgstr ""

#: /home/gunter/src/wxmaxima/src/wxMaximaFrame.cpp:812
msgid "Set Zoom"
msgstr ""

#: /home/gunter/src/wxmaxima/src/wxMaximaFrame.cpp:1307
msgid "Set bigfloat &Precision..."
msgstr ""

#: /home/gunter/src/wxmaxima/src/ConfigDialogue.cpp:356
msgid "Set fixed font in text controls."
msgstr ""

#: /home/gunter/src/wxmaxima/src/MaxSizeChooser.cpp:30
msgid "Set maximum image size [in mm]"
msgstr ""

#: /home/gunter/src/wxmaxima/src/wxMaximaFrame.cpp:1285
msgid "Set plot format"
msgstr ""

#: /home/gunter/src/wxmaxima/src/wxMaxima.cpp:6855
msgid "Set the diagram title"
msgstr ""

#: /home/gunter/src/wxmaxima/src/wxMaximaFrame.cpp:1290
msgid "Set the frame rate for animations."
msgstr ""

#: /home/gunter/src/wxmaxima/src/wxMaxima.cpp:6927
msgid "Set the grid density."
msgstr ""

#: /home/gunter/src/wxmaxima/src/wxMaxima.cpp:6869
msgid "Set the next plot's title. Empty = no title."
msgstr ""

#: /home/gunter/src/wxmaxima/src/wxMaximaFrame.cpp:1308
msgid ""
"Set the precision for numbers that are defined as bigfloat. Such numbers can "
"be generated by entering 1.5b12 or as bfloat(1.234)"
msgstr ""

#: /home/gunter/src/wxmaxima/src/wxMaximaFrame.cpp:806
msgid "Set zoom to 100%"
msgstr ""

#: /home/gunter/src/wxmaxima/src/wxMaximaFrame.cpp:807
msgid "Set zoom to 120%"
msgstr ""

#: /home/gunter/src/wxmaxima/src/wxMaximaFrame.cpp:808
msgid "Set zoom to 150%"
msgstr ""

#: /home/gunter/src/wxmaxima/src/wxMaximaFrame.cpp:809
msgid "Set zoom to 200%"
msgstr ""

#: /home/gunter/src/wxmaxima/src/wxMaximaFrame.cpp:810
msgid "Set zoom to 300%"
msgstr ""

#: /home/gunter/src/wxmaxima/src/wxMaximaFrame.cpp:805
msgid "Set zoom to 80%"
msgstr ""

#: /home/gunter/src/wxmaxima/src/wxMaxima.cpp:3709
msgid "Setting a few prerequisites for wxMaxima"
msgstr ""

#: /home/gunter/src/wxmaxima/src/wxMaxima.cpp:3725
#, c-format
msgid "Setting gnuplot_binary to %s"
msgstr ""

#: /home/gunter/src/wxmaxima/src/DrawWiz.cpp:527
msgid "Settings for the following 3d plots"
msgstr ""

#: /home/gunter/src/wxmaxima/src/DrawWiz.cpp:440
#, c-format
msgid "Setup a %iD scene"
msgstr ""

#: /home/gunter/src/wxmaxima/src/wxMaximaFrame.cpp:2162
msgid "Setup a 2D plot"
msgstr ""

#: /home/gunter/src/wxmaxima/src/wxMaximaFrame.cpp:2166
msgid "Setup a 3D plot"
msgstr ""

#: /home/gunter/src/wxmaxima/src/wxMaximaFrame.cpp:1005
msgid "Setup atvalues for solving ODE with Laplace transformation"
msgstr ""

#: /home/gunter/src/wxmaxima/src/wxMaximaFrame.cpp:1198
msgid "Setup modulus computation"
msgstr ""

#: /home/gunter/src/wxmaxima/src/wxMaximaFrame.cpp:2191
msgid "Setup the axis"
msgstr ""

#: /home/gunter/src/wxmaxima/src/DrawWiz.cpp:245
msgid "Setup the axis for the current plot."
msgstr ""

#: /home/gunter/src/wxmaxima/src/wxMaximaFrame.cpp:1317
msgid "Setup the engineering format..."
msgstr ""

#: /home/gunter/src/wxmaxima/src/wxMaximaFrame.cpp:934
msgid "Show &Definition..."
msgstr ""

#: /home/gunter/src/wxmaxima/src/wxMaximaFrame.cpp:932
msgid "Show &Functions"
msgstr ""

#: /home/gunter/src/wxmaxima/src/wxMaximaFrame.cpp:1343
msgid "Show &Tips..."
msgstr ""

#: /home/gunter/src/wxmaxima/src/wxMaximaFrame.cpp:937
msgid "Show &Variables"
msgstr ""

#: /home/gunter/src/wxmaxima/src/ToolBar.cpp:310
msgid "Show Maxima help"
msgstr ""

#: /home/gunter/src/wxmaxima/src/wxMaximaFrame.cpp:866
msgid "Show Template\tCtrl+Shift+K"
msgstr ""

#: /home/gunter/src/wxmaxima/src/wxMaximaFrame.cpp:1344
msgid "Show a tip"
msgstr ""

#: /home/gunter/src/wxmaxima/src/wxMaxima.cpp:8148
msgid "Show all commands similar to:"
msgstr ""

#: /home/gunter/src/wxmaxima/src/wxMaximaFrame.cpp:2035
msgid "Show all unicode symbols"
msgstr ""

#: /home/gunter/src/wxmaxima/src/wxMaxima.cpp:8134
msgid "Show an example for the command:"
msgstr ""

#: /home/gunter/src/wxmaxima/src/wxMaximaFrame.cpp:1338
msgid "Show an example of usage"
msgstr ""

#: /home/gunter/src/wxmaxima/src/wxMaximaFrame.cpp:1341
msgid "Show commands similar to"
msgstr ""

#: /home/gunter/src/wxmaxima/src/wxMaximaFrame.cpp:933
msgid "Show defined functions"
msgstr ""

#: /home/gunter/src/wxmaxima/src/wxMaximaFrame.cpp:938
msgid "Show defined variables"
msgstr ""

#: /home/gunter/src/wxmaxima/src/wxMaximaFrame.cpp:935
msgid "Show definition of a function"
msgstr ""

#: /home/gunter/src/wxmaxima/src/wxMaximaFrame.cpp:780
msgid "Show equations in their linear form"
msgstr ""

#: /home/gunter/src/wxmaxima/src/wxMaximaFrame.cpp:867
msgid "Show function template"
msgstr ""

#: /home/gunter/src/wxmaxima/src/ConfigDialogue.cpp:563
msgid "Show labels:"
msgstr ""

#: /home/gunter/src/wxmaxima/src/ConfigDialogue.cpp:348
msgid "Show long expressions in wxMaxima document."
msgstr ""

#: /home/gunter/src/wxmaxima/src/ConfigDialogue.cpp:530
msgid "Show long expressions:"
msgstr ""

#: /home/gunter/src/wxmaxima/src/Worksheet.cpp:1596
msgid "Show max. 100 digits"
msgstr ""

#: /home/gunter/src/wxmaxima/src/Worksheet.cpp:1594
msgid "Show max. 20 digits"
msgstr ""

#: /home/gunter/src/wxmaxima/src/Worksheet.cpp:1595
msgid "Show max. 50 digits"
msgstr ""

#: /home/gunter/src/wxmaxima/src/TableOfContents.cpp:304
msgid "Show section numbers"
msgstr ""

#: /home/gunter/src/wxmaxima/src/ToolBar.cpp:619
msgid "Show the \"New\" button?"
msgstr ""

#: /home/gunter/src/wxmaxima/src/ToolBar.cpp:640
msgid "Show the \"help\" button?"
msgstr ""

#: /home/gunter/src/wxmaxima/src/ToolBar.cpp:637
msgid "Show the \"search\" button?"
msgstr ""

#: /home/gunter/src/wxmaxima/src/ToolBar.cpp:634
msgid "Show the \"select all\" button?"
msgstr ""

#: /home/gunter/src/wxmaxima/src/ToolBar.cpp:628
msgid "Show the Copy, Cut and the Paste button?"
msgstr ""

#: /home/gunter/src/wxmaxima/src/wxMaxima.cpp:6176
msgid "Show the definition of function:"
msgstr ""

#: /home/gunter/src/wxmaxima/src/ToolBar.cpp:622
msgid "Show the open and the save button?"
msgstr ""

#: /home/gunter/src/wxmaxima/src/ToolBar.cpp:631
msgid "Show the preferences button?"
msgstr ""

#: /home/gunter/src/wxmaxima/src/ToolBar.cpp:625
msgid "Show the print button?"
msgstr ""

#: /home/gunter/src/wxmaxima/src/TipOfTheDay.cpp:233
msgid "Show tips at Startup"
msgstr ""

#: /home/gunter/src/wxmaxima/src/wxMaximaFrame.cpp:1326
#: /home/gunter/src/wxmaxima/src/wxMaximaFrame.cpp:1329
msgid "Show wxMaxima help"
msgstr ""

#: /home/gunter/src/wxmaxima/src/wxMaximaFrame.cpp:1311
msgid "Shows how many digits of a numbers are displayed"
msgstr ""

#: /home/gunter/src/wxmaxima/src/wxMaximaFrame.cpp:1896
msgid "Sigma"
msgstr ""

#: /home/gunter/src/wxmaxima/examples/examples_gettext.h:1215
msgid "Simple equations\n"
msgstr ""

#: /home/gunter/src/wxmaxima/src/wxMaximaFrame.cpp:1667
msgid "Simplify"
msgstr ""

#: /home/gunter/src/wxmaxima/src/wxMaximaFrame.cpp:1111
msgid "Simplify &Radicals"
msgstr ""

#: /home/gunter/src/wxmaxima/src/wxMaximaFrame.cpp:1669
msgid "Simplify (r)"
msgstr ""

#: /home/gunter/src/wxmaxima/src/wxMaximaFrame.cpp:1681
msgid "Simplify (tr)"
msgstr ""

#: /home/gunter/src/wxmaxima/src/Worksheet.cpp:1576
msgid "Simplify Expression"
msgstr ""

#: /home/gunter/src/wxmaxima/src/wxMaximaFrame.cpp:1137
msgid "Simplify an expression containing factorials"
msgstr ""

#: /home/gunter/src/wxmaxima/src/wxMaximaFrame.cpp:1112
msgid "Simplify expression containing radicals"
msgstr ""

#: /home/gunter/src/wxmaxima/src/wxMaximaFrame.cpp:1110
msgid "Simplify rational expression"
msgstr ""

#: /home/gunter/src/wxmaxima/src/SumWiz.cpp:67
msgid "Simplify the sum"
msgstr ""

#: /home/gunter/src/wxmaxima/src/wxMaximaFrame.cpp:1148
msgid "Simplify trigonometric expression"
msgstr ""

#: /home/gunter/src/wxmaxima/examples/examples_gettext.h:1383
msgid ""
"Since it is the general case that allows to learn about the fundamental "
"mechanisms often a good approach is to solve everything symbolically and to "
"keep the actual numerical input values in a separate list like the following "
"one:\n"
msgstr ""

#: /home/gunter/src/wxmaxima/examples/examples_gettext.h:695
msgid ""
"Since the biggest error occurs where we have the highest density of data the "
"result of fitting the curve to this data directly will be suboptimal:\n"
msgstr ""

#: /home/gunter/src/wxmaxima/src/TipOfTheDay.cpp:117
msgid ""
"Since wxMaxima 0.8.2 you can also insert images into your documents. Use "
"'Cell->Insert Image...' menu command. Note that you have to save your "
"document in 'wxMaxima XML document' format if you want the image to be saved "
"along with your document."
msgstr ""

#: /home/gunter/src/wxmaxima/examples/examples_gettext.h:228
msgid ""
"Slower to draw, but easier to understand the curve is if the surface isn't "
"transparent:\n"
msgstr ""

#: /home/gunter/src/wxmaxima/src/BC2Wiz.cpp:29
#: /home/gunter/src/wxmaxima/src/wxMaxima.cpp:6384
#: /home/gunter/src/wxmaxima/src/wxMaxima.cpp:6400
msgid "Solution:"
msgstr ""

#: /home/gunter/src/wxmaxima/src/wxMaxima.cpp:6307
#: /home/gunter/src/wxmaxima/src/wxMaxima.cpp:6332
#: /home/gunter/src/wxmaxima/src/wxMaxima.cpp:8772
msgid "Solve"
msgstr ""

#: /home/gunter/src/wxmaxima/src/wxMaximaFrame.cpp:979
msgid "Solve &Algebraic System..."
msgstr ""

#: /home/gunter/src/wxmaxima/src/wxMaximaFrame.cpp:976
msgid "Solve &Linear System..."
msgstr ""

#: /home/gunter/src/wxmaxima/src/wxMaximaFrame.cpp:987
msgid "Solve &ODE..."
msgstr ""

#: /home/gunter/src/wxmaxima/src/wxMaximaFrame.cpp:963
msgid "Solve (to_poly)..."
msgstr ""

#: /home/gunter/src/wxmaxima/src/wxMaxima.cpp:6370
#: /home/gunter/src/wxmaxima/src/wxMaxima.cpp:6501
msgid "Solve ODE"
msgstr ""

#: /home/gunter/src/wxmaxima/src/wxMaximaFrame.cpp:1001
msgid "Solve ODE with Lapla&ce..."
msgstr ""

#: /home/gunter/src/wxmaxima/src/wxMaximaFrame.cpp:1689
msgid "Solve ODE..."
msgstr ""

#: /home/gunter/src/wxmaxima/src/wxMaxima.cpp:6449
#: /home/gunter/src/wxmaxima/src/wxMaxima.cpp:6461
msgid "Solve algebraic system"
msgstr ""

#: /home/gunter/src/wxmaxima/src/wxMaximaFrame.cpp:980
msgid "Solve algebraic system of equations"
msgstr ""

#: /home/gunter/src/wxmaxima/examples/examples_gettext.h:1261
msgid ""
"Solve also accepts lists as its arguments. In this case it will only find "
"solutions, if the following conditions are all met:\n"
" * The number of linearly independent equations matches the number of "
"variables to solve.\n"
" * The solution doesn't completely change its form depending on the range "
"one variable is in.\n"
msgstr ""

#: /home/gunter/src/wxmaxima/src/wxMaximaFrame.cpp:998
msgid "Solve boundary value problem for second degree ODE"
msgstr ""

#: /home/gunter/src/wxmaxima/src/wxMaximaFrame.cpp:962
msgid "Solve equation(s)"
msgstr ""

#: /home/gunter/src/wxmaxima/src/wxMaximaFrame.cpp:964
msgid "Solve equation(s) with to_poly_solve"
msgstr ""

#: /home/gunter/src/wxmaxima/src/wxMaximaFrame.cpp:992
msgid "Solve initial value problem for first degree ODE"
msgstr ""

#: /home/gunter/src/wxmaxima/src/wxMaximaFrame.cpp:995
msgid "Solve initial value problem for second degree ODE"
msgstr ""

#: /home/gunter/src/wxmaxima/src/wxMaxima.cpp:6474
#: /home/gunter/src/wxmaxima/src/wxMaxima.cpp:6486
msgid "Solve linear system"
msgstr ""

#: /home/gunter/src/wxmaxima/src/wxMaximaFrame.cpp:977
msgid "Solve linear system of equations"
msgstr ""

#: /home/gunter/src/wxmaxima/src/wxMaximaFrame.cpp:988
msgid "Solve ordinary differential equation of maximum degree 2"
msgstr ""

#: /home/gunter/src/wxmaxima/src/wxMaximaFrame.cpp:1002
msgid "Solve ordinary differential equations with Laplace transformation"
msgstr ""

#: /home/gunter/src/wxmaxima/src/Worksheet.cpp:1573
#: /home/gunter/src/wxmaxima/src/wxMaximaFrame.cpp:1687
msgid "Solve..."
msgstr ""

#: /home/gunter/src/wxmaxima/src/wxMaximaFrame.cpp:1354
msgid "Solving differential equations"
msgstr ""

#: /home/gunter/src/wxmaxima/examples/examples_gettext.h:28
msgid "Solving differential equations\n"
msgstr ""

#: /home/gunter/src/wxmaxima/examples/examples_gettext.h:1200
msgid "Solving equations\n"
msgstr ""

#: /home/gunter/src/wxmaxima/src/wxMaximaFrame.cpp:1346
msgid "Solving equations with Maxima"
msgstr ""

#: /home/gunter/src/wxmaxima/src/ConfigDialogue.cpp:324
msgid ""
"Some PDF viewers are able to display moving images and wxMaxima is able to "
"output them. If this option is selected additional LaTeX packages might be "
"needed in order to compile the output, though."
msgstr ""

#: /home/gunter/src/wxmaxima/examples/examples_gettext.h:1417
msgid ""
"Some solutions have never been assigned a name in mathematics. One popular "
"example would be:\n"
msgstr ""

#: /home/gunter/src/wxmaxima/examples/examples_gettext.h:1765
msgid ""
"Someone constructs a magic drill that is guaranteed to generate holes that "
"exactly meet 3 points. But that points unfortunately all have tolerances. We "
"now are asked to produce images of the possible outcome.\n"
msgstr ""

#: /home/gunter/src/wxmaxima/src/wxMaxima.cpp:6990
msgid "Something like f(x_1,x_2)"
msgstr ""

#: /home/gunter/src/wxmaxima/examples/examples_gettext.h:345
msgid ""
"Sometimes it isn't actually necessary to display the whole 3D shape and the "
"height of the curve is more easy to read if one assigns the mouse's scroll "
"wheel to the y coordinate.\n"
msgstr ""

#: /home/gunter/src/wxmaxima/examples/examples_gettext.h:670
msgid "Sometimes the input data isn't evenly spaced.\n"
msgstr ""

#: /home/gunter/src/wxmaxima/src/wxMaximaFrame.cpp:1269
msgid "Sort"
msgstr ""

#: /home/gunter/src/wxmaxima/src/ListSortWiz.cpp:42
msgid "Sort Criterion:"
msgstr ""

#: /home/gunter/src/wxmaxima/src/wxMaxima.cpp:7083
msgid "Sort a list"
msgstr ""

#: /home/gunter/src/wxmaxima/src/wxMaxima.cpp:7051
msgid "Source list:"
msgstr ""

#: /home/gunter/src/wxmaxima/src/ConfigDialogue.cpp:174
msgid "Spanish"
msgstr ""

#: /home/gunter/src/wxmaxima/src/IntegrateWiz.cpp:42
#: /home/gunter/src/wxmaxima/src/IntegrateWiz.cpp:46
#: /home/gunter/src/wxmaxima/src/LimitWiz.cpp:39
#: /home/gunter/src/wxmaxima/src/SeriesWiz.cpp:46
msgid "Special"
msgstr ""

#: /home/gunter/src/wxmaxima/src/Configuration.cpp:262
msgid "Special constants"
msgstr ""

#: /home/gunter/src/wxmaxima/examples/examples_gettext.h:1663
msgid "Specifying complex tolerances\n"
msgstr ""

#: /home/gunter/src/wxmaxima/src/DrawWiz.cpp:932
msgid "Speed versus accuracy"
msgstr ""

#: /home/gunter/src/wxmaxima/src/wxMaximaFrame.cpp:794
msgid "Square"
msgstr ""

#: /home/gunter/src/wxmaxima/examples/examples_gettext.h:206
msgid "Standard curves\n"
msgstr ""

#: /home/gunter/src/wxmaxima/src/Worksheet.cpp:1399
msgid "Start Animation"
msgstr ""

#: /home/gunter/src/wxmaxima/src/ConfigDialogue.cpp:990
msgid "Start a new maxima for each re-evaluation"
msgstr ""

#: /home/gunter/src/wxmaxima/src/DrawWiz.cpp:52
#: /home/gunter/src/wxmaxima/src/DrawWiz.cpp:154
msgid "Start of the x value"
msgstr ""

#: /home/gunter/src/wxmaxima/src/DrawWiz.cpp:67
#: /home/gunter/src/wxmaxima/src/DrawWiz.cpp:166
msgid "Start of the y value"
msgstr ""

#: /home/gunter/src/wxmaxima/src/DrawWiz.cpp:181
msgid "Start of the z value"
msgstr ""

#: /home/gunter/src/wxmaxima/src/ToolBar.cpp:272
msgid "Start or Stop animation"
msgstr ""

#: /home/gunter/src/wxmaxima/src/ToolBar.cpp:274
msgid ""
"Start or stop the currently selected animation that has been created with "
"the with_slider class of commands"
msgstr ""

#: /home/gunter/src/wxmaxima/src/ConfigDialogue.cpp:367
msgid "Start searching while the phrase to search for is still being typed."
msgstr ""

#: /home/gunter/src/wxmaxima/src/DrawWiz.cpp:762
msgid "Start value of the parameter"
msgstr ""

#: /home/gunter/src/wxmaxima/src/wxMaxima.cpp:324
msgid "Starting Maxima process failed"
msgstr ""

#: /home/gunter/src/wxmaxima/src/Autocomplete.cpp:65
msgid ""
"Starting a background task that compiles a new list of autocompletible "
"maxima commands."
msgstr ""

#: /home/gunter/src/wxmaxima/src/Autocomplete.cpp:411
msgid "Starting a background task that scans for autocompletible file names."
msgstr ""

#: /home/gunter/src/wxmaxima/src/Autocomplete.cpp:160
msgid "Starting a background task that setups the autocompletable files list."
msgstr ""

#: /home/gunter/src/wxmaxima/src/Autocomplete.cpp:155
msgid "Starting a background task that setups the autocomplete builtins list."
msgstr ""

#: /home/gunter/src/wxmaxima/src/Image.cpp:251
msgid "Starting background task that loads the gnuplot data for a plot."
msgstr ""

#: /home/gunter/src/wxmaxima/src/Image.cpp:888
msgid "Starting background thread that loads an image"
msgstr ""

#: /home/gunter/src/wxmaxima/src/wxMaxima.cpp:2284
#: /home/gunter/src/wxmaxima/src/wxMaxima.cpp:5022
msgid "Starting evaluation of the document"
msgstr ""

#: /home/gunter/src/wxmaxima/src/wxMaxima.cpp:318
#: /home/gunter/src/wxmaxima/src/wxMaxima.cpp:1792
msgid "Starting server failed"
msgstr ""

#: /home/gunter/src/wxmaxima/src/wxMaxima.cpp:1777
#, c-format
msgid "Starting server on port %d"
msgstr ""

#: /home/gunter/src/wxmaxima/src/Worksheet.cpp:6485
msgid "Starting to save the worksheet as .wxmx"
msgstr ""

#: /home/gunter/src/wxmaxima/src/ConfigDialogue.cpp:224
msgid "Startup commands"
msgstr ""

#: /home/gunter/src/wxmaxima/src/wxMaximaFrame.cpp:472
msgid "Statistics"
msgstr ""

#: /home/gunter/src/wxmaxima/src/wxMaximaFrame.cpp:762
msgid "Statistics\tAlt+Shift+S"
msgstr ""

#: /home/gunter/src/wxmaxima/src/wxMaxima.cpp:5395
msgid "String from maxima apparently didn't end in a newline"
msgstr ""

#: /home/gunter/src/wxmaxima/src/Configuration.cpp:265
msgid "Strings"
msgstr ""

#: /home/gunter/src/wxmaxima/src/ConfigDialogue.cpp:220
msgid "Style"
msgstr ""

#: /home/gunter/src/wxmaxima/src/ConfigDialogue.cpp:1043
msgid "Styles"
msgstr ""

#: /home/gunter/src/wxmaxima/src/wxMaximaFrame.cpp:1769
msgid "Subsample..."
msgstr ""

#: /home/gunter/src/wxmaxima/src/ToolBar.cpp:244
#: /home/gunter/src/wxmaxima/src/wxMaximaFrame.cpp:2082
msgid "Subsection"
msgstr ""

#: /home/gunter/src/wxmaxima/src/Configuration.cpp:253
msgid "Subsection cell (Heading 3)"
msgstr ""

#: /home/gunter/src/wxmaxima/src/wxMaximaFrame.cpp:1677
msgid "Subst..."
msgstr ""

#: /home/gunter/src/wxmaxima/src/SubstituteWiz.cpp:57
#: /home/gunter/src/wxmaxima/src/wxMaxima.cpp:6264
#: /home/gunter/src/wxmaxima/src/wxMaxima.cpp:8853
msgid "Substitute"
msgstr ""

#: /home/gunter/src/wxmaxima/src/Worksheet.cpp:1579
#: /home/gunter/src/wxmaxima/src/wxMaximaFrame.cpp:1186
msgid "Substitute..."
msgstr ""

#: /home/gunter/src/wxmaxima/src/ToolBar.cpp:245
#: /home/gunter/src/wxmaxima/src/wxMaximaFrame.cpp:2084
msgid "Subsubsection"
msgstr ""

#: /home/gunter/src/wxmaxima/src/Configuration.cpp:252
msgid "Subsubsection cell (Heading 4)"
msgstr ""

#: /home/gunter/src/wxmaxima/src/SumWiz.cpp:59
#: /home/gunter/src/wxmaxima/src/wxMaxima.cpp:7779
msgid "Sum"
msgstr ""

#: /home/gunter/src/wxmaxima/src/wxMaximaFrame.cpp:1984
msgid "Sum sign"
msgstr ""

#: /home/gunter/src/wxmaxima/src/Worksheet.cpp:461
msgid "Suppressing a redraw during printing/export"
msgstr ""

#: /home/gunter/src/wxmaxima/src/wxMaxima.cpp:2917
msgid "Switched to lisp mode after receiving a lisp prompt!"
msgstr ""

#: /home/gunter/src/wxmaxima/src/wxMaximaFrame.cpp:764
msgid "Symbols\tAlt+Shift+Y"
msgstr ""

#: /home/gunter/src/wxmaxima/src/ConfigDialogue.cpp:353
msgid ""
"Symbols that are entered or copied here will appear in the symbols sidebar "
"so they can be entered into the worksheet easily."
msgstr ""

#: /home/gunter/src/wxmaxima/src/wxMaximaFrame.cpp:482
msgid "Table of Contents"
msgstr ""

#: /home/gunter/src/wxmaxima/src/wxMaximaFrame.cpp:767
msgid "Table of Contents\tAlt+Shift+T"
msgstr ""

#: /home/gunter/src/wxmaxima/src/DrawWiz.cpp:540
msgid "Take surface color from steepness"
msgstr ""

#: /home/gunter/src/wxmaxima/src/wxMaximaFrame.cpp:1899
msgid "Tau"
msgstr ""

#: /home/gunter/src/wxmaxima/src/wxMaxima.cpp:7552
msgid "Taylor series:"
msgstr ""

#: /home/gunter/src/wxmaxima/src/ConfigDialogue.cpp:746
msgid "TeX, interpreted by MathJaX"
msgstr ""

#: /home/gunter/src/wxmaxima/src/wxMaxima.cpp:2960
msgid "Telling maxima about the new working directory."
msgstr ""

#: /home/gunter/src/wxmaxima/src/wxMaxima.cpp:7497
msgid "Tellrat"
msgstr ""

#: /home/gunter/src/wxmaxima/src/ToolBar.cpp:241
#: /home/gunter/src/wxmaxima/src/wxMaximaFrame.cpp:2076
msgid "Text"
msgstr ""

#: /home/gunter/src/wxmaxima/src/ConfigDialogue.cpp:544
msgid "Text Only"
msgstr ""

#: /home/gunter/src/wxmaxima/src/Configuration.cpp:240
msgid "Text cell"
msgstr ""

#: /home/gunter/src/wxmaxima/src/Configuration.cpp:270
msgid "Text cell background"
msgstr ""

#: /home/gunter/src/wxmaxima/src/TipOfTheDay.cpp:171
msgid ""
"Text cells can hold Citations that as marked as such by beginning a line "
"with \" > \". The number of spaces in front of the \">\" determines the "
"indentation level, as it does with bullet lists."
msgstr ""

#: /home/gunter/src/wxmaxima/src/Configuration.cpp:276
msgid "Text equal to selection"
msgstr ""

#: /home/gunter/src/wxmaxima/examples/examples_gettext.h:2008
msgid ""
"Thanks to Robert Dodier it is now possible to equip variables with super-, "
"and subscripts that are displayed left of the variable name, too:\n"
msgstr ""

#: /home/gunter/src/wxmaxima/src/TipOfTheDay.cpp:162
msgid ""
"The \"at\" function allows to introduce one equation into another:\n"
"\n"
"    ohm:U=R*I;\n"
"    r_parallel:R=R_1*R_2/(R_1+R_2);\n"
"    result:at(ohm,r_parallel);"
msgstr ""

#: /home/gunter/src/wxmaxima/src/wxMaxima.cpp:3605
msgid ""
"The .xml file doesn't seem to be valid xml or isn't a content.xml extracted "
"from a .wxmx zip archive"
msgstr ""

#: /home/gunter/src/wxmaxima/src/wxMaximaFrame.cpp:2215
msgid "The Accuracy versus speed tradeoff"
msgstr ""

#: /home/gunter/src/wxmaxima/src/wxMaxima.cpp:1970
msgid ""
"The Maxima process doesn't offer a shared memory segment we can send an "
"interrupt signal to."
msgstr ""

#: /home/gunter/src/wxmaxima/src/ConfigDialogue.cpp:309
msgid "The URL MathJaX.js should be downloaded from by our HTML export."
msgstr ""

#: /home/gunter/src/wxmaxima/src/TextCell.cpp:318
msgid ""
"The [] or the part() command tried to access a list or matrix element that "
"doesn't exist."
msgstr ""

#: /home/gunter/src/wxmaxima/src/TextCell.cpp:337
msgid ""
"The argument of a function was of the wrong type. Most probably an equation "
"was expected but was lacking an \"=\"."
msgstr ""

#: /home/gunter/src/wxmaxima/src/wxMaximaFrame.cpp:2202
msgid "The color of the next line to draw"
msgstr ""

#: /home/gunter/src/wxmaxima/examples/examples_gettext.h:1788
msgid "The coordinates of the points the holes touch\n"
msgstr ""

#: /home/gunter/src/wxmaxima/examples/examples_gettext.h:63
msgid "The current into the input capacitance is:\n"
msgstr ""

#: /home/gunter/src/wxmaxima/src/ConfigDialogue.cpp:320
msgid ""
"The default height for embedded plots. Can be read out or overridden by the "
"maxima variable wxplot_size."
msgstr ""

#: /home/gunter/src/wxmaxima/src/ConfigDialogue.cpp:363
msgid "The default port used for communication between Maxima and wxMaxima."
msgstr ""

#: /home/gunter/src/wxmaxima/src/ConfigDialogue.cpp:318
msgid ""
"The default width for embedded plots. Can be read out or overridden by the "
"maxima variable wxplot_size"
msgstr ""

#: /home/gunter/src/wxmaxima/src/wxMaximaFrame.cpp:2187
msgid "The diagram title"
msgstr ""

#: /home/gunter/src/wxmaxima/src/ConfigDialogue.cpp:1244
#, c-format
msgid ""
"The directory %s with maxima's startup file doesn't exist. Trying to create "
"it..."
msgstr ""

#: /home/gunter/src/wxmaxima/src/ConfigDialogue.cpp:354
msgid "The document class LaTeX is instructed to use for our documents."
msgstr ""

#: /home/gunter/src/wxmaxima/examples/examples_gettext.h:1068
msgid ""
"The drawback the enhanced speed comes with is that using floating-point "
"numbers come with inaccuracies that might hit when one least expects them. "
"For example machine floats cannot exactly express seemingly simple numbers "
"like 0.1:\n"
msgstr ""

#: /home/gunter/src/wxmaxima/src/wxMaximaFrame.cpp:2206
msgid "The fill color for the next objects"
msgstr ""

#: /home/gunter/src/wxmaxima/src/TextCell.cpp:334
msgid ""
"The first argument of subst() isn't an equation or a list of equations. Most "
"probably it was lacking an \"=\"."
msgstr ""

#: /home/gunter/src/wxmaxima/src/wxMaxima.cpp:6988
msgid "The function call whose arguments to extract"
msgstr ""

#: /home/gunter/src/wxmaxima/examples/examples_gettext.h:602
msgid "The general approach\n"
msgstr ""

#: /home/gunter/src/wxmaxima/src/wxMaximaFrame.cpp:2210
msgid "The grid in the background of the diagram"
msgstr ""

#: /home/gunter/src/wxmaxima/src/wxMaximaFrame.cpp:1009
msgid "The half of the equation that is to the left of the \"=\""
msgstr ""

#: /home/gunter/src/wxmaxima/src/wxMaximaFrame.cpp:1012
msgid "The half of the equation that is to the right of the \"=\""
msgstr ""

#: /home/gunter/src/wxmaxima/src/ImgCell.cpp:130
#: /home/gunter/src/wxmaxima/src/SlideShowCell.cpp:531
msgid ""
"The image could not be displayed. It may be broken, in a wrong format or be "
"the result of gnuplot not being able to write the image or not being able to "
"understand what maxima wanted to plot.\n"
"One example of the latter would be: Gnuplot refuses to plot entirely empty "
"images"
msgstr ""

#: /home/gunter/src/wxmaxima/examples/examples_gettext.h:723
msgid ""
"The interpol package allows to generate continuous and half-way smooth "
"curves from any input data.\n"
msgstr ""

#: /home/gunter/src/wxmaxima/src/TextCell.cpp:130
msgid "The inverse laplace transform."
msgstr ""

#: /home/gunter/src/wxmaxima/src/TipOfTheDay.cpp:174
msgid "The key combination Shift+Space results in a non-breakable space."
msgstr ""

#: /home/gunter/src/wxmaxima/src/TextCell.cpp:296
msgid ""
"The list of time-dependent variables to solve to doesn't match the time-"
"dependent variables the list of dgls contains."
msgstr ""

#: /home/gunter/src/wxmaxima/src/wxMaxima.cpp:7238
msgid ""
"The list with values can be generated by \"solve()\" or using \"Create list/"
"as storage for actual values for variables\"."
msgstr ""

#: /home/gunter/src/wxmaxima/src/TipOfTheDay.cpp:135
msgid ""
"The load() command of Maxima versions >5.38 is able to load .wxm files as "
"library of maxima's commands."
msgstr ""

#: /home/gunter/src/wxmaxima/src/MaxSizeChooser.cpp:55
msgid "The maximum size for this image. Values <= 0 mean: Unspecified."
msgstr ""

#: /home/gunter/src/wxmaxima/src/MathParser.cpp:1180
msgid ""
"The maximum size of the expressions wxMaxima is allowed to display can be "
"changed in the configuration dialogue."
msgstr ""

#: /home/gunter/src/wxmaxima/examples/examples_gettext.h:813
msgid "The natural approach to fitting data to exponential curves would be:\n"
msgstr ""

#: /home/gunter/src/wxmaxima/src/wxMaximaFrame.cpp:2198
msgid "The next plot's title"
msgstr ""

#: /home/gunter/src/wxmaxima/src/ConfigDialogue.cpp:366
msgid "The number of recently opened files that is to be remembered."
msgstr ""

#: /home/gunter/src/wxmaxima/src/wxMaxima.cpp:7029
msgid ""
"The number of the item which is stepped from \"Index Start\" to \"Index End"
"\"."
msgstr ""

#: /home/gunter/src/wxmaxima/src/wxMaximaFrame.cpp:1335
msgid "The offline manual of Maxima"
msgstr ""

#: /home/gunter/src/wxmaxima/src/wxMaximaFrame.cpp:1332
msgid "The offline manual of wxMaxima"
msgstr ""

#: /home/gunter/src/wxmaxima/src/ConfigDialogue.cpp:355
msgid ""
"The options the document class LaTeX is instructed to use for our documents "
"gets."
msgstr ""

#: /home/gunter/src/wxmaxima/src/ConfigDialogue.cpp:644
#: /home/gunter/src/wxmaxima/src/ConfigDialogue.cpp:684
msgid ""
"The part of the output of these commands that isn't declared as \"math\" "
"might be suppressed by wxMaxima. As always maxima commands are required to "
"end in a \";\" or a \"$\""
msgstr ""

#: /home/gunter/src/wxmaxima/examples/examples_gettext.h:675
msgid ""
"The places with a higher density of samples have more weight when fitting "
"data to the curves. So let's add an error to the place with the highest data "
"density and see if we can cope with it.\n"
msgstr ""

#: /home/gunter/src/wxmaxima/examples/examples_gettext.h:1508
msgid "The problem\n"
msgstr ""

#: /home/gunter/src/wxmaxima/examples/examples_gettext.h:848
msgid ""
"The problem with noise causing finding erroneous parameters is still valid, "
"though, in this case.  It can be partially eliminated by introducing a "
"c_noise, as proposed by Guo.\n"
msgstr ""

#: /home/gunter/src/wxmaxima/examples/examples_gettext.h:902
msgid "The result is a list of error values, each in the following format:\n"
msgstr ""

#: /home/gunter/src/wxmaxima/examples/examples_gettext.h:772
msgid ""
"The result is a still noisy and distorted, but more evenly-spaced curve:\n"
msgstr ""

#: /home/gunter/src/wxmaxima/examples/examples_gettext.h:952
msgid "The result isn't too bad, this time, neither:\n"
msgstr ""

#: /home/gunter/src/wxmaxima/src/TextCell.cpp:159
msgid "The result was indefinite."
msgstr ""

#: /home/gunter/src/wxmaxima/src/TextCell.cpp:156
msgid "The result was undefined."
msgstr ""

#: /home/gunter/src/wxmaxima/src/TipOfTheDay.cpp:165
msgid ""
"The rhs() (\"right hand side\") command allows to retrieve the result of an "
"equation in exactly the format a function would have:\n"
"\n"
"    Values:[\n"
"        /* m=1.2 tons */\n"
"        m=1.2*10^3,\n"
"        /* 100 km/h*/\n"
"        v=100*10^3/(60*60)\n"
"    ];\n"
"    Energy:W=1/2*m*v^2;\n"
"    at(Energy,Values);\n"
"    W_mech:rhs(%);"
msgstr ""

#: /home/gunter/src/wxmaxima/src/wxMaxima.cpp:7027
#: /home/gunter/src/wxmaxima/src/wxMaxima.cpp:7055
msgid ""
"The rule that explains how to generate the value of a list item.\n"
"Might be something like \"i\", \"i^2\" or \"sin(i)\""
msgstr ""

#: /home/gunter/src/wxmaxima/src/TextCell.cpp:331
msgid ""
"The second argument of at() isn't an equation or a list of equations. Most "
"probably it was lacking an \"=\"."
msgstr ""

#: /home/gunter/src/wxmaxima/src/wxMaximaFrame.cpp:2172
msgid "The standard plot command: Plot an equation as a curve"
msgstr ""

#: /home/gunter/src/wxmaxima/examples/examples_gettext.h:1554
msgid ""
"The tolerance calculation package lets tol[n] tolerate between -1 and 1. "
"tol[n] with the same n are coupled tolerances that share the same value. In "
"theory the \"n\" doesn't need to be a number. But if it is a symbolic name "
"one has to make sure this name is never assigned a value else tol[name] will "
"be replaced by tol[<value of the variable \"name\">]\n"
msgstr ""

#: /home/gunter/src/wxmaxima/examples/examples_gettext.h:1154
msgid ""
"The type of number maxima was written for is exact numbers instead. Maxima "
"assumes any number that doesn't contain a decimal dot to be intended as "
"being an exact number:\n"
msgstr ""

#: /home/gunter/src/wxmaxima/src/TextCell.cpp:279
msgid ""
"The value of few special variables is assigned by Maxima and cannot be "
"changed by the user. Also a few constructs aren't variable names and "
"therefore cannot be written to."
msgstr ""

#: /home/gunter/src/wxmaxima/src/wxMaxima.cpp:7057
#: /home/gunter/src/wxmaxima/src/wxMaxima.cpp:7294
msgid "The variable the value of the current source item is stored in."
msgstr ""

#: /home/gunter/src/wxmaxima/src/Worksheet.cpp:9131
msgid "The worksheet containing maxima's input and output"
msgstr ""

#: /home/gunter/src/wxmaxima/src/MathParser.cpp:273
msgid ""
"The xml data from maxima or from the .wxmx file was missing data here.\n"
"If you find a way how to reproduce this problem please file a bug report "
"against wxMaxima."
msgstr ""

#: /home/gunter/src/wxmaxima/examples/examples_gettext.h:1628
msgid ""
"Then we ask wrstcse to print out the tolerances of the right hand side of "
"our equation \"uout\":\n"
msgstr ""

#: /home/gunter/src/wxmaxima/src/TipOfTheDay.cpp:78
msgid ""
"There are many resources about Maxima and wxMaxima on the internet. Visit "
"https://wxMaxima-developers.github.io/wxmaxima/help.html for more "
"information and to find tutorials on using wxMaxima and Maxima."
msgstr ""

#: /home/gunter/src/wxmaxima/src/wxMaxima.cpp:1344
msgid ""
"There was an error in generated XML!\n"
"\n"
"Please report this as a bug."
msgstr ""

#: /home/gunter/src/wxmaxima/examples/examples_gettext.h:1529
msgid ""
"These equations are simple enough that there is no need to use solve() to "
"introduce them into each other:\n"
msgstr ""

#: /home/gunter/src/wxmaxima/src/wxMaximaFrame.cpp:1878
msgid "Theta"
msgstr ""

#: /home/gunter/src/wxmaxima/examples/examples_gettext.h:843
msgid ""
"This approach is much more good-natured for finding the parameters (that can "
"then be substituted into approach2).\n"
msgstr ""

#: /home/gunter/src/wxmaxima/src/TextCell.cpp:308
msgid ""
"This error message is most probably caused by a try to assign a value to a "
"number instead of a variable name.\n"
"One probable cause is using a variable that already has a numeric value as a "
"loop counter."
msgstr ""

#: /home/gunter/src/wxmaxima/src/ConfigDialogue.cpp:672
msgid ""
"This file won't be read by maxima if maxima is used without wxMaxima. In "
"order to add startup commands that are executed in this case, too, please "
"add them to maxima-init.mac, instead."
msgstr ""

#: /home/gunter/src/wxmaxima/src/wxMaxima.cpp:7191
msgid ""
"This function is slow for large n.\n"
"For efficiently iterating through every element of a large list see \"Create "
"list from list\" instead, which uses the makelist command."
msgstr ""

#: /home/gunter/src/wxmaxima/src/TextCell.cpp:257
msgid ""
"This message can appear when trying to numerically find an optimum. In this "
"case it might indicate that a starting point lies in a local optimum that "
"fits the data best if one parameter is increased to infinity or decreased to "
"-infinity. It also can indicate that an attempt was made to fit data to an "
"equation that actually matches the data best if one parameter is set to +/- "
"infinity."
msgstr ""

#: /home/gunter/src/wxmaxima/examples/examples_gettext.h:1638
msgid ""
"This result is still - well, hard to interpret, because Maxima didn't know "
"the value of U_In which is necessary to decide which of all the terms is the "
"minimum and which is the maximum. But we can inform maxima about the "
"necessary facts:\n"
msgstr ""

#: /home/gunter/src/wxmaxima/examples/examples_gettext.h:1735
msgid ""
"This time we want the tolerance package to use 1000 random sets of values "
"and to find the best and worst case that can be reached using these values:\n"
msgstr ""

#: /home/gunter/src/wxmaxima/examples/examples_gettext.h:1250
msgid ""
"This time, the type of solutions we can get depends on the value of a, which "
"is why maxima asked about it. One can avoid asking questions by telling the "
"answers to maxima's assume database:\n"
msgstr ""

#: /home/gunter/src/wxmaxima/src/DrawWiz.cpp:447
#, c-format
msgid "This wizard setups a %iD scene."
msgstr ""

#: /home/gunter/src/wxmaxima/src/Plot2dWiz.cpp:58
#: /home/gunter/src/wxmaxima/src/Plot2dWiz.cpp:546
msgid "Ticks:"
msgstr ""

#: /home/gunter/src/wxmaxima/src/wxMaxima.cpp:7703
#: /home/gunter/src/wxmaxima/src/wxMaxima.cpp:8827
msgid "Times:"
msgstr ""

#: /home/gunter/src/wxmaxima/src/TipOfTheDay.cpp:45
msgid "Tip of the Day"
msgstr ""

#: /home/gunter/src/wxmaxima/src/TipOfTheDay.cpp:192
msgid "Tip of the day"
msgstr ""

#: /home/gunter/src/wxmaxima/src/ToolBar.cpp:242
#: /home/gunter/src/wxmaxima/src/wxMaximaFrame.cpp:2078
msgid "Title"
msgstr ""

#: /home/gunter/src/wxmaxima/src/wxMaxima.cpp:6856
#: /home/gunter/src/wxmaxima/src/wxMaxima.cpp:6870
msgid "Title (Sub- and superscripts as x_{10} or x^{10})"
msgstr ""

#: /home/gunter/src/wxmaxima/src/Configuration.cpp:255
msgid "Title cell (Heading 1)"
msgstr ""

#: /home/gunter/src/wxmaxima/src/TipOfTheDay.cpp:72
msgid ""
"Title, section and subsection cells can be folded to hide their contents. To "
"fold or unfold, click in the square next to the cell. If you shift-click, "
"all sublevels of that cell will also fold/unfold."
msgstr ""

#: /home/gunter/src/wxmaxima/src/wxMaximaFrame.cpp:1300
msgid "To &Bigfloat"
msgstr ""

#: /home/gunter/src/wxmaxima/src/wxMaximaFrame.cpp:1297
msgid "To &Float"
msgstr ""

#: /home/gunter/src/wxmaxima/src/Worksheet.cpp:1571
msgid "To Float"
msgstr ""

#: /home/gunter/src/wxmaxima/src/wxMaximaFrame.cpp:1303
msgid "To Numeri&c\tCtrl+Shift+N"
msgstr ""

#: /home/gunter/src/wxmaxima/src/TipOfTheDay.cpp:102
msgid ""
"To plot in polar coordinates, select 'set polar' in the Options entry for "
"Plot2d dialog. You can also plot in spherical and cylindrical coordinates in "
"3D."
msgstr ""

#: /home/gunter/src/wxmaxima/src/TipOfTheDay.cpp:108
msgid ""
"To put parentheses around an expression, select it, and press '(' or ')' "
"depending on where you want the cursor to appear afterwards."
msgstr ""

#: /home/gunter/src/wxmaxima/src/TipOfTheDay.cpp:114
msgid ""
"To save the size and position of wxMaxima windows between session, use 'Edit-"
">Configure' dialog."
msgstr ""

#: /home/gunter/src/wxmaxima/src/TipOfTheDay.cpp:48
msgid ""
"To start using wxMaxima right away, start typing your command. An input cell "
"should appear. Then press Shift-Enter to evaluate your command."
msgstr ""

#: /home/gunter/src/wxmaxima/src/IntegrateWiz.cpp:43
#: /home/gunter/src/wxmaxima/src/Plot2dWiz.cpp:44
#: /home/gunter/src/wxmaxima/src/Plot2dWiz.cpp:54
#: /home/gunter/src/wxmaxima/src/Plot2dWiz.cpp:543
#: /home/gunter/src/wxmaxima/src/Plot3dWiz.cpp:41
#: /home/gunter/src/wxmaxima/src/Plot3dWiz.cpp:50
#: /home/gunter/src/wxmaxima/src/SumWiz.cpp:37
#: /home/gunter/src/wxmaxima/src/wxMaxima.cpp:6707
#: /home/gunter/src/wxmaxima/src/wxMaxima.cpp:7794
msgid "To:"
msgstr ""

#: /home/gunter/src/wxmaxima/src/wxMaximaFrame.cpp:1192
msgid "Toggle &Algebraic Flag"
msgstr ""

#: /home/gunter/src/wxmaxima/src/wxMaximaFrame.cpp:1295
msgid "Toggle &Numeric Output"
msgstr ""

#: /home/gunter/src/wxmaxima/src/wxMaximaFrame.cpp:945
msgid "Toggle &Time Display"
msgstr ""

#: /home/gunter/src/wxmaxima/src/wxMaximaFrame.cpp:1193
msgid "Toggle algebraic flag"
msgstr ""

#: /home/gunter/src/wxmaxima/src/wxMaximaFrame.cpp:1287
msgid "Toggle animation autoplay"
msgstr ""

#: /home/gunter/src/wxmaxima/src/wxMaximaFrame.cpp:815
#: /home/gunter/src/wxmaxima/src/wxMaximaFrame.cpp:818
msgid "Toggle full screen editing"
msgstr ""

#: /home/gunter/src/wxmaxima/src/wxMaximaFrame.cpp:1296
msgid "Toggle numeric output"
msgstr ""

#: /home/gunter/src/wxmaxima/src/ToolBar.cpp:235
msgid "Toggle the visibility of code cells"
msgstr ""

#: /home/gunter/src/wxmaxima/examples/examples_gettext.h:1493
msgid "Tolerance calculations\n"
msgstr ""

#: /home/gunter/src/wxmaxima/src/wxMaximaFrame.cpp:1350
msgid "Tolerance calculations with Maxima"
msgstr ""

#: /home/gunter/src/wxmaxima/src/Image.cpp:277
msgid "Too much gnuplot data => Not storing it in the worksheet"
msgstr ""

#: /home/gunter/src/wxmaxima/src/wxMaximaFrame.cpp:144
#, c-format
msgid "Translations are read from %s."
msgstr ""

#: /home/gunter/src/wxmaxima/src/wxMaximaFrame.cpp:1043
msgid "Transpose a matrix"
msgstr ""

#: /home/gunter/src/wxmaxima/src/ConfigDialogue.cpp:345
msgid ""
"Try to antialias lines (which allows to move them by a fraction of a pixel, "
"but reduces their sharpness)."
msgstr ""

#: /home/gunter/src/wxmaxima/src/Image.cpp:143
#: /home/gunter/src/wxmaxima/src/Image.cpp:147
#: /home/gunter/src/wxmaxima/src/Image.cpp:155
#, c-format
msgid "Trying to delete gnuplot file %s"
msgstr ""

#: /home/gunter/src/wxmaxima/src/Autocomplete.cpp:194
#, c-format
msgid "Trying to load a list of autocompletible symbols from file %s"
msgstr ""

#: /home/gunter/src/wxmaxima/src/wxMaxima.cpp:4892
msgid "Trying to open a file with an empty name!"
msgstr ""

#: /home/gunter/src/wxmaxima/src/wxMaxima.cpp:4897
#, c-format
msgid "Trying to open the non-existing file %s"
msgstr ""

#: /home/gunter/src/wxmaxima/src/wxMaxima.cpp:5457
#, c-format
msgid "Trying to remove the old temp file %s"
msgstr ""

#: /home/gunter/src/wxmaxima/src/wxMaxima.cpp:1747
msgid "Trying to restart maxima."
msgstr ""

#: /home/gunter/src/wxmaxima/src/wxMaxima.cpp:304
#, c-format
msgid "Trying to start a server on port %i instead"
msgstr ""

#: /home/gunter/src/wxmaxima/src/ConfigDialogue.cpp:175
msgid "Turkish"
msgstr ""

#: /home/gunter/src/wxmaxima/src/wxMaxima.cpp:8312
msgid "Two sample t-test"
msgstr ""

#: /home/gunter/src/wxmaxima/src/Worksheet.cpp:9003
msgid "Type"
msgstr ""

#: /home/gunter/src/wxmaxima/src/EditorCell.cpp:4227
msgid "Type in text"
msgstr ""

#: /home/gunter/src/wxmaxima/src/MatWiz.cpp:180
msgid "Type:"
msgstr ""

#: /home/gunter/src/wxmaxima/src/ConfigDialogue.cpp:753
msgid "URL MathJaX.js lies at:"
msgstr ""

#: /home/gunter/src/wxmaxima/src/ConfigDialogue.cpp:176
msgid "Ukrainian"
msgstr ""

#: /home/gunter/src/wxmaxima/src/wxMaxima.cpp:9267
msgid "Un-closed parenthesis"
msgstr ""

#: /home/gunter/src/wxmaxima/src/wxMaxima.cpp:9254
msgid "Un-closed parenthesis on encountering ; or $"
msgstr ""

#: /home/gunter/src/wxmaxima/src/wxMaxima.cpp:9956
msgid ""
"Unable to interpret the version info I got from http://wxMaxima-developers."
"github.io/wxmaxima/version.txt: "
msgstr ""

#: /home/gunter/src/wxmaxima/src/VariablesPane.cpp:281
#: /home/gunter/src/wxmaxima/src/VariablesPane.cpp:423
msgid "Undefined"
msgstr ""

#: /home/gunter/src/wxmaxima/src/ConfigDialogue.cpp:1080
msgid "Underlined"
msgstr ""

#: /home/gunter/src/wxmaxima/src/ConfigDialogue.cpp:549
msgid "Underscore converts to subscripts:"
msgstr ""

#: /home/gunter/src/wxmaxima/src/wxMaximaFrame.cpp:692
msgid "Undo\tCtrl+Z"
msgstr ""

#: /home/gunter/src/wxmaxima/src/wxMaximaFrame.cpp:693
msgid "Undo last change"
msgstr ""

#: /home/gunter/src/wxmaxima/src/ConfigDialogue.cpp:854
msgid "Undo limit (0 for none):"
msgstr ""

#: /home/gunter/src/wxmaxima/src/TextCell.cpp:61
#, c-format
msgid "Unexpected text style %i for TextCell"
msgstr ""

#: /home/gunter/src/wxmaxima/src/wxMaximaFrame.cpp:892
msgid "Unfold All\tCtrl+Alt+]"
msgstr ""

#: /home/gunter/src/wxmaxima/src/wxMaximaFrame.cpp:893
msgid "Unfold all folded sections"
msgstr ""

#: /home/gunter/src/wxmaxima/examples/examples_gettext.h:823
msgid ""
"Unfortunately it is hard to fit to experimental data to this approach in "
"many ways, for example:\n"
" * One part of this curve results in low values. Even small measurement "
"noise on this part will yield widely incorrect results for the curve "
"parameters as the fitter is trying to model the noise, too, and as noise in "
"nonlinear systems tends not to be averaged out completely.\n"
<<<<<<< HEAD
" * Another part of this curve contains very high values and is sensitive "
"to even small changes in k. As the fitter wants to keep the overall error "
"low it will therefore respect this part much more than the lower, more good-"
=======
" * Another part of this curve contains very high values and is sensitive to "
"even small changes in k. As the fitter wants to keep the overall error low "
"it will therefore respect this part much more than the lower, more good-"
>>>>>>> b8cad7e5
"natured part of the curve.\n"
" * Starting from the wrong point and optimizing a and k in the direction "
"that reduces the error most in each step might lead to a point that is far "
"from being the solution\n"
" * and trying to use lsquares_estimates to find the ideal solution often "
"leads to numbers that exceed the floating-point range (or exact numbers "
"longer than the computer's memory).\n"
msgstr ""

#: /home/gunter/src/wxmaxima/src/TableOfContents.cpp:293
msgid "Unhide"
msgstr ""

#: /home/gunter/src/wxmaxima/src/Worksheet.cpp:1797
msgid "Unhide Heading 5"
msgstr ""

#: /home/gunter/src/wxmaxima/src/Worksheet.cpp:1807
msgid "Unhide Heading 6"
msgstr ""

#: /home/gunter/src/wxmaxima/src/Worksheet.cpp:1759
msgid "Unhide Part"
msgstr ""

#: /home/gunter/src/wxmaxima/src/Worksheet.cpp:1767
msgid "Unhide Section"
msgstr ""

#: /home/gunter/src/wxmaxima/src/Worksheet.cpp:1777
msgid "Unhide Subsection"
msgstr ""

#: /home/gunter/src/wxmaxima/src/Worksheet.cpp:1787
msgid "Unhide Subsubsection"
msgstr ""

#: /home/gunter/src/wxmaxima/src/Worksheet.cpp:1815
msgid "Unhide contents"
msgstr ""

#: /home/gunter/src/wxmaxima/src/wxMaximaFrame.cpp:765
msgid "Unicode chars\tAlt+Shift+U"
msgstr ""

#: /home/gunter/src/wxmaxima/examples/examples_gettext.h:1952
msgid ""
"Unicode supports so-called \"combining diacritics\" that allow to assemble a "
"character from several elements. Maxima might not know that the individual "
"parts these characters are combined to are meant to be interpreted as "
"ordinary letters, though, so assembling weird characters is a multi-step "
"process:\n"
msgstr ""

#: /home/gunter/src/wxmaxima/src/wxMaximaFrame.cpp:2017
msgid "Unicode symbols:"
msgstr ""

#: /home/gunter/src/wxmaxima/src/wxMaxima.cpp:9202
msgid "Unterminated comment."
msgstr ""

#: /home/gunter/src/wxmaxima/src/wxMaxima.cpp:9247
msgid "Unterminated string."
msgstr ""

#: /home/gunter/src/wxmaxima/src/ActualValuesStorageWiz.cpp:37
msgid "Until then the actual values for all variables can be kept in a list."
msgstr ""

#: /home/gunter/src/wxmaxima/src/FindReplacePane.cpp:84
msgid "Up"
msgstr ""

#: /home/gunter/src/wxmaxima/src/wxMaxima.cpp:3773
msgid "Updating maxima's configuration"
msgstr ""

#: /home/gunter/src/wxmaxima/src/wxMaxima.cpp:9943
#: /home/gunter/src/wxmaxima/src/wxMaxima.cpp:9950
#: /home/gunter/src/wxmaxima/src/wxMaxima.cpp:9957
msgid "Upgrade"
msgstr ""

#: /home/gunter/src/wxmaxima/src/wxMaxima.cpp:6348
#: /home/gunter/src/wxmaxima/src/wxMaxima.cpp:8795
msgid "Upper bound:"
msgstr ""

#: /home/gunter/src/wxmaxima/src/wxMaximaFrame.cpp:1900
msgid "Upsilon"
msgstr ""

#: /home/gunter/src/wxmaxima/src/SumWiz.cpp:68
msgid "Use Gosper algorithm"
msgstr ""

#: /home/gunter/src/wxmaxima/src/wxMaximaFrame.cpp:1238
#: /home/gunter/src/wxmaxima/src/wxMaximaFrame.cpp:1264
msgid "Use a list"
msgstr ""

#: /home/gunter/src/wxmaxima/src/wxMaxima.cpp:7274
msgid "Use a list as parameter list for a function"
msgstr ""

#: /home/gunter/src/wxmaxima/src/ConfigDialogue.cpp:360
msgid "Use centered dot and Minus, not Star and Hyphen"
msgstr ""

#: /home/gunter/src/wxmaxima/src/ConfigDialogue.cpp:592
msgid "Use centered dot character for multiplication"
msgstr ""

#: /home/gunter/src/wxmaxima/src/ConfigDialogue.cpp:1065
msgid "Use jsMath fonts"
msgstr ""

#: /home/gunter/src/wxmaxima/src/wxMaximaFrame.cpp:1236
msgid "Use list"
msgstr ""

#: /home/gunter/src/wxmaxima/src/wxMaximaFrame.cpp:1230
msgid "Use list as the arguments of a function"
msgstr ""

#: /home/gunter/src/wxmaxima/src/ConfigDialogue.cpp:311
msgid ""
"Use nice js math symbols in order to get nice integral, sum, product and "
"sqrt signs\n"
"Will only work if the corresponding js math fonts can be found by wxMaxima."
msgstr ""

#: /home/gunter/src/wxmaxima/src/wxMaximaFrame.cpp:793
msgid "Use rounded parenthesis for matrices"
msgstr ""

#: /home/gunter/src/wxmaxima/src/wxMaximaFrame.cpp:794
msgid "Use square parenthesis for matrices"
msgstr ""

#: /home/gunter/src/wxmaxima/src/ConfigDialogue.cpp:328
msgid ""
"Use the \"partial derivative\" symbol to represent the fraction that "
"represents a diff() when exporting LaTeX"
msgstr ""

#: /home/gunter/src/wxmaxima/src/ConfigDialogue.cpp:1091
msgid "Use unicode Math Symbols, if available"
msgstr ""

#: /home/gunter/src/wxmaxima/src/Worksheet.cpp:1607
msgid "User labels only"
msgstr ""

#: /home/gunter/src/wxmaxima/src/ConfigDialogue.cpp:763
#: /home/gunter/src/wxmaxima/src/ConfigDialogue.cpp:934
msgid "User specified"
msgstr ""

#: /home/gunter/src/wxmaxima/src/Configuration.cpp:261
msgid "User-defined labels"
msgstr ""

#: /home/gunter/src/wxmaxima/src/ConfigDialogue.cpp:567
msgid "User-defined labels if available"
msgstr ""

#: /home/gunter/src/wxmaxima/examples/examples_gettext.h:1715
msgid "Using a bigger or lower number of samples\n"
msgstr ""

#: /home/gunter/src/wxmaxima/examples/examples_gettext.h:866
msgid "Using a different fitting algorithm\n"
msgstr ""

#: /home/gunter/src/wxmaxima/src/ActualValuesStorageWiz.cpp:42
msgid "Value"
msgstr ""

#: /home/gunter/src/wxmaxima/src/BC2Wiz.cpp:35
#: /home/gunter/src/wxmaxima/src/BC2Wiz.cpp:41
#: /home/gunter/src/wxmaxima/src/wxMaxima.cpp:6384
#: /home/gunter/src/wxmaxima/src/wxMaxima.cpp:6401
#: /home/gunter/src/wxmaxima/src/wxMaxima.cpp:6515
msgid "Value:"
msgstr ""

#: /home/gunter/src/wxmaxima/src/VariablesPane.cpp:34
msgid "Variable"
msgstr ""

#: /home/gunter/src/wxmaxima/examples/examples_gettext.h:1926
msgid ""
"Variable and equation names containing \"'\", \"+\", \"-\" or the like\n"
msgstr ""

#: /home/gunter/src/wxmaxima/src/DrawWiz.cpp:48
#: /home/gunter/src/wxmaxima/src/DrawWiz.cpp:150
msgid "Variable for the x value"
msgstr ""

#: /home/gunter/src/wxmaxima/src/DrawWiz.cpp:63
#: /home/gunter/src/wxmaxima/src/DrawWiz.cpp:162
msgid "Variable for the y value"
msgstr ""

#: /home/gunter/src/wxmaxima/src/DrawWiz.cpp:177
msgid "Variable for the z value"
msgstr ""

#: /home/gunter/src/wxmaxima/src/ActualValuesStorageWiz.cpp:41
#: /home/gunter/src/wxmaxima/src/wxMaxima.cpp:7252
msgid "Variable name"
msgstr ""

#: /home/gunter/src/wxmaxima/src/wxMaxima.cpp:6304
#: /home/gunter/src/wxmaxima/src/wxMaxima.cpp:6329
#: /home/gunter/src/wxmaxima/src/wxMaxima.cpp:7702
#: /home/gunter/src/wxmaxima/src/wxMaxima.cpp:8769
#: /home/gunter/src/wxmaxima/src/wxMaxima.cpp:8826
msgid "Variable(s):"
msgstr ""

#: /home/gunter/src/wxmaxima/src/IntegrateWiz.cpp:35
#: /home/gunter/src/wxmaxima/src/LimitWiz.cpp:33
#: /home/gunter/src/wxmaxima/src/Plot2dWiz.cpp:38
#: /home/gunter/src/wxmaxima/src/Plot2dWiz.cpp:48
#: /home/gunter/src/wxmaxima/src/Plot2dWiz.cpp:537
#: /home/gunter/src/wxmaxima/src/Plot3dWiz.cpp:35
#: /home/gunter/src/wxmaxima/src/Plot3dWiz.cpp:44
#: /home/gunter/src/wxmaxima/src/SeriesWiz.cpp:40
#: /home/gunter/src/wxmaxima/src/SumWiz.cpp:31
#: /home/gunter/src/wxmaxima/src/wxMaxima.cpp:6347
#: /home/gunter/src/wxmaxima/src/wxMaxima.cpp:6367
#: /home/gunter/src/wxmaxima/src/wxMaxima.cpp:6633
#: /home/gunter/src/wxmaxima/src/wxMaxima.cpp:6706
#: /home/gunter/src/wxmaxima/src/wxMaxima.cpp:7620
#: /home/gunter/src/wxmaxima/src/wxMaxima.cpp:7636
#: /home/gunter/src/wxmaxima/src/wxMaxima.cpp:7793
#: /home/gunter/src/wxmaxima/src/wxMaxima.cpp:8794
msgid "Variable:"
msgstr ""

#: /home/gunter/src/wxmaxima/src/Configuration.cpp:267
#: /home/gunter/src/wxmaxima/src/wxMaximaFrame.cpp:469
#: /home/gunter/src/wxmaxima/src/wxMaximaFrame.cpp:771
msgid "Variables"
msgstr ""

#: /home/gunter/src/wxmaxima/src/SystemWiz.cpp:74
#: /home/gunter/src/wxmaxima/src/wxMaxima.cpp:6432
#: /home/gunter/src/wxmaxima/src/wxMaxima.cpp:7758
#: /home/gunter/src/wxmaxima/src/wxMaxima.cpp:8345
msgid "Variables:"
msgstr ""

#: /home/gunter/src/wxmaxima/src/wxMaximaFrame.cpp:1729
msgid "Variance..."
msgstr ""

#: /home/gunter/src/wxmaxima/src/wxMaximaFrame.cpp:826
msgid "View"
msgstr ""

#: /home/gunter/src/wxmaxima/examples/examples_gettext.h:196
msgid "Visualizing 3D curves\n"
msgstr ""

#: /home/gunter/src/wxmaxima/src/ConfigDialogue.cpp:904
msgid "Warn if an inactive window is idle"
msgstr ""

#: /home/gunter/src/wxmaxima/src/MathParser.cpp:1113
#: /home/gunter/src/wxmaxima/src/wxMaxima.cpp:3583
#: /home/gunter/src/wxmaxima/src/wxMaxima.cpp:3690
#: /home/gunter/src/wxmaxima/src/wxMaxima.cpp:3804
msgid "Warning"
msgstr ""

#: /home/gunter/src/wxmaxima/src/Worksheet.cpp:93
msgid ""
"Warning: GTK_IM_MODULE is set to \"xim\" which means that some hotkeys and "
"non-ASCII characters might not work."
msgstr ""

#: /home/gunter/src/wxmaxima/src/GroupCell.cpp:646
#: /home/gunter/src/wxmaxima/src/GroupCell.cpp:655
msgid "Warning: Lookalike chars: "
msgstr ""

#: /home/gunter/src/wxmaxima/examples/examples_gettext.h:1324
msgid "We can introduce (\"substitute\") them into other equations:\n"
msgstr ""

#: /home/gunter/src/wxmaxima/examples/examples_gettext.h:1573
#, c-format
msgid ""
"We can propose another set of values: Two resistors that are only 10% ones, "
"but are guaranteed to always deviate into the same direction by the same "
"percentage.\n"
msgstr ""

#: /home/gunter/src/wxmaxima/examples/examples_gettext.h:1308
msgid "We can use them as an input to solve:\n"
msgstr ""

#: /home/gunter/src/wxmaxima/examples/examples_gettext.h:1617
msgid ""
"We now want to test all combinations of minimum, typical or maximum value, "
"instead.\n"
"First we tell maxima not to print a warning if a float is replaced by a "
"fraction of the same value:\n"
msgstr ""

#: /home/gunter/src/wxmaxima/src/wxMaxima.cpp:4391
msgid "Welcome to wxMaxima"
msgstr ""

#: /home/gunter/src/wxmaxima/examples/examples_gettext.h:1412
msgid "What if there exists no symbolical solution?\n"
msgstr ""

#: /home/gunter/src/wxmaxima/src/wxMaxima.cpp:7289
msgid "What to do:"
msgstr ""

#: /home/gunter/src/wxmaxima/src/TipOfTheDay.cpp:111
msgid ""
"When applying functions with one argument from menus, the default argument "
"is '%'. To apply the function to some other value, select it in the document "
"before executing a menu command."
msgstr ""

#: /home/gunter/src/wxmaxima/examples/examples_gettext.h:1397
msgid ""
"Whenever a numerical value is needed this list can be introduced into any "
"equation:\n"
msgstr ""

#: /home/gunter/src/wxmaxima/src/wxMaxima.cpp:5064
msgid ""
"Whole document (*.wxmx)|*.wxmx|The input, readable by load() (maxima > 5.38) "
"(*.wxm)|*.wxm"
msgstr ""

#: /home/gunter/src/wxmaxima/src/ConfigDialogue.cpp:218
msgid "Worksheet"
msgstr ""

#: /home/gunter/src/wxmaxima/src/ConfigDialogue.cpp:330
msgid ""
"Wrap equations exported by the \"copy as LaTeX\" feature between \\[ and \\] "
"as equation markers"
msgstr ""

#: /home/gunter/src/wxmaxima/src/Worksheet.cpp:8321
msgid "Wrapped search"
msgstr ""

#: /home/gunter/src/wxmaxima/src/DrawWiz.cpp:949
#: /home/gunter/src/wxmaxima/src/DrawWiz.cpp:953
#: /home/gunter/src/wxmaxima/src/DrawWiz.cpp:963
#: /home/gunter/src/wxmaxima/src/DrawWiz.cpp:971
#: /home/gunter/src/wxmaxima/src/DrawWiz.cpp:973
msgid "X"
msgstr ""

#: /home/gunter/src/wxmaxima/src/wxMaximaFrame.cpp:1890
msgid "Xi"
msgstr ""

#: /home/gunter/src/wxmaxima/src/ConfigDialogue.cpp:536
msgid "Yes"
msgstr ""

#: /home/gunter/src/wxmaxima/src/TipOfTheDay.cpp:57
msgid ""
"You can access the last output using the variable '%'. You can access the "
"output of previous commands using variables '%on' where n is the number of "
"output."
msgstr ""

#: /home/gunter/src/wxmaxima/src/TipOfTheDay.cpp:96
msgid ""
"You can evaluate your whole document by using 'Cell->Evaluate All Cells' "
"menu command or the appropriate key shortcut. The cells will be evaluated in "
"the order they appear in the document."
msgstr ""

#: /home/gunter/src/wxmaxima/src/TipOfTheDay.cpp:81
msgid ""
"You can get help on a Maxima function by selecting or clicking on the "
"function name and pressing F1. wxMaxima will search help index for the "
"selection or the word under the cursor."
msgstr ""

#: /home/gunter/src/wxmaxima/src/TipOfTheDay.cpp:75
msgid ""
"You can hide output part of cells by clicking in the triangle on the left "
"side of cells. This works on text cells also."
msgstr ""

#: /home/gunter/src/wxmaxima/src/TipOfTheDay.cpp:66
msgid ""
"You can insert different types of 'cells' in wxMaxima documents using the "
"'Cell' menu. Note that only 'input cells' can be evaluated, while others are "
"used for commenting and structuring your calculations."
msgstr ""

#: /home/gunter/src/wxmaxima/src/TipOfTheDay.cpp:93
msgid ""
"You can select multiple cells either with a mouse - click'n'drag from "
"between cells or from a cell bracket on the left - or with a keyboard - hold "
"down Shift while moving the horizontal cursor - and then operate on "
"selection. This comes in handy when you want to delete or evaluate multiple "
"cells."
msgstr ""

#: /home/gunter/src/wxmaxima/src/wxMaxima.cpp:9940
#, c-format
msgid ""
"You have version %s. Current version is %s.\n"
"\n"
"Select OK to visit the wxMaxima webpage."
msgstr ""

#: /home/gunter/src/wxmaxima/src/wxMaxima.cpp:10004
msgid "Your changes will be lost if you don't save them."
msgstr ""

#: /home/gunter/src/wxmaxima/src/wxMaxima.cpp:9950
msgid "Your version of wxMaxima is up to date."
msgstr ""

#: /home/gunter/src/wxmaxima/src/wxMaximaFrame.cpp:1875
msgid "Zeta"
msgstr ""

#: /home/gunter/src/wxmaxima/src/wxMaximaFrame.cpp:799
msgid "Zoom &In\tCtrl++"
msgstr ""

#: /home/gunter/src/wxmaxima/src/wxMaximaFrame.cpp:801
msgid "Zoom Ou&t\tCtrl+-"
msgstr ""

#: /home/gunter/src/wxmaxima/src/wxMaximaFrame.cpp:800
msgid "Zoom in 10%"
msgstr ""

#: /home/gunter/src/wxmaxima/src/wxMaximaFrame.cpp:802
msgid "Zoom out 10%"
msgstr ""

#: /home/gunter/src/wxmaxima/src/wxMaxima.cpp:9713
#: /home/gunter/src/wxmaxima/src/wxMaximaFrame.cpp:211
msgid "[ unsaved ]"
msgstr ""

#: /home/gunter/src/wxmaxima/src/wxMaxima.cpp:9715
msgid "[ unsaved* ]"
msgstr ""

#: /home/gunter/src/wxmaxima/src/TextCell.cpp:228
#, c-format
msgid "[%i digits]"
msgstr ""

#: /home/gunter/src/wxmaxima/src/DrawWiz.cpp:824
#: /home/gunter/src/wxmaxima/src/DrawWiz.cpp:830
msgid "[[x_1,x_2,...],[y_1,y_2,...]]"
msgstr ""

#: /home/gunter/src/wxmaxima/src/DrawWiz.cpp:820
msgid ""
"[x_1, x_2,...] or [x_1, x_2,...],[y_1, y_2,...] or matrix([x_1,y_1],[x_2,"
"y_2],...)"
msgstr ""

#: /home/gunter/src/wxmaxima/src/Worksheet.cpp:5504
#, c-format
msgid ""
"_%d.gif\"  alt=\"Animated Diagram\" loading=\"lazy\" style=\"max-width:90%%;"
"\" />\n"
msgstr ""

#: /home/gunter/src/wxmaxima/src/Worksheet.cpp:5687
#, c-format
msgid ""
"_%d.gif\" alt=\"Animated Diagram\" style=\"max-width:90%%;\" loading=\"lazy"
"\" />"
msgstr ""

#: /home/gunter/src/wxmaxima/src/ListSortWiz.cpp:46
msgid "a>b"
msgstr ""

#: /home/gunter/src/wxmaxima/src/wxMaximaFrame.cpp:1838
msgid "alpha"
msgstr ""

#: /home/gunter/src/wxmaxima/src/wxMaximaFrame.cpp:1955
msgid "and"
msgstr ""

#: /home/gunter/src/wxmaxima/src/MatWiz.cpp:186
msgid "antisymmetric"
msgstr ""

#: /home/gunter/src/wxmaxima/src/wxMaximaFrame.cpp:1223
msgid "apply function to each element"
msgstr ""

#: /home/gunter/src/wxmaxima/src/wxMaximaFrame.cpp:780
msgid "as 1D ASCII"
msgstr ""

#: /home/gunter/src/wxmaxima/src/wxMaximaFrame.cpp:781
msgid "as ASCII Art"
msgstr ""

#: /home/gunter/src/wxmaxima/src/wxMaximaFrame.cpp:1213
msgid "as storage for actual values for variables"
msgstr ""

#: /home/gunter/src/wxmaxima/src/wxMaximaFrame.cpp:1839
msgid "beta"
msgstr ""

#: /home/gunter/src/wxmaxima/src/LimitWiz.cpp:43
msgid "both sides"
msgstr ""

#: /home/gunter/src/wxmaxima/src/wxMaximaFrame.cpp:1861
msgid "chi"
msgstr ""

#: /home/gunter/src/wxmaxima/src/ConfigDialogue.cpp:963
msgid "choose a lisp maxima was compiled with"
msgstr ""

#: /home/gunter/src/wxmaxima/src/ConfigDialogue.cpp:967
msgid "choose between installed maxima versions"
msgstr ""

#: /home/gunter/src/wxmaxima/src/Plot2dWiz.cpp:65
#: /home/gunter/src/wxmaxima/src/Plot2dWiz.cpp:389
#: /home/gunter/src/wxmaxima/src/Plot3dWiz.cpp:64
#: /home/gunter/src/wxmaxima/src/Plot3dWiz.cpp:378
msgid "default"
msgstr ""

#: /home/gunter/src/wxmaxima/src/wxMaximaFrame.cpp:1841
msgid "delta"
msgstr ""

#: /home/gunter/src/wxmaxima/src/MatWiz.cpp:184
msgid "diagonal"
msgstr ""

#: /home/gunter/src/wxmaxima/src/wxMaximaFrame.cpp:1232
msgid "do for each element"
msgstr ""

#: /home/gunter/src/wxmaxima/src/wxMaxima.cpp:7186
msgid "element number n"
msgstr ""

#: /home/gunter/src/wxmaxima/src/wxMaximaFrame.cpp:1952
msgid "empty"
msgstr ""

#: /home/gunter/src/wxmaxima/src/wxMaximaFrame.cpp:1842
msgid "epsilon"
msgstr ""

#: /home/gunter/src/wxmaxima/src/wxMaximaFrame.cpp:1960
msgid "equivalent"
msgstr ""

#: /home/gunter/src/wxmaxima/src/wxMaximaFrame.cpp:1844
msgid "eta"
msgstr ""

#: /home/gunter/src/wxmaxima/src/wxMaximaFrame.cpp:1947
msgid "exists"
msgstr ""

#: /home/gunter/src/wxmaxima/src/ConfigDialogue.cpp:350
msgid ""
"false=Don't generate subscripts\n"
"true=Automatically convert underscores to subscript markers if the would-be "
"subscript is a number or a single letter\n"
"all=_ marks subscripts."
msgstr ""

#: /home/gunter/src/wxmaxima/examples/examples_gettext.h:1473
msgid "find_root\n"
msgstr ""

#: /home/gunter/src/wxmaxima/examples/examples_gettext.h:1478
msgid ""
"find_root even works if the equation isn't differentiable and searches for a "
"solution in between two points.\n"
msgstr ""

#: /home/gunter/src/wxmaxima/examples/examples_gettext.h:436
msgid "for\n"
msgstr ""

#: /home/gunter/src/wxmaxima/src/wxMaximaFrame.cpp:1210
msgid "from a list"
msgstr ""

#: /home/gunter/src/wxmaxima/src/wxMaximaFrame.cpp:1207
msgid "from a rule"
msgstr ""

#: /home/gunter/src/wxmaxima/src/wxMaximaFrame.cpp:1216
msgid "from function arguments"
msgstr ""

#: /home/gunter/src/wxmaxima/src/wxMaximaFrame.cpp:1204
msgid "from individual elements"
msgstr ""

#: /home/gunter/src/wxmaxima/src/wxMaximaFrame.cpp:1840
msgid "gamma"
msgstr ""

#: /home/gunter/src/wxmaxima/src/MatWiz.cpp:183
msgid "general"
msgstr ""

#: /home/gunter/src/wxmaxima/src/wxMaximaFrame.cpp:1979
msgid "greater than or equal"
msgstr ""

#: /home/gunter/src/wxmaxima/src/wxMaximaFrame.cpp:1946
msgid "in"
msgstr ""

#: /home/gunter/src/wxmaxima/src/wxMaximaFrame.cpp:782
msgid "in 2D"
msgstr ""

#: /home/gunter/src/wxmaxima/src/Plot2dWiz.cpp:66
#: /home/gunter/src/wxmaxima/src/Plot2dWiz.cpp:197
#: /home/gunter/src/wxmaxima/src/Plot2dWiz.cpp:389
#: /home/gunter/src/wxmaxima/src/Plot2dWiz.cpp:422
#: /home/gunter/src/wxmaxima/src/Plot3dWiz.cpp:65
#: /home/gunter/src/wxmaxima/src/Plot3dWiz.cpp:197
#: /home/gunter/src/wxmaxima/src/Plot3dWiz.cpp:378
#: /home/gunter/src/wxmaxima/src/Plot3dWiz.cpp:409
msgid "inline"
msgstr ""

#: /home/gunter/src/wxmaxima/src/wxMaximaFrame.cpp:1964
msgid "intersection"
msgstr ""

#: /home/gunter/src/wxmaxima/src/wxMaximaFrame.cpp:1846
msgid "iota"
msgstr ""

#: /home/gunter/src/wxmaxima/src/wxMaximaFrame.cpp:1847
msgid "kappa"
msgstr ""

#: /home/gunter/src/wxmaxima/src/wxMaximaFrame.cpp:1848
msgid "lambda"
msgstr ""

#: /home/gunter/src/wxmaxima/src/LimitWiz.cpp:44
msgid "left"
msgstr ""

#: /home/gunter/src/wxmaxima/src/wxMaximaFrame.cpp:1978
msgid "less or equal"
msgstr ""

#: /home/gunter/src/wxmaxima/src/Plot2dWiz.cpp:47
#: /home/gunter/src/wxmaxima/src/Plot2dWiz.cpp:57
msgid "logscale"
msgstr ""

#: /home/gunter/src/wxmaxima/examples/examples_gettext.h:409
msgid "makelist\n"
msgstr ""

#: /home/gunter/src/wxmaxima/examples/examples_gettext.h:467
msgid "map\n"
msgstr ""

#: /home/gunter/src/wxmaxima/examples/examples_gettext.h:472
msgid "map runs the same function on every single list element:\n"
msgstr ""

#: /home/gunter/src/wxmaxima/src/DrawWiz.cpp:827
msgid "matrix([x_1,x_2,...],[y_1,y_2,...])"
msgstr ""

#: /home/gunter/src/wxmaxima/src/wxMaxima.cpp:6669
msgid "matrix[i,j]:"
msgstr ""

#: /home/gunter/src/wxmaxima/examples/examples_gettext.h:1453
msgid "mnewton\n"
msgstr ""

#: /home/gunter/src/wxmaxima/examples/examples_gettext.h:1458
msgid ""
"mnewton uses a modified version of newton's method for finding a solution of "
"a nonlinear, but differentiable, statical and monotonic function near to a "
"point (in this example 0.1)\n"
msgstr ""

#: /home/gunter/src/wxmaxima/src/wxMaximaFrame.cpp:1850
msgid "mu"
msgstr ""

#: /home/gunter/src/wxmaxima/src/wxMaximaFrame.cpp:1982
msgid "much greater than"
msgstr ""

#: /home/gunter/src/wxmaxima/src/wxMaximaFrame.cpp:1981
msgid "much less than"
msgstr ""

#: /home/gunter/src/wxmaxima/src/wxMaxima.cpp:7125
#: /home/gunter/src/wxmaxima/src/wxMaxima.cpp:7149
msgid "n"
msgstr ""

#: /home/gunter/src/wxmaxima/src/wxMaximaFrame.cpp:1972
msgid "nabla sign"
msgstr ""

#: /home/gunter/src/wxmaxima/src/wxMaximaFrame.cpp:1958
msgid "nand"
msgstr ""

#: /home/gunter/src/wxmaxima/src/wxMaximaFrame.cpp:1959
msgid "nor"
msgstr ""

#: /home/gunter/src/wxmaxima/src/wxMaximaFrame.cpp:1962
msgid "not"
msgstr ""

#: /home/gunter/src/wxmaxima/src/wxMaximaFrame.cpp:1976
msgid "not bytewise identical"
msgstr ""

#: /home/gunter/src/wxmaxima/src/wxMaximaFrame.cpp:1968
msgid "not subset"
msgstr ""

#: /home/gunter/src/wxmaxima/src/wxMaximaFrame.cpp:1967
msgid "not subset or equal"
msgstr ""

#: /home/gunter/src/wxmaxima/src/wxMaximaFrame.cpp:1240
msgid "nth"
msgstr ""

#: /home/gunter/src/wxmaxima/src/wxMaximaFrame.cpp:1851
msgid "nu"
msgstr ""

#: /home/gunter/src/wxmaxima/src/wxMaximaFrame.cpp:1863
msgid "omega"
msgstr ""

#: /home/gunter/src/wxmaxima/src/wxMaximaFrame.cpp:1854
msgid "omicron"
msgstr ""

#: /home/gunter/src/wxmaxima/src/wxMaximaFrame.cpp:1956
msgid "or"
msgstr ""

#: /home/gunter/src/wxmaxima/src/TextCell.cpp:274
msgid ""
"part() or the [] operator was used in order to extract the nth element of "
"something that was less than n elements long."
msgstr ""

#: /home/gunter/src/wxmaxima/src/wxMaximaFrame.cpp:1971
msgid "partial sign"
msgstr ""

#: /home/gunter/src/wxmaxima/src/wxMaximaFrame.cpp:1860
msgid "phi"
msgstr ""

#: /home/gunter/src/wxmaxima/src/wxMaximaFrame.cpp:1855
msgid "pi"
msgstr ""

#: /home/gunter/src/wxmaxima/src/wxMaximaFrame.cpp:1961
msgid "plus or minus"
msgstr ""

#: /home/gunter/src/wxmaxima/examples/examples_gettext.h:451
msgid "pop\n"
msgstr ""

#: /home/gunter/src/wxmaxima/src/wxMaximaFrame.cpp:1975
msgid "proportional to"
msgstr ""

#: /home/gunter/src/wxmaxima/src/wxMaximaFrame.cpp:1862
msgid "psi"
msgstr ""

#: /home/gunter/src/wxmaxima/src/TextCell.cpp:277
msgid "rest() tried to drop more entries from a list than the list was long."
msgstr ""

#: /home/gunter/src/wxmaxima/src/wxMaximaFrame.cpp:1856
msgid "rho"
msgstr ""

#: /home/gunter/src/wxmaxima/src/LimitWiz.cpp:45
msgid "right"
msgstr ""

#: /home/gunter/src/wxmaxima/src/DrawWiz.cpp:290
msgid "secondary x axis label"
msgstr ""

#: /home/gunter/src/wxmaxima/src/DrawWiz.cpp:293
msgid "secondary x range (automatic if incomplete)"
msgstr ""

#: /home/gunter/src/wxmaxima/src/DrawWiz.cpp:302
msgid "secondary y axis label"
msgstr ""

#: /home/gunter/src/wxmaxima/src/DrawWiz.cpp:305
msgid "secondary y range (automatic if incomplete)"
msgstr ""

#: /home/gunter/src/wxmaxima/src/wxMaximaFrame.cpp:1857
msgid "sigma"
msgstr ""

#: /home/gunter/src/wxmaxima/examples/examples_gettext.h:1427
msgid ""
"solve() which tries to find a symbolical solution is bound to fail here and "
"tells us how far it got:\n"
msgstr ""

#: /home/gunter/src/wxmaxima/src/wxMaxima.cpp:6308
#: /home/gunter/src/wxmaxima/src/wxMaxima.cpp:8773
msgid ""
"solve() will solve a list of equations only if for n independent equations "
"there are n variables to solve to.\n"
"If only one result variable is of interest the other result variables solve "
"needs to do its work can be used to tell solve() which variables to "
"eliminate in the solution for the interesting variable."
msgstr ""

#: /home/gunter/src/wxmaxima/src/wxMaximaFrame.cpp:1941
msgid "sqrt (needs parenthesis for its argument to work as a Maxima command)"
msgstr ""

#: /home/gunter/src/wxmaxima/src/wxMaximaFrame.cpp:1966
msgid "subset"
msgstr ""

#: /home/gunter/src/wxmaxima/src/wxMaximaFrame.cpp:1965
msgid "subset or equal"
msgstr ""

#: /home/gunter/src/wxmaxima/src/MatWiz.cpp:185
msgid "symmetric"
msgstr ""

#: /home/gunter/src/wxmaxima/src/wxMaximaFrame.cpp:1858
msgid "tau"
msgstr ""

#: /home/gunter/src/wxmaxima/src/ConfigDialogue.cpp:977
msgid "tell sbcl to use <int>Mbytes of heap"
msgstr ""

#: /home/gunter/src/wxmaxima/src/TextCell.cpp:321
msgid ""
"the [] operator tried to extract an element of a list, a matrix, an equation "
"or an array. But instead of an integer number something was used whose "
"numerical value is unknown or not an integer.\n"
"Floating-point numbers are bound to contain small rounding errors and "
"therefore in most cases don't work as an array index thatneeds to be an "
"exact integer number."
msgstr ""

#: /home/gunter/src/wxmaxima/src/DrawWiz.cpp:739
msgid "the x and the y coordinate."
msgstr ""

#: /home/gunter/src/wxmaxima/src/DrawWiz.cpp:743
msgid "the x, the y and the z coordinate."
msgstr ""

#: /home/gunter/src/wxmaxima/src/wxMaximaFrame.cpp:1948
msgid "there is no"
msgstr ""

#: /home/gunter/src/wxmaxima/src/wxMaximaFrame.cpp:1845
msgid "theta"
msgstr ""

#: /home/gunter/src/wxmaxima/src/wxMaximaFrame.cpp:1936
msgid "to the power of 2"
msgstr ""

#: /home/gunter/src/wxmaxima/src/wxMaximaFrame.cpp:1938
msgid "to the power of 3"
msgstr ""

#: /home/gunter/src/wxmaxima/src/wxMaximaFrame.cpp:1963
msgid "union"
msgstr ""

#: /home/gunter/src/wxmaxima/src/wxMaxima.cpp:9984
msgid "unsaved"
msgstr ""

#: /home/gunter/src/wxmaxima/src/wxMaxima.cpp:5056
#: /home/gunter/src/wxmaxima/src/wxMaxima.cpp:5559
#: /home/gunter/src/wxmaxima/src/wxMaximaFrame.cpp:213
msgid "untitled"
msgstr ""

#: /home/gunter/src/wxmaxima/src/wxMaximaFrame.cpp:1859
msgid "upsilon"
msgstr ""

#: /home/gunter/src/wxmaxima/src/wxMaximaFrame.cpp:1229
msgid "use as function arguments"
msgstr ""

#: /home/gunter/src/wxmaxima/src/wxMaximaFrame.cpp:1226
msgid "use the actual values stored"
msgstr ""

#: /home/gunter/src/wxmaxima/examples/examples_gettext.h:1710
msgid ""
"wc_tolappend() appends values with tolerances and renumbers the tol[n]\n"
msgstr ""

#: /home/gunter/src/wxmaxima/src/main.cpp:384
#: /home/gunter/src/wxmaxima/src/wxMaxima.cpp:8011
msgid "wxMaxima"
msgstr ""

#: /home/gunter/src/wxmaxima/src/main.cpp:389
#, c-format
msgid "wxMaxima %d"
msgstr ""

#: /home/gunter/src/wxmaxima/src/wxMaxima.cpp:9713
#: /home/gunter/src/wxmaxima/src/wxMaxima.cpp:9715
#: /home/gunter/src/wxmaxima/src/wxMaxima.cpp:9724
#: /home/gunter/src/wxmaxima/src/wxMaxima.cpp:9727
#: /home/gunter/src/wxmaxima/src/wxMaximaFrame.cpp:211
#, c-format
msgid "wxMaxima %s "
msgstr ""

#: /home/gunter/src/wxmaxima/examples/examples_gettext.h:1879
msgid ""
"wxMaxima allows to use engineer-style subscripts in variable or function "
"names:\n"
msgstr ""

#: /home/gunter/src/wxmaxima/src/TipOfTheDay.cpp:129
msgid ""
"wxMaxima can be made to execute commands at every start-up by placing them "
"in a text file with the name wxmaxima.rc in the user directory. This "
"directory can be found by typing maxima_userdir"
msgstr ""

#: /home/gunter/src/wxmaxima/src/wxMaxima.cpp:3418
msgid "wxMaxima cannot open content.xml in the .wxmx zip archive "
msgstr ""

#: /home/gunter/src/wxmaxima/src/wxMaxima.cpp:3466
msgid "wxMaxima cannot read the xml contents of "
msgstr ""

#: /home/gunter/src/wxmaxima/src/ConfigDialogue.cpp:211
#: /home/gunter/src/wxmaxima/src/ConfigDialogue.cpp:297
msgid "wxMaxima configuration"
msgstr ""

#: /home/gunter/src/wxmaxima/src/wxMaxima.cpp:308
msgid ""
"wxMaxima could not start the server.\n"
"\n"
"Please check you have network support\n"
"enabled and try again!"
msgstr ""

#: /home/gunter/src/wxmaxima/src/TipOfTheDay.cpp:105
msgid ""
"wxMaxima dialogs set default values for inputs entries, one of which is '%'. "
"If you have made a selection in your document, the selection will be used "
"instead of '%'."
msgstr ""

#: /home/gunter/src/wxmaxima/src/wxMaxima.cpp:4622
msgid "wxMaxima document"
msgstr ""

#: /home/gunter/src/wxmaxima/src/wxMaxima.cpp:2987
#: /home/gunter/src/wxmaxima/src/wxMaxima.cpp:3292
#: /home/gunter/src/wxmaxima/src/wxMaxima.cpp:3302
msgid "wxMaxima encountered an error loading "
msgstr ""

#: /home/gunter/src/wxmaxima/src/wxMaximaFrame.cpp:1331
msgid "wxMaxima help"
msgstr ""

#: /home/gunter/src/wxmaxima/src/wxMaxima.cpp:7981
msgid ""
"wxMaxima is a cross-platform graphical user interface for the computer "
"algebra system Maxima based on wxWidgets.\n"
"For rendering svg graphics it uses nanosvg (https://github.com/memononen/"
"nanosvg).\n"
"The unicode character list has been compiled by the Unicode Consortium."
msgstr ""

#: /home/gunter/src/wxmaxima/src/TipOfTheDay.cpp:180
msgid ""
"wxMaxima needs more developers. It is an open source project where you can "
"contribute. Join the wxMaxima development at: https://github.com/wxMaxima-"
"developers/wxmaxima"
msgstr ""

#: /home/gunter/src/wxmaxima/src/TipOfTheDay.cpp:177
msgid ""
"wxMaxima needs more translators. We do not speak every language. Help us to "
"translate wxMaxima and the manual to your language. Join the wxMaxima "
"development at: https://github.com/wxMaxima-developers/wxmaxima"
msgstr ""

#: /home/gunter/src/wxmaxima/src/ConfigDialogue.cpp:316
msgid ""
"wxMaxima normally stores the gnuplot sources for every plot made using "
"draw() in order to be able to open plots interactively in gnuplot later. "
"This setting defines the limit [in Megabytes per plot] for this feature."
msgstr ""

#: /home/gunter/src/wxmaxima/src/TipOfTheDay.cpp:141
msgid ""
"wxMaxima provides the \"table_form\" command that shows lists in an "
"alternative form. One example would be:\n"
"\n"
"table_form([1,2,3,4,5]);"
msgstr ""

#: /home/gunter/src/wxmaxima/src/ConfigDialogue.cpp:357
msgid ""
"wxMaxima remembers the answers to maxima's questions. If this checkbox is "
"set it automatically offers to enter the last answer to this question the "
"user has input."
msgstr ""

#: /home/gunter/src/wxmaxima/src/ConfigDialogue.cpp:670
msgid "wxMaxima startup file location: "
msgstr ""

#: /home/gunter/src/wxmaxima/src/wxMaximaFrame.cpp:108
#, c-format
msgid "wxMaxima version %s"
msgstr ""

#: /home/gunter/src/wxmaxima/src/wxMaximaFrame.cpp:1370
msgid "wxMaxima's license"
msgstr ""

#: /home/gunter/src/wxmaxima/src/wxMaximaFrame.cpp:139
msgid "wxWidgets is using GTK 2"
msgstr ""

#: /home/gunter/src/wxmaxima/src/wxMaximaFrame.cpp:137
msgid "wxWidgets is using GTK 3"
msgstr ""

#: /home/gunter/src/wxmaxima/src/Worksheet.cpp:6826
msgid "wxmx file saved"
msgstr ""

#: /home/gunter/src/wxmaxima/src/ConfigDialogue.cpp:515
msgid "x"
msgstr ""

#: /home/gunter/src/wxmaxima/src/DrawWiz.cpp:248
msgid "x axis label"
msgstr ""

#: /home/gunter/src/wxmaxima/src/wxMaxima.cpp:6923
msgid "x direction [in multiples of the tick frequency]"
msgstr ""

#: /home/gunter/src/wxmaxima/src/DrawWiz.cpp:251
msgid "x range (automatic if incomplete)"
msgstr ""

#: /home/gunter/src/wxmaxima/src/wxMaximaFrame.cpp:1852
msgid "xi"
msgstr ""

#: /home/gunter/src/wxmaxima/src/wxMaxima.cpp:3476
#: /home/gunter/src/wxmaxima/src/wxMaxima.cpp:3616
msgid "xml contained in the file claims not to be a wxMaxima worksheet. "
msgstr ""

#: /home/gunter/src/wxmaxima/src/wxMaximaFrame.cpp:1957
msgid "xor"
msgstr ""

#: /home/gunter/src/wxmaxima/src/DrawWiz.cpp:260
msgid "y axis label"
msgstr ""

#: /home/gunter/src/wxmaxima/src/wxMaxima.cpp:6924
msgid "y direction [in multiples of the tick frequency]"
msgstr ""

#: /home/gunter/src/wxmaxima/src/DrawWiz.cpp:263
msgid "y range (automatic if incomplete)"
msgstr ""

#: /home/gunter/src/wxmaxima/src/wxMaxima.cpp:7989
msgid "yes"
msgstr ""

#: /home/gunter/src/wxmaxima/src/DrawWiz.cpp:275
msgid "z axis label"
msgstr ""

#: /home/gunter/src/wxmaxima/src/DrawWiz.cpp:278
msgid "z range (automatic if incomplete)"
msgstr ""

#: /home/gunter/src/wxmaxima/src/wxMaximaFrame.cpp:1843
msgid "zeta"
msgstr ""<|MERGE_RESOLUTION|>--- conflicted
+++ resolved
@@ -8069,15 +8069,9 @@
 "noise on this part will yield widely incorrect results for the curve "
 "parameters as the fitter is trying to model the noise, too, and as noise in "
 "nonlinear systems tends not to be averaged out completely.\n"
-<<<<<<< HEAD
-" * Another part of this curve contains very high values and is sensitive "
-"to even small changes in k. As the fitter wants to keep the overall error "
-"low it will therefore respect this part much more than the lower, more good-"
-=======
 " * Another part of this curve contains very high values and is sensitive to "
 "even small changes in k. As the fitter wants to keep the overall error low "
 "it will therefore respect this part much more than the lower, more good-"
->>>>>>> b8cad7e5
 "natured part of the curve.\n"
 " * Starting from the wrong point and optimizing a and k in the direction "
 "that reduces the error most in each step might lead to a point that is far "
