// -*- mode: c++; c-file-style: "linux"; c-basic-offset: 2; indent-tabs-mode: nil -*-
//
//  Copyright (C) 2004-2015 Andrej Vodopivec <andrej.vodopivec@gmail.com>
//            (C) 2015-2019 Gunter Königsmann <wxMaxima@physikbuch.de>
//  This program is free software; you can redistribute it and/or modify
//  it under the terms of the GNU General Public License as published by
//  the Free Software Foundation; either version 2 of the License, or
//  (at your option) any later version.
//
//  This program is distributed in the hope that it will be useful,
//  but WITHOUT ANY WARRANTY; without even the implied warranty of
//  MERCHANTABILITY or FITNESS FOR A PARTICULAR PURPOSE.  See the
//  GNU General Public License for more details.
//
//
//  You should have received a copy of the GNU General Public License
//  along with this program; if not, write to the Free Software
//  Foundation, Inc., 59 Temple Place, Suite 330, Boston, MA  02111-1307  USA
//
//  SPDX-License-Identifier: GPL-2.0+

/*! \file
  This file defines the class Image that stores compressed images and handles scaling and uncompressing them.
*/

#include "Image.h"
#include "Version.h"
#define NANOSVG_ALL_COLOR_KEYWORDS
#define NANOSVG_IMPLEMENTATION
#define NANOSVGRAST_IMPLEMENTATION
#include <wx/mstream.h>
#include <wx/wfstream.h>
#include <wx/zstream.h>
#include <wx/txtstrm.h>
#include <wx/regex.h>
#include <wx/stdpaths.h>
#include "SvgBitmap.h"

wxMemoryBuffer Image::ReadCompressedImage(wxInputStream *data)
{
  wxMemoryBuffer retval;
  
  char *buf = new char[8192];

  while (data->CanRead())
  {
    data->Read(buf, 8192);
    size_t siz;
    retval.AppendData(buf, siz = data->LastRead());
  }

  delete[] buf;
  return retval;
}

wxBitmap Image::GetUnscaledBitmap()
{
  WaitForLoad();
  if (m_svgRast)
  {
    std::unique_ptr<unsigned char> imgdata(new unsigned char[m_originalWidth*m_originalHeight*4]);
    if(!imgdata)
      return wxBitmap();
        
    nsvgRasterize(m_svgRast, m_svgImage, 0,0,1, imgdata.get(),
                  m_originalWidth, m_originalHeight, m_originalWidth*4);
    return SvgBitmap::RGBA2wxBitmap(imgdata.get(), m_originalWidth, m_originalHeight);
  }
  else
  {
    wxMemoryInputStream istream(m_compressedImage.GetData(), m_compressedImage.GetDataLen());
    wxImage img(istream, wxBITMAP_TYPE_ANY);
    wxBitmap bmp;
    if (img.Ok())
      bmp = wxBitmap(img);
    return bmp;
  }
}

Image::Image(Configuration **config)
{
  #ifdef HAVE_OMP_HEADER
  omp_init_lock(&m_gnuplotLock);
  omp_init_lock(&m_imageLoadLock);
  #endif
  m_configuration = config;
  m_width = 1;
  m_height = 1;
  m_originalWidth = 1;
  m_originalHeight = 1;
  m_scaledBitmap.Create(1, 1);
  m_isOk = false;
  m_maxWidth = -1;
  m_maxHeight = -1;
  m_svgImage = NULL;
  m_svgRast = NULL;
}

Image::Image(Configuration **config, wxMemoryBuffer image, wxString type)
{
  #ifdef HAVE_OMP_HEADER
  omp_init_lock(&m_gnuplotLock);
  omp_init_lock(&m_imageLoadLock);
  #endif
  m_configuration = config;
  m_scaledBitmap.Create(1, 1);
  m_compressedImage = image;
  m_extension = type;
  m_isOk = false;
  m_width = 1;
  m_height = 1;
  m_originalWidth = 640;
  m_originalHeight = 480;
  m_svgImage = NULL;
  m_svgRast = NULL;
  m_maxWidth = -1;
  m_maxHeight = -1;
  wxImage Image;
  if (m_compressedImage.GetDataLen() > 0)
  {
    wxMemoryInputStream istream(m_compressedImage.GetData(), m_compressedImage.GetDataLen());
    Image.LoadFile(istream);
    m_isOk = Image.IsOk();
    m_originalWidth = Image.GetWidth();
    m_originalHeight = Image.GetHeight();
  }
}

Image::Image(Configuration **config, const wxBitmap &bitmap)
{
  #ifdef HAVE_OMP_HEADER
  omp_init_lock(&m_gnuplotLock);
  omp_init_lock(&m_imageLoadLock);
  #endif
  m_svgImage = NULL;
  m_svgRast = NULL;
  m_configuration = config;
  m_isOk = false;
  m_width = 1;
  m_height = 1;
  m_maxWidth = -1;
  m_maxHeight = -1;
  LoadImage(bitmap);
}

// constructor which loads an image
<<<<<<< HEAD
Image::Image(Configuration **config, wxString image, std::shared_ptr<wxFileSystem> filesystem, bool remove)
=======
Image::Image(Configuration **config, wxString image, const std::shared_ptr<wxFileSystem> &filesystem, bool remove)
>>>>>>> 16ebbb23
{
  #ifdef HAVE_OMP_HEADER
  omp_init_lock(&m_gnuplotLock);
  omp_init_lock(&m_imageLoadLock);
  #endif
  m_svgImage = NULL;
  m_svgRast = NULL;
  m_configuration = config;
  m_scaledBitmap.Create(1, 1);
  m_isOk = false;
  m_width = 1;
  m_height = 1;
  m_maxWidth = -1;
  m_maxHeight = -1;
  LoadImage(image, filesystem, remove);
}

Image::~Image()
{
<<<<<<< HEAD
  m_isOk = false;
  WaitForLoad();
  #if HAVE_OMP_HEADER 
=======
  #ifdef HAVE_OMP_HEADER
>>>>>>> 16ebbb23
  omp_set_lock(&m_gnuplotLock);
  #else
  #ifdef HAVE_OPENMP_TASKS
  #pragma omp taskwait
  #endif
  #endif
  {
    if(m_gnuplotSource != wxEmptyString)
    {
      if(wxFileExists(m_gnuplotSource))
        wxRemoveFile(m_gnuplotSource);
      
      if(wxFileExists(m_gnuplotData))
        wxRemoveFile(m_gnuplotData);
      
      wxString popoutname = m_gnuplotSource + wxT(".popout");
      if(wxFileExists(popoutname))
        wxRemoveFile(popoutname);    
    }
  }
  wxDELETE(m_svgImage);
  #ifdef HAVE_OMP_HEADER
  omp_unset_lock(&m_gnuplotLock);
  #endif
}

<<<<<<< HEAD
wxMemoryBuffer Image::GetCompressedImage()
{
  WaitForLoad();
  return m_compressedImage;
}

size_t Image::GetOriginalWidth()
{
  WaitForLoad();
  return m_originalWidth;
}

size_t Image::GetOriginalHeight()
{
  WaitForLoad();
  return m_originalHeight;
}

bool Image::IsOk()
{
  WaitForLoad();
  return m_isOk;
}

void Image::GnuplotSource(wxString gnuplotFilename, wxString dataFilename, std::shared_ptr<wxFileSystem> filesystem)
=======
void Image::GnuplotSource(wxString gnuplotFilename, wxString dataFilename, const std::shared_ptr<wxFileSystem> &filesystem)
>>>>>>> 16ebbb23
{
  std::shared_ptr<wxFileSystem> keepFilesystemAlive(filesystem);
  #ifdef HAVE_OMP_HEADER
  omp_set_lock(&m_gnuplotLock);
  #endif
<<<<<<< HEAD
  #if HAVE_OPENMP_TASKS
  wxLogMessage(_("Starting background thread that loads the gnuplot sources of an image"));
=======
  #ifdef HAVE_OPENMP_TASKS
>>>>>>> 16ebbb23
  #pragma omp task
  #endif
  LoadGnuplotSource_Backgroundtask(gnuplotFilename, dataFilename, filesystem);
}

<<<<<<< HEAD
void Image::LoadGnuplotSource_Backgroundtask(wxString gnuplotFilename, wxString dataFilename, std::shared_ptr<wxFileSystem> filesystem)
=======
void Image::LoadGnuplotSource_Backgroundtask(wxString gnuplotFilename, wxString dataFilename, const std::shared_ptr<wxFileSystem> &filesystem)
>>>>>>> 16ebbb23
{
  {
    m_gnuplotSource = gnuplotFilename;
    m_gnuplotData = dataFilename;

    if(filesystem == NULL)
    {
      if(wxFileExists(dataFilename))
      {    
        // Don't cache the data for unreasonably long files.
        wxStructStat strucStat;
        wxStat(dataFilename, &strucStat);
        if (strucStat.st_size < 25*1000*1000)
        {
          // The gnuplot source of the image is cached in a compressed form:
          //
          // as it is text-only and contains many redundancies it will get way
          // smaller this way.
          {
            wxFileInputStream input(m_gnuplotSource);
            if(input.IsOk())
            {
              wxTextInputStream textIn(input, wxT('\t'), wxConvAuto(wxFONTENCODING_UTF8));
      
              wxMemoryOutputStream mstream;
              int zlib_flags;
              if(wxZlibOutputStream::CanHandleGZip())
                zlib_flags = wxZLIB_GZIP;
              else
                zlib_flags = wxZLIB_ZLIB;
              wxZlibOutputStream zstream(mstream,wxZ_BEST_COMPRESSION,zlib_flags);
              wxTextOutputStream textOut(zstream);
              wxString line;
      
              // A RegEx that matches the name of the data file (needed if we ever want to
              // move a data file into the temp directory of a new computer that locates its
              // temp data somewhere strange).
              wxRegEx replaceDataFileName("'[^']*maxout_[^']*_[0-9]*\\.data'");
              while(!input.Eof())
              {
                line = textIn.ReadLine();
                if(replaceDataFileName.Matches(line))
                {
                  wxString dataFileName;
                  dataFileName = replaceDataFileName.GetMatch(line);
                  replaceDataFileName.Replace(&line,wxT("'<DATAFILENAME>'"));
                }
                textOut << line + wxT("\n");
              }
              textOut.Flush();
              zstream.Close();
      
              m_gnuplotSource_Compressed.Clear();
              m_gnuplotSource_Compressed.AppendData(mstream.GetOutputStreamBuffer()->GetBufferStart(),
                                                    mstream.GetOutputStreamBuffer()->GetBufferSize());
            }
    
            {
              wxFileInputStream input2(m_gnuplotData);
              if(input2.IsOk())
              {
                wxTextInputStream textIn(input2, wxT('\t'), wxConvAuto(wxFONTENCODING_UTF8));
      
                wxMemoryOutputStream mstream;
                int zlib_flags;
                if(wxZlibOutputStream::CanHandleGZip())
                  zlib_flags = wxZLIB_GZIP;
                else
                  zlib_flags = wxZLIB_ZLIB;
                wxZlibOutputStream zstream(mstream,wxZ_BEST_COMPRESSION,zlib_flags);
                wxTextOutputStream textOut(zstream);
                wxString line;
      
                while(!input2.Eof())
                {
                  line = textIn.ReadLine();
                  textOut << line + wxT("\n");
                }
                textOut.Flush();
                zstream.Close();
      
                m_gnuplotData_Compressed.Clear();
                m_gnuplotData_Compressed.AppendData(mstream.GetOutputStreamBuffer()->GetBufferStart(),
                                                    mstream.GetOutputStreamBuffer()->GetBufferSize());
              }
            }
          }
        }
      }
    }
    else
    {
      {
        wxFSFile *fsfile = filesystem->OpenFile(m_gnuplotSource);
        if (fsfile)
        { // open successful
          std::unique_ptr<wxInputStream> input(fsfile->GetStream());
          if(input->IsOk())
          {
            wxTextInputStream textIn(*input, wxT('\t'), wxConvAuto(wxFONTENCODING_UTF8));
          
            wxMemoryOutputStream mstream;
            int zlib_flags;
            if(wxZlibOutputStream::CanHandleGZip())
              zlib_flags = wxZLIB_GZIP;
            else
              zlib_flags = wxZLIB_ZLIB;
            wxZlibOutputStream zstream(mstream,wxZ_BEST_COMPRESSION,zlib_flags);
            wxTextOutputStream textOut(zstream);
            wxString line;
          
            // A RegEx that matches the name of the data file (needed if we ever want to
            // move a data file into the temp directory of a new computer that locates its
            // temp data somewhere strange).
            wxRegEx replaceDataFileName("'[^']*maxout_[^']*_[0-9*]\\.data'");
            while(!input->Eof())
            {
              line = textIn.ReadLine();
              if(replaceDataFileName.Matches(line))
              {
                wxString dataFileName;
                dataFileName = replaceDataFileName.GetMatch(line);
                if(dataFileName != wxEmptyString)
                  wxLogMessage(_("Gnuplot Data File Name: ") + dataFileName);
                replaceDataFileName.Replace(&line,wxT("'<DATAFILENAME>'"));
              }
              textOut << line + wxT("\n");
            }
            textOut.Flush();
            zstream.Close();
            m_gnuplotSource_Compressed.Clear();
            m_gnuplotSource_Compressed.AppendData(mstream.GetOutputStreamBuffer()->GetBufferStart(),
                                                  mstream.GetOutputStreamBuffer()->GetBufferSize());
          }
        }
      }
      {
        wxFSFile *fsfile = filesystem->OpenFile(m_gnuplotData);
        if (fsfile)
        { // open successful
          wxInputStream *input = fsfile->GetStream();
          if(input->IsOk())
          {
            wxTextInputStream textIn(*input, wxT('\t'), wxConvAuto(wxFONTENCODING_UTF8));
            
            wxMemoryOutputStream mstream;
            int zlib_flags;
            if(wxZlibOutputStream::CanHandleGZip())
              zlib_flags = wxZLIB_GZIP;
            else
              zlib_flags = wxZLIB_ZLIB;
            wxZlibOutputStream zstream(mstream,wxZ_BEST_COMPRESSION,zlib_flags);
            wxTextOutputStream textOut(zstream);
            wxString line;
            
            while(!input->Eof())
            {
              line = textIn.ReadLine();
              textOut << line + wxT("\n");
            }
            textOut.Flush();
            zstream.Close();
            
            m_gnuplotData_Compressed.Clear();
            m_gnuplotData_Compressed.AppendData(mstream.GetOutputStreamBuffer()->GetBufferStart(),
                                                mstream.GetOutputStreamBuffer()->GetBufferSize());
          }
        }
      }
    }
  }
  #ifdef HAVE_OMP_HEADER
  omp_unset_lock(&m_gnuplotLock);
  #endif
}

wxMemoryBuffer Image::GetGnuplotSource()
{
  wxMemoryBuffer retval;
  #ifdef HAVE_OMP_HEADER
  omp_set_lock(&m_gnuplotLock);
  #else
  #ifdef HAVE_OPENMP_TASKS
  #pragma omp taskwait
  #endif
  #endif
  {
  
    wxMemoryOutputStream output;
    wxTextOutputStream textOut(output);
    if(output.IsOk())
    {
      wxMemoryInputStream mstream(
        m_gnuplotSource_Compressed.GetData(),
        m_gnuplotSource_Compressed.GetDataLen()
        );
      wxZlibInputStream zstream(mstream);
      wxTextInputStream textIn(zstream);
      wxString line;
  
      while(!zstream.Eof())
      {
        line = textIn.ReadLine();
        textOut << line + wxT("\n");
      }
      textOut.Flush();

      retval.AppendData(output.GetOutputStreamBuffer()->GetBufferStart(),
                        output.GetOutputStreamBuffer()->GetBufferSize());
    }
  }
  #ifdef HAVE_OMP_HEADER
  omp_unset_lock(&m_gnuplotLock);
  #endif

  return retval;
}

wxMemoryBuffer Image::GetGnuplotData()
{
  wxMemoryBuffer retval;
  #ifdef HAVE_OMP_HEADER
  omp_set_lock(&m_gnuplotLock);
  #else
  #ifdef HAVE_OPENMP_TASKS
  #pragma omp taskwait
  #endif
  #endif
  {
  
    wxMemoryOutputStream output;
    wxTextOutputStream textOut(output);
    if(output.IsOk())
    {
      wxMemoryInputStream mstream(
        m_gnuplotData_Compressed.GetData(),
        m_gnuplotData_Compressed.GetDataLen()
        );
      wxZlibInputStream zstream(mstream);
      wxTextInputStream textIn(zstream);
      wxString line;
  
      while(!zstream.Eof())
      {
        line = textIn.ReadLine();
        textOut << line + wxT("\n");
      }
      textOut.Flush();

      retval.AppendData(output.GetOutputStreamBuffer()->GetBufferStart(),
                        output.GetOutputStreamBuffer()->GetBufferSize());
    }
  }
  #ifdef HAVE_OMP_HEADER
  omp_unset_lock(&m_gnuplotLock);
  #endif
  return retval;
}

wxString Image::GnuplotData()
{
  if((!m_gnuplotData.IsEmpty()) && (!wxFileExists(m_gnuplotData)))
  {
    #ifdef HAVE_OMP_HEADER
    omp_set_lock(&m_gnuplotLock);
    #else
    #ifdef HAVE_OPENMP_TASKS
    #pragma omp taskwait
    #endif
    #endif
    {
    // Move the gnuplot data and data file into our temp directory
      wxFileName gnuplotSourceFile(m_gnuplotSource);
      m_gnuplotSource = wxStandardPaths::Get().GetTempDir() + "/" + gnuplotSourceFile.GetFullName();
      wxFileName gnuplotDataFile(m_gnuplotData);
      m_gnuplotData = wxStandardPaths::Get().GetTempDir() + "/" + gnuplotDataFile.GetFullName();

      wxFileOutputStream output(m_gnuplotData);
      wxTextOutputStream textOut(output);
      if(output.IsOk())
      {
        wxMemoryInputStream mstream(
          m_gnuplotData_Compressed.GetData(),
          m_gnuplotData_Compressed.GetDataLen()
          );
        wxZlibInputStream zstream(mstream);
        wxTextInputStream textIn(zstream);
        wxString line;
  
        while(!zstream.Eof())
        {
          line = textIn.ReadLine();
          textOut << line + wxT("\n");
        }
        textOut.Flush();
      }
    }
  }
  #ifdef HAVE_OMP_HEADER
  omp_unset_lock(&m_gnuplotLock);
  #endif
  return m_gnuplotData;
}

wxString Image::GnuplotSource()
{
  if((!m_gnuplotSource.IsEmpty()) && (!wxFileExists(m_gnuplotSource)))
  {
    #ifdef HAVE_OMP_HEADER
    omp_set_lock(&m_gnuplotLock);
    #else
    #ifdef HAVE_OPENMP_TASKS
    #pragma omp taskwait
    #endif
    #endif
    {
      // Move the gnuplot source and data file into our temp directory
      wxFileName gnuplotSourceFile(m_gnuplotSource);
      m_gnuplotSource = wxStandardPaths::Get().GetTempDir() + "/" + gnuplotSourceFile.GetFullName();
      wxFileName gnuplotDataFile(m_gnuplotData);
      m_gnuplotData = wxStandardPaths::Get().GetTempDir() + "/" + gnuplotDataFile.GetFullName();
  
      wxFileOutputStream output(m_gnuplotSource);
      wxTextOutputStream textOut(output);
      if(output.IsOk())
      {

        wxMemoryInputStream mstream(
          m_gnuplotSource_Compressed.GetData(),
          m_gnuplotSource_Compressed.GetDataLen()
          );
        wxZlibInputStream zstream(mstream);
        wxTextInputStream textIn(zstream);
        wxString line;
  
        while(!zstream.Eof())
        {
          line = textIn.ReadLine();
          line.Replace(wxT("'<DATAFILENAME>'"),wxT("'")+m_gnuplotData+wxT("'"));
          textOut << line + wxT("\n");
        }
        textOut.Flush();
      }
    }
  }
  #ifdef HAVE_OMP_HEADER
  omp_unset_lock(&m_gnuplotLock);
  #endif
  // Restore the data file, as well.
  GnuplotData();
  return m_gnuplotSource;
}
 
wxSize Image::ToImageFile(wxString filename)
{
  WaitForLoad();
  wxFileName fn(filename);
  wxString ext = fn.GetExt();
  if (filename.Lower().EndsWith(GetExtension().Lower()))
  {
    wxFile file(filename, wxFile::write);
    if (!file.IsOpened())
      return wxSize(-1, -1);

    file.Write(m_compressedImage.GetData(), m_compressedImage.GetDataLen());
    if (file.Close())
      return wxSize(m_originalWidth, m_originalHeight);
    else
      return wxSize(-1, -1);
  }

  if((filename.Lower().EndsWith(".svg")) && (m_extension == "svgz"))
  {
    // Unzip the .svgz image
    wxString svgContents_string;
    wxMemoryInputStream istream(m_compressedImage.GetData(), m_compressedImage.GetDataLen());
    wxZlibInputStream zstream(istream);
    wxTextInputStream textIn(zstream);
    wxString line;
    while(!zstream.Eof())
    {
      line = textIn.ReadLine();
      svgContents_string += line + wxT("\n");
    }
    wxFile file(filename, wxFile::write);
    if (!file.IsOpened())
      return wxSize(-1, -1);
    wxFileOutputStream output(file);
    wxTextOutputStream text(output);
    text << svgContents_string;
    if (file.Close())
      return wxSize(m_originalWidth, m_originalHeight);
    else
      return wxSize(-1, -1);    
  }
  else
  {
    wxBitmap bitmap = GetUnscaledBitmap();
    wxImage image = bitmap.ConvertToImage();
    wxBitmapType mimetype = wxBITMAP_TYPE_ANY;
    if ((ext.Lower() == wxT("jpg")) || (ext.Lower() == wxT("jpeg")))
      mimetype = wxBITMAP_TYPE_JPEG;
    else if (ext.Lower() == wxT("png"))
      mimetype = wxBITMAP_TYPE_PNG;
    else if (ext.Lower() == wxT("pcx"))
      mimetype = wxBITMAP_TYPE_PCX;
    else if (ext.Lower() == wxT("pnm"))
      mimetype = wxBITMAP_TYPE_PNM;
    else if ((ext.Lower() == wxT("tif")) || (ext.Lower() == wxT("tiff")))
      mimetype = wxBITMAP_TYPE_TIFF;
    else if (ext.Lower() == wxT("xpm"))
      mimetype = wxBITMAP_TYPE_XPM;
    else if (ext.Lower() == wxT("ico"))
      mimetype = wxBITMAP_TYPE_ICO;
    else if (ext.Lower() == wxT("cur"))
      mimetype = wxBITMAP_TYPE_CUR;
    else
      return (wxSize(-1, -1));

    if (!image.SaveFile(filename, mimetype))
      return wxSize(-1, -1);
    return image.GetSize();
  }
}

wxBitmap Image::GetBitmap(double scale) 
{
  WaitForLoad();
  Recalculate(scale);

  // Let's see if we have cached the scaled bitmap with the right size
  if (m_scaledBitmap.GetWidth() == m_width)
    return m_scaledBitmap;

  // Seems like we need to create a new scaled bitmap.
  if (m_svgRast)
  {
    // First create rgba data
    std::unique_ptr<unsigned char> imgdata(new unsigned char[m_width*m_height*4]);
    if(!imgdata)
      return wxBitmap();
    nsvgRasterize(m_svgRast, m_svgImage, 0,0,
                  ((double)m_width)/((double)m_originalWidth),
                  imgdata.get(), m_width, m_height, m_width*4);
    return m_scaledBitmap = SvgBitmap::RGBA2wxBitmap(imgdata.get(), m_width, m_height);
  }
  else
  {
    wxImage img;
    if (m_compressedImage.GetDataLen() > 0)
    {
      wxMemoryInputStream istream(m_compressedImage.GetData(), m_compressedImage.GetDataLen());

      img = wxImage(istream, wxBITMAP_TYPE_ANY);
    }
    m_isOk = true;

    if (img.Ok())
      m_scaledBitmap = wxBitmap(img);
    else
    {
      m_isOk = false;
      // Create a "image not loaded" bitmap.
      m_scaledBitmap.Create(m_width, m_height);

      wxString error;
      if(m_imageName != wxEmptyString)
        error = wxString::Format(_("Error: Cannot render %s."), m_imageName.utf8_str());
      else
        error = wxString::Format(_("Error: Cannot render the image."));

      wxMemoryDC dc;
      dc.SelectObject(m_scaledBitmap);

      int width = 0, height = 0;
      dc.GetTextExtent(error, &width, &height);

      dc.DrawRectangle(0, 0, m_width - 1, m_height - 1);
      dc.DrawLine(0, 0, m_width - 1, m_height - 1);
      dc.DrawLine(0, m_height - 1, m_width - 1, 0);

      dc.GetTextExtent(error, &width, &height);
      dc.DrawText(error, (m_width - width) / 2, (m_height - height) / 2);
    }
  }

  // Make sure we stay within sane defaults
  if (m_width < 1)m_width = 1;
  if (m_height < 1)m_height = 1;

  // Create a scaled bitmap and return it.
  wxImage img = m_scaledBitmap.ConvertToImage();
  img.Rescale(m_width, m_height, wxIMAGE_QUALITY_BICUBIC);
  m_scaledBitmap = wxBitmap(img, 24);
  return m_scaledBitmap;
}

bool Image::CanExportSVG()
{
  WaitForLoad();
  return m_svgRast != NULL;
}

void Image::LoadImage(const wxBitmap &bitmap)
{
  // Convert the bitmap to a png image we can use as m_compressedImage
  wxImage image = bitmap.ConvertToImage();
  m_isOk = image.IsOk();
  wxMemoryOutputStream stream;
  image.SaveFile(stream, wxBITMAP_TYPE_PNG);
  m_compressedImage.AppendData(stream.GetOutputStreamBuffer()->GetBufferStart(),
                               stream.GetOutputStreamBuffer()->GetBufferSize());

  // Set the info about the image.
  m_extension = wxT("png");
  m_originalWidth = image.GetWidth();
  m_originalHeight = image.GetHeight();
  m_scaledBitmap.Create(1, 1);
  m_width = 1;
  m_height = 1;
}

<<<<<<< HEAD
void Image::LoadImage(wxString image, std::shared_ptr<wxFileSystem> filesystem, bool remove)
{
  // If we don't have fine-grained locking using omp.h we don't profit from sending the
  // load process to the background and therefore load images from the main thread.
  #if HAVE_OMP_HEADER 
  omp_set_lock(&m_imageLoadLock);
  wxLogMessage(_("Starting background thread that loads an image"));
  #if HAVE_OPENMP_TASKS
  #pragma omp task
  #endif
  #endif
  LoadImage_Backgroundtask(image, filesystem, remove);
}

wxString Image::GetExtension()
{
  WaitForLoad();
  return m_extension;
}


void Image::LoadImage_Backgroundtask(wxString image, std::shared_ptr<wxFileSystem> filesystem, bool remove)
=======
void Image::LoadImage(wxString image, const std::shared_ptr<wxFileSystem> &filesystem, bool remove)
>>>>>>> 16ebbb23
{
  m_imageName = image;
  m_compressedImage.Clear();
  m_scaledBitmap.Create(1, 1);

  if (filesystem)
  {
    std::unique_ptr<wxFSFile> fsfile(filesystem->OpenFile(image));
    if (fsfile)
    { // open successful

      wxInputStream *istream = fsfile->GetStream();

      m_compressedImage = ReadCompressedImage(istream);
    }

    // Closing and deleting fsfile is important: If this line is missing
    // opening .wxmx files containing hundreds of images might lead to a
    // "too many open files" error.
  }
  else
  {
    wxFile file;
    // Support relative and absolute paths.
    if(wxFileExists((*m_configuration)->GetWorkingDirectory() + wxT("/") + image))
      file.Open((*m_configuration)->GetWorkingDirectory() + wxT("/") + image);
    else
      file.Open(image);

    if (file.IsOpened())
    {
      wxFileInputStream strm(file);
      bool ok = strm.IsOk();
      if (ok)
        m_compressedImage = ReadCompressedImage(&strm);

      file.Close();
      if (ok && remove)
        wxRemoveFile(image);
    }
  }

  m_isOk = false;

  m_extension = wxFileName(image).GetExt();
  m_extension = m_extension.Lower();

  wxImage Image;
  if (m_compressedImage.GetDataLen() > 0)
  {
    if((m_extension == "svg") || (m_extension == "svgz"))
    {
      m_isOk = false;
      wxString svgContents_string;

      // Read the svg file's data into the system's memory
      if(m_extension == "svg")
      {
        // We can read the file from memory without much ado...
        svgContents_string = wxString::FromUTF8(
          (char *)m_compressedImage.GetData(),
          m_compressedImage.GetDataLen());
        
        // ...but we want to compress the in-memory image for saving memory
        wxMemoryOutputStream mstream;
        wxZlibOutputStream zstream(mstream,wxZ_BEST_COMPRESSION,wxZLIB_GZIP);
        wxTextOutputStream textOut(zstream);
        textOut << svgContents_string;
        textOut.Flush();
        zstream.Close();
        m_compressedImage.Clear();
        m_compressedImage.AppendData(mstream.GetOutputStreamBuffer()->GetBufferStart(),
                                     mstream.GetOutputStreamBuffer()->GetBufferSize());
        m_extension += "z";
        m_imageName += "z";
      }
      else
      {
        // Unzip the .svgz image
        wxMemoryInputStream istream(m_compressedImage.GetData(), m_compressedImage.GetDataLen());
        wxZlibInputStream zstream(istream);
        wxTextInputStream textIn(zstream);
        wxString line;
        while(!zstream.Eof())
        {
          line = textIn.ReadLine();
          svgContents_string += line + wxT("\n");
        }
      }
      // Convert the data we have read to a modifyable char * containing the svg file's contents.
      char *svgContents;
      svgContents = (char *)strdup(svgContents_string.utf8_str());

      // Parse the svg file's contents
      int ppi;
      if((*m_configuration)->GetDC()->GetPPI().x > 50)
        ppi = (*m_configuration)->GetDC()->GetPPI().x;
      else
        ppi = 96;
      
      if(svgContents)
      {
        m_svgImage = nsvgParse(svgContents, "px", ppi);
        delete(svgContents);
      }

      if(m_svgImage)
      {
	m_svgRast = nsvgCreateRasterizer();
        if(m_svgRast)
          m_isOk = true;
        m_originalWidth = m_svgImage->width;
        m_originalHeight = m_svgImage->height;
      }
    }
    else
    {   
      wxMemoryInputStream istream(m_compressedImage.GetData(), m_compressedImage.GetDataLen());
      Image.LoadFile(istream);
      m_originalWidth = 700;
      m_originalHeight = 300;
      
      if (Image.Ok())
      {
        m_originalWidth = Image.GetWidth();
        m_originalHeight = Image.GetHeight();
        m_isOk = true;
      }
      else
        m_isOk = false;
    }
  }
  #if HAVE_OMP_HEADER 
  omp_unset_lock(&m_imageLoadLock);
  #endif
}

void Image::Recalculate(double scale)
{
  WaitForLoad();
  int width = m_originalWidth;
  int height = m_originalHeight;
  Configuration *configuration = (*m_configuration);

  // We want the image to get bigger if the user zooms in - and
  // if a high printing resolution requires us to scale everything up.
  // To also take care of the user's printing-scale,
  // the scale is passed by a parameter.

  // Ensure a minimum size for images.
  if (scale < 0.01) scale = 0.01;

  if ((width < 1) || (height < 1))
  {
    m_width = 700;
    m_height = 300;
    return;
  }

  int viewPortHeight = configuration->GetClientHeight();
  int viewPortWidth = configuration->GetClientWidth();

  if (viewPortHeight < 10)
    viewPortHeight = 10;
  if (viewPortWidth < 10)
    viewPortWidth = 10;

  // Shrink to .9* the canvas size, if needed
  if (scale * width > .9 * viewPortWidth)
    scale = .9 * viewPortWidth / width;

  if (scale * height > .9 * viewPortHeight)
  {
    if (scale > .9 * viewPortHeight / height)
      scale = .9 * viewPortHeight / height;
  }

  // Shrink to be smaller than the maximum size.
  if ((m_maxWidth > 0) && (scale * width > m_maxWidth * (*m_configuration)->GetDC()->GetPPI().x))
    scale = m_maxWidth * (*m_configuration)->GetDC()->GetPPI().x / width;
  if ((m_maxHeight > 0) && (scale * height > m_maxHeight * (*m_configuration)->GetDC()->GetPPI().y))
    scale = m_maxHeight * (*m_configuration)->GetDC()->GetPPI().y / height;
  
  // Set the width of the scaled image
  m_height = (int) (scale * height);
  m_width = (int) (scale * width);

  if((m_height < 1) || (m_width < 1))
  {
    scale = 1;
    m_height = (int) (scale * height);
    m_width = (int) (scale * width);
  }

  if((m_height < 1) || (m_width < 1))
  {
    m_height = 100;
    m_width = 100;
  }
// Clear this cell's image cache if it doesn't contain an image of the size
  // we need right now.
  if (m_scaledBitmap.GetWidth() != m_width)
    ClearCache();
}<|MERGE_RESOLUTION|>--- conflicted
+++ resolved
@@ -113,8 +113,7 @@
   m_originalHeight = 480;
   m_svgImage = NULL;
   m_svgRast = NULL;
-  m_maxWidth = -1;
-  m_maxHeight = -1;
+  
   wxImage Image;
   if (m_compressedImage.GetDataLen() > 0)
   {
@@ -124,6 +123,8 @@
     m_originalWidth = Image.GetWidth();
     m_originalHeight = Image.GetHeight();
   }
+  m_maxWidth = -1;
+  m_maxHeight = -1;
 }
 
 Image::Image(Configuration **config, const wxBitmap &bitmap)
@@ -144,11 +145,8 @@
 }
 
 // constructor which loads an image
-<<<<<<< HEAD
-Image::Image(Configuration **config, wxString image, std::shared_ptr<wxFileSystem> filesystem, bool remove)
-=======
-Image::Image(Configuration **config, wxString image, const std::shared_ptr<wxFileSystem> &filesystem, bool remove)
->>>>>>> 16ebbb23
+Image::Image(Configuration **config, wxString image, const std::shared_ptr<wxFileSystem> &filesystem, bool remove):
+  m_fs_keepalive_imagedata(filesystem)
 {
   #ifdef HAVE_OMP_HEADER
   omp_init_lock(&m_gnuplotLock);
@@ -168,13 +166,9 @@
 
 Image::~Image()
 {
-<<<<<<< HEAD
   m_isOk = false;
   WaitForLoad();
-  #if HAVE_OMP_HEADER 
-=======
-  #ifdef HAVE_OMP_HEADER
->>>>>>> 16ebbb23
+  #ifdef HAVE_OMP_HEADER
   omp_set_lock(&m_gnuplotLock);
   #else
   #ifdef HAVE_OPENMP_TASKS
@@ -201,7 +195,6 @@
   #endif
 }
 
-<<<<<<< HEAD
 wxMemoryBuffer Image::GetCompressedImage()
 {
   WaitForLoad();
@@ -226,31 +219,22 @@
   return m_isOk;
 }
 
-void Image::GnuplotSource(wxString gnuplotFilename, wxString dataFilename, std::shared_ptr<wxFileSystem> filesystem)
-=======
+
 void Image::GnuplotSource(wxString gnuplotFilename, wxString dataFilename, const std::shared_ptr<wxFileSystem> &filesystem)
->>>>>>> 16ebbb23
-{
+{
+  m_fs_keepalive_gnuplotsource = filesystem;
   std::shared_ptr<wxFileSystem> keepFilesystemAlive(filesystem);
   #ifdef HAVE_OMP_HEADER
   omp_set_lock(&m_gnuplotLock);
   #endif
-<<<<<<< HEAD
-  #if HAVE_OPENMP_TASKS
-  wxLogMessage(_("Starting background thread that loads the gnuplot sources of an image"));
-=======
   #ifdef HAVE_OPENMP_TASKS
->>>>>>> 16ebbb23
   #pragma omp task
   #endif
   LoadGnuplotSource_Backgroundtask(gnuplotFilename, dataFilename, filesystem);
 }
 
-<<<<<<< HEAD
-void Image::LoadGnuplotSource_Backgroundtask(wxString gnuplotFilename, wxString dataFilename, std::shared_ptr<wxFileSystem> filesystem)
-=======
 void Image::LoadGnuplotSource_Backgroundtask(wxString gnuplotFilename, wxString dataFilename, const std::shared_ptr<wxFileSystem> &filesystem)
->>>>>>> 16ebbb23
+
 {
   {
     m_gnuplotSource = gnuplotFilename;
@@ -422,6 +406,7 @@
       }
     }
   }
+  m_fs_keepalive_gnuplotsource.reset();
   #ifdef HAVE_OMP_HEADER
   omp_unset_lock(&m_gnuplotLock);
   #endif
@@ -606,7 +591,6 @@
  
 wxSize Image::ToImageFile(wxString filename)
 {
-  WaitForLoad();
   wxFileName fn(filename);
   wxString ext = fn.GetExt();
   if (filename.Lower().EndsWith(GetExtension().Lower()))
@@ -678,7 +662,6 @@
 
 wxBitmap Image::GetBitmap(double scale) 
 {
-  WaitForLoad();
   Recalculate(scale);
 
   // Let's see if we have cached the scaled bitmap with the right size
@@ -748,12 +731,6 @@
   return m_scaledBitmap;
 }
 
-bool Image::CanExportSVG()
-{
-  WaitForLoad();
-  return m_svgRast != NULL;
-}
-
 void Image::LoadImage(const wxBitmap &bitmap)
 {
   // Convert the bitmap to a png image we can use as m_compressedImage
@@ -773,9 +750,9 @@
   m_height = 1;
 }
 
-<<<<<<< HEAD
-void Image::LoadImage(wxString image, std::shared_ptr<wxFileSystem> filesystem, bool remove)
-{
+void Image::LoadImage(wxString image, const std::shared_ptr<wxFileSystem> &filesystem, bool remove)
+{
+  m_fs_keepalive_imagedata = filesystem;
   // If we don't have fine-grained locking using omp.h we don't profit from sending the
   // load process to the background and therefore load images from the main thread.
   #if HAVE_OMP_HEADER 
@@ -795,10 +772,7 @@
 }
 
 
-void Image::LoadImage_Backgroundtask(wxString image, std::shared_ptr<wxFileSystem> filesystem, bool remove)
-=======
-void Image::LoadImage(wxString image, const std::shared_ptr<wxFileSystem> &filesystem, bool remove)
->>>>>>> 16ebbb23
+void Image::LoadImage_Backgroundtask(wxString image, const std::shared_ptr<wxFileSystem> &filesystem, bool remove)
 {
   m_imageName = image;
   m_compressedImage.Clear();
@@ -930,15 +904,13 @@
       else
         m_isOk = false;
     }
-  }
-  #if HAVE_OMP_HEADER 
-  omp_unset_lock(&m_imageLoadLock);
-  #endif
+    Recalculate();
+  }
+  m_fs_keepalive_imagedata.reset();
 }
 
 void Image::Recalculate(double scale)
 {
-  WaitForLoad();
   int width = m_originalWidth;
   int height = m_originalHeight;
   Configuration *configuration = (*m_configuration);
