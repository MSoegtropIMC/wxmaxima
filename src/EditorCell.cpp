--- conflicted
+++ resolved
@@ -394,7 +394,7 @@
     TextStartingpoint.x += SCALE_PX(MC_TEXT_PADDING, scale);
     wxPoint TextCurrentPoint = TextStartingpoint;
     std::list<StyledText> styledText = m_styledText;
-    int lastStyle=-1;
+    int lastStyle = -1;
     while(!styledText.empty())
     {
       // Grab a portion of text from the list.
@@ -419,7 +419,7 @@
         if(TextSnippet.StyleSet())
         {
           wxDC& dc = parser.GetDC();
-          if(lastStyle!=TextSnippet.GetStyle())
+          if(lastStyle != TextSnippet.GetStyle())
           {
             dc.SetTextForeground(parser.GetColor(TextSnippet.GetStyle()));
             lastStyle = TextSnippet.GetStyle();
@@ -2027,13 +2027,10 @@
 
   while(pos<size)
   {
-<<<<<<< HEAD
     wxChar Ch = string.GetChar(pos);
-    if(Ch==wxT('\n'))
-=======
+
     // Check for new line
     if(string.GetChar(pos)==wxT('\n'))
->>>>>>> 60506b5b
     {
       if(token != wxEmptyString) {
         retval.Add(token + wxT("d"));
@@ -2042,8 +2039,7 @@
       retval.Add(wxT("\nd"));
       pos++;
     }
-<<<<<<< HEAD
-    // A minus and a plus are special tokens as they can be both
+ // A minus and a plus are special tokens as they can be both
     // operators or part of a number.
     else if (
       (Ch==wxT('+')) ||
@@ -2058,113 +2054,31 @@
       pos++;
       token = wxEmptyString;
     }
-    // Find a number that starts at the current positions
-    else if(
-      (
-        (Ch>=wxT('0')) &&
-        (Ch<=wxT('9'))
-        ) 
-      )
-=======
-
     // Check for comment
     if ((string.Length() > pos+1) &&
         ((string.GetChar(pos) == '/' && string.GetChar(pos+1) == '*') ||
          (string.GetChar(pos) == '*' && string.GetChar(pos+1) == '/')))
->>>>>>> 60506b5b
     {
       if(token != wxEmptyString) {
         retval.Add(token + wxT("d"));
-<<<<<<< HEAD
-      token=wxEmptyString;
-      
-      while(pos<size)
-      {
-        if(
-          (string.GetChar(pos) == wxT('d')) ||
-          (string.GetChar(pos) == wxT('D')) ||
-          (string.GetChar(pos) == wxT('c')) ||
-          (string.GetChar(pos) == wxT('C')) ||
-          (string.GetChar(pos) == wxT('e')) ||
-          (string.GetChar(pos) == wxT('E'))
-          )
-        {
-          token += string.GetChar(pos++);
-        }
-        else
-        {
-          if(
-            !(
-              (string.GetChar(pos)>=wxT('0')) &&
-              (string.GetChar(pos)<=wxT('9'))
-              )
-            )
-            break;
-
-        }
-        token += string.GetChar(pos++);
-=======
         token = wxEmptyString;
->>>>>>> 60506b5b
       }
       retval.Add(string.SubString(pos, pos+1) + wxT("d"));
       pos = pos+2;
     }
-<<<<<<< HEAD
-    else if((operatorLength=OperatorLength(string.Right(size-pos)))>0)
-    {
-      if(token != wxEmptyString)
-        retval.Add(token + wxT("d"));
-      token = string.Right(size-pos);
-      retval.Add(token.Left(operatorLength) + wxT("d"));
-      token =wxEmptyString;
-      pos += operatorLength;
-    }
-    // Find a keyword that starts at the current position
-    else if(
-      (wxIsalpha(string.GetChar(pos))) ||
-      (string.GetChar(pos) == wxT('\\')) ||
-      (string.GetChar(pos) == wxT('_'))
-      )
-=======
     
     // Find operators that starts at the current position
     else if (operators.Find(string.GetChar(pos)) != wxNOT_FOUND)
->>>>>>> 60506b5b
     {
       if(token != wxEmptyString) {
         retval.Add(token + wxT("d"));
-<<<<<<< HEAD
-      token=wxEmptyString;
-      
-      while(pos<size)
-      {
-        if(wxIsalnum(string.GetChar(pos)) ||
-           (string.GetChar(pos) == wxT('\\')) ||
-           (string.GetChar(pos) == wxT('_'))
-          )
-        {
-          token += string.GetChar(pos);
-          pos++;
-        }
-        else
-        {
-          break;
-        }
-=======
         token = wxEmptyString;
->>>>>>> 60506b5b
       }
       retval.Add(wxString(string.GetChar(pos++)) + wxT("d"));
     }
-<<<<<<< HEAD
-    // Find a string that starts at the current position.
-    else if(Ch==wxT('"'))
-=======
     
     // Find a keyword that starts at the current position
     else if (alphas.Find(string.GetChar(pos)) != wxNOT_FOUND)
->>>>>>> 60506b5b
     {
       if(token != wxEmptyString) {
         retval.Add(token + wxT("d"));
@@ -2182,14 +2096,9 @@
       retval.Add(token + wxT("d"));
       token = wxEmptyString;
     }
-<<<<<<< HEAD
-    // Find a comment that starts at the current position
-    else if((pos<size-1) && (Ch==wxT('/')) && (string[pos+1]==wxT('*')))
-=======
     
     // Find a number that starts at the current positions
     else if (nums.Find(string.GetChar(pos)) != wxNOT_FOUND)
->>>>>>> 60506b5b
     {
       if(token != wxEmptyString) {
         retval.Add(token + wxT("d"));
@@ -2206,6 +2115,44 @@
       
       retval.Add(token + wxT("d"));
       token=wxEmptyString;
+    }
+    // Find a string that starts at the current position.
+    else if(string.GetChar(pos)==wxT('"'))
+    {
+      if(token != wxEmptyString)
+        retval.Add(token + wxT("d"));
+      
+      // Extract the string constant from our input
+      token=string.Right(string.Length()-pos-1);
+      size_t stringEnd;
+      if((stringEnd = token.Find(wxT("\"")))!=wxNOT_FOUND)
+      {
+        token = token.Left(stringEnd + 1);
+        pos += stringEnd + 2;
+      }
+      else
+        pos = size + 1;
+      retval.Add(wxT("\"")+token + wxT("d"));
+      token = wxEmptyString;
+    }
+    // Find a comment that starts at the current position
+    else if((pos<size-1) && (string.GetChar(pos)==wxT('/')) && (string[pos+1]==wxT('*')))
+    {
+      if(token != wxEmptyString)
+        retval.Add(token + wxT("d"));
+      
+      // Extract the comment from our input
+      token=string.Right(string.Length()-pos-2);
+      size_t commentEnd;
+      if((commentEnd = token.Find(wxT("*/")))!=wxNOT_FOUND)
+      {
+        token = token.Left(commentEnd + 2);
+        pos += commentEnd + 4;
+      }
+      else
+        pos = size + 1;
+      retval.Add(wxT("/*") + token + wxT("d"));
+      token = wxEmptyString;
     }
     else
       token = token + string.GetChar(pos++);
@@ -2217,15 +2164,12 @@
   return retval;
 }
 
-<<<<<<< HEAD
 size_t EditorCell::OperatorLength(wxString text)
 {
   if(text[0] == wxT('+'))
      return 1;
   if(text[0] == wxT('-'))
      return 1;
-  if(text[0] == wxT('\x2212')) // Unicode minus sign
-     return 1;    
   if(text[0] == wxT('*')) {
     if((text.Length()>1)&&(text[1] == wxT('*')))
       return 2;
@@ -2318,8 +2262,6 @@
   return 0;
 }
 
-=======
->>>>>>> 60506b5b
 void EditorCell::StyleText()
 {
   m_styledText.clear();
@@ -2345,7 +2287,6 @@
     {
       wxString token = tokens[i];
       token = token.Left(token.Length()-1);
-<<<<<<< HEAD
       wxChar Ch = token[0];
 
       // Save the last non-whitespace character in lastChar -
@@ -2374,7 +2315,26 @@
         o++;
       }
 
-      if((Ch==wxT('+')) ||
+      // Handle comments
+      if(token == wxT("\""))
+      {
+        m_styledText.push_back(StyledText(TS_CODE_STRING,token));
+        if (i+1<tokens.GetCount()) {
+          i++;
+          token = tokens[i];
+          token = token.Left(token.Length()-1);
+          m_styledText.push_back(StyledText(TS_CODE_STRING,token));
+          while ((i+1 < tokens.GetCount()) && token != wxT("\"")) {
+            i++;
+            token = tokens[i];
+            token = token.Left(token.Length()-1);
+            m_styledText.push_back(StyledText(TS_CODE_STRING,token));
+          }
+        }
+        continue;
+      }
+
+if((Ch==wxT('+')) ||
          (Ch==wxT('-'))||
          (Ch==wxT('\x2212'))
         )
@@ -2404,28 +2364,6 @@
             m_styledText.push_back(StyledText(TS_CODE_OPERATOR,token));
         continue;
       }
-      
-      if(OperatorLength(token) > 0)
-=======
-
-      if(token == wxT("\""))
->>>>>>> 60506b5b
-      {
-        m_styledText.push_back(StyledText(TS_CODE_STRING,token));
-        if (i+1<tokens.GetCount()) {
-          i++;
-          token = tokens[i];
-          token = token.Left(token.Length()-1);
-          m_styledText.push_back(StyledText(TS_CODE_STRING,token));
-          while ((i+1 < tokens.GetCount()) && token != wxT("\"")) {
-            i++;
-            token = tokens[i];
-            token = token.Left(token.Length()-1);
-            m_styledText.push_back(StyledText(TS_CODE_STRING,token));
-          }
-        }
-        continue;
-      }
 
       if(token == wxT("/*"))
       {
@@ -2461,10 +2399,6 @@
         //  - using lambda a user can store a function in a variable
         //  - and is U_C1(t) really meant as a function or does it represent a variable
         //    named U_C1 that depends on t?
-<<<<<<< HEAD
-        if(nextChar==wxT('('))
-          m_styledText.push_back(StyledText(TS_CODE_FUNCTION,token));
-=======
         if((tokens.GetCount()>i+1))
         {
           wxString nextToken = tokens[i+1];
@@ -2489,10 +2423,8 @@
             m_styledText.push_back(StyledText(TS_CODE_VARIABLE,token));
           continue;
         }
->>>>>>> 60506b5b
         else
           m_styledText.push_back(StyledText(TS_CODE_VARIABLE,token));
-        continue;
       }
       m_styledText.push_back(StyledText(token));
     }
