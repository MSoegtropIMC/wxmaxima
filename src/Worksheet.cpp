--- conflicted
+++ resolved
@@ -5367,11 +5367,7 @@
     output << wxT("<noscript>");
     output << wxT("<div class=\"error message\">");
     output
-<<<<<<< HEAD
-            << wxT("<p>    Please enable JavaScript in order to get a 2d display of the equations embedded in this web page.</p>");
-=======
             << wxT("<p>Please enable JavaScript in order to get a 2d display of the equations embedded in this web page.</p>");
->>>>>>> 6811feea
     output << wxT("</div>");
     output << wxT("</noscript>");
 
