// -*- mode: c++; c-file-style: "linux"; c-basic-offset: 2; indent-tabs-mode: nil -*-
//
//  Copyright (C) 2004-2015 Andrej Vodopivec <andrej.vodopivec@gmail.com>
//            (C) 2008-2009 Ziga Lenarcic <zigalenarcic@users.sourceforge.net>
//            (C) 2011-2011 cw.ahbong <cw.ahbong@gmail.com>
//            (C) 2012-2013 Doug Ilijev <doug.ilijev@gmail.com>
//            (C) 2014-2015 Gunter Königsmann <wxMaxima@physikbuch.de>
//
//  This program is free software; you can redistribute it and/or modify
//  it under the terms of the GNU General Public License as published by
//  the Free Software Foundation; either version 2 of the License, or
//  (at your option) any later version.
//
//  This program is distributed in the hope that it will be useful,
//  but WITHOUT ANY WARRANTY; without even the implied warranty of
//  MERCHANTABILITY or FITNESS FOR A PARTICULAR PURPOSE.  See the
//  GNU General Public License for more details.
//
//
//  You should have received a copy of the GNU General Public License
//  along with this program; if not, write to the Free Software
//  Foundation, Inc., 59 Temple Place, Suite 330, Boston, MA  02111-1307  USA
//

#include "wxMaxima.h"
#include "SubstituteWiz.h"
#include "IntegrateWiz.h"
#include "LimitWiz.h"
#include "Plot2dWiz.h"
#include "SeriesWiz.h"
#include "SumWiz.h"
#include "Plot3dWiz.h"
#include "Config.h"
#include "Gen1Wiz.h"
#include "Gen2Wiz.h"
#include "Gen3Wiz.h"
#include "Gen4Wiz.h"
#include "BC2Wiz.h"
#include "MatWiz.h"
#include "SystemWiz.h"
#include "MathPrintout.h"
#include "MyTipProvider.h"
#include "EditorCell.h"
#include "SlideShowCell.h"
#include "PlotFormatWiz.h"
#include "Dirstructure.h"

#include <wx/clipbrd.h>
#include <wx/filedlg.h>
#include <wx/utils.h>
#include <wx/msgdlg.h>
#include <wx/textfile.h>
#include <wx/tokenzr.h>
#include <wx/mimetype.h>
#include <wx/dynlib.h>
#include <wx/dir.h>
#include <wx/filename.h>
#include <wx/artprov.h>
#include <wx/aboutdlg.h>
#include <wx/utils.h>

#include <wx/zipstrm.h>
#include <wx/wfstream.h>
#include <wx/txtstrm.h>
#include <wx/fs_mem.h>

#include <wx/url.h>
#include <wx/sstream.h>
#include <list>

#if defined __WXMAC__
#define MACPREFIX "wxMaxima.app/Contents/Resources/"
#endif

enum {
  maxima_process_id
};

void wxMaxima::ConfigChanged()
{
  wxConfig *config = (wxConfig *)wxConfig::Get();
  int showLength = 0;
  
  config->Read(wxT("showLength"), &showLength);
  
  switch(showLength)
  {
  case 0:
    m_maxOutputCellsPerCommand = 50;
    break;
  case 1:
    m_maxOutputCellsPerCommand = 100;
    break;
  case 2:
    m_maxOutputCellsPerCommand = 200;
    break;
  case 3:
    m_maxOutputCellsPerCommand = -1;
    break;
  }
  m_autoSaveInterval = 0;
  config->Read(wxT("autoSaveInterval"), &m_autoSaveInterval);
  m_autoSaveInterval *= 60000;
}

wxMaxima *MyApp::m_frame;

wxMaxima::wxMaxima(wxWindow *parent, int id, const wxString title,
                   const wxPoint pos, const wxSize size) :
  wxMaximaFrame(parent, id, title, pos, size)
{
  wxConfig *config = (wxConfig *)wxConfig::Get();
  ConfigChanged();
  m_unsuccessfullConnectionAttempts = 0;
  m_saving = false;
  m_outputCellsFromCurrentCommand = 0;
  m_CWD = wxEmptyString;
  m_port = 4010;
  m_pid = -1;
  m_input = NULL;
  m_error = NULL;  
  m_ready = false;
  m_readingPrompt=false;
  m_inLispMode = false;
  m_first = true;
  m_isRunning = false;
  m_dispReadOut = false;
  m_promptSuffix = "<PROMPT-S/>";
  m_promptPrefix = "<PROMPT-P/>";
  m_findDialog = NULL;
  m_firstPrompt = wxT("(%i1) ");

  m_client = NULL;
  m_server = NULL;

  config->Read(wxT("lastPath"), &m_lastPath);
  m_lastPrompt = wxEmptyString;

  m_closing = false;
  m_openFile = wxEmptyString;
  m_currentFile = wxEmptyString;
  m_fileSaved = true;
  m_printData = NULL;

  m_variablesOK = false;

  m_htmlHelpInitialized = false;
  m_chmhelpFile = wxEmptyString;

  m_isConnected = false;
  m_isRunning = false;

  wxFileSystem::AddHandler(new wxMemoryFSHandler); // for saving wxmx

  LoadRecentDocuments();
  UpdateRecentDocuments();

  m_findDialog = NULL;
  m_findData.SetFlags(wxFR_DOWN);

  m_console->SetFocus();
  m_console->m_keyboardInactiveTimer.SetOwner(this,KEYBOARD_INACTIVITY_TIMER_ID);
  m_maximaStdoutPollTimer.SetOwner(this,MAXIMA_STDOUT_POLL_ID);

  m_autoSaveIntervalExpired = false;
  m_autoSaveTimer.SetOwner(this,AUTO_SAVE_TIMER_ID);
  
#if wxUSE_DRAG_AND_DROP
  m_console->SetDropTarget(new MyDropTarget(this));
#endif

  StatusMaximaBusy(disconnected);
  
  /// RegEx for function definitions
  m_funRegEx.Compile(wxT("^ *([[:alnum:]%_]+) *\\(([[:alnum:]%_,[[.].] ]*)\\) *:="));
  // RegEx for variable definitions
  m_varRegEx.Compile(wxT("^ *([[:alnum:]%_]+) *:"));
  // RegEx for blank statement removal
  m_blankStatementRegEx.Compile(wxT("(^;)|((^|;)(((\\/\\*.*\\*\\/)?([[:space:]]*))+;)+)"));
}

wxMaxima::~wxMaxima()
{
  if (m_client != NULL)
    m_client->Destroy();

  if (m_printData != NULL)
    delete m_printData;
}


#if wxUSE_DRAG_AND_DROP

bool MyDropTarget::OnDropFiles(wxCoord x, wxCoord y, const wxArrayString& files) {

  if (files.GetCount() != 1)
    return true;

  if (wxGetKeyState(WXK_SHIFT)) {
    m_wxmax->m_console->InsertText(files[0]);
    return true;
  }

  if (files[0].Right(4) == wxT(".wxm") ||
      files[0].Right(5) == wxT(".wxmx"))
  {
    if (m_wxmax->m_console->GetTree() != NULL &&
        !m_wxmax->DocumentSaved())
    {
      int close = m_wxmax->SaveDocumentP();
      
      if (close == wxID_CANCEL)
        return false;
      
      if (close == wxID_YES) {
        if (!m_wxmax->SaveFile())
          return false;
      }
    }

    m_wxmax->OpenFile(files[0]);
    return true;
  }

  if (files[0].Right(4) == wxT(".png")  ||
      files[0].Right(5) == wxT(".jpeg") ||
      files[0].Right(4) == wxT(".jpg"))
  {
    m_wxmax->LoadImage(files[0]);
    return true;
  }

  m_wxmax->m_console->InsertText(files[0]);
  return true;
}

#endif

//!--------------------------------------------------------------------------------
//  Startup
//--------------------------------------------------------------------------------
void wxMaxima::InitSession()
{
  bool server = false;
  int defaultPort = 4010;

  wxConfig::Get()->Read(wxT("defaultPort"), &defaultPort);
  m_port = defaultPort;

  while (!(server = StartServer()))
  {
    m_port++;
    if (m_port > defaultPort + 50)
    {
      wxMessageBox(_("wxMaxima could not start the server.\n\n"
                     "Please check you have network support\n"
                     "enabled and try again!"),
                   _("Fatal error"),
                   wxOK | wxICON_ERROR);
      break;
    }
  }

  if (!server)
    SetStatusText(_("Starting server failed"));
  else if (!StartMaxima())
    SetStatusText(_("Starting Maxima process failed"), 1);
}

void wxMaxima::FirstOutput(wxString s)
{
  Dirstructure dirstructure;
  
  int startMaxima = s.find(wxT("Maxima"), 5); // The first in s is wxMaxima version - skip it
  int startHTTP = s.find(wxT("http"), startMaxima);
  m_maximaVersion = s.SubString(startMaxima+7, startHTTP - 1);

  wxRegEx lisp(wxT("[u|U]sing Lisp ([^\n]*)\n"));
  if (lisp.Matches(s))
    m_lispVersion = lisp.GetMatch(s, 1);

  m_lastPrompt = wxT("(%i1) ");
  
  /// READ FUNCTIONS FOR AUTOCOMPLETION
  m_console->LoadSymbols(dirstructure.AutocompleteFile());

  m_console->SetFocus();
}

///--------------------------------------------------------------------------------
///  Appending stuff to output
///--------------------------------------------------------------------------------

/*! ConsoleAppend adds a new line s of type to the console window.
 *
 * It will call
 * DoConsoleAppend if s is in xml and DoRawCosoleAppend if s is not in xml.
 */
void wxMaxima::ConsoleAppend(wxString s, int type)
{
  m_dispReadOut = false;
  s.Replace(m_promptSuffix, wxEmptyString);

  // If the string we have to append is empty we return immediately.
  wxString t(s);
  t.Trim();
  t.Trim(false);
  if (t.Length() == 0)
  {
    return ;
  }

  // If we already have output more lines than we are allowed to we a inform the user
  // about this and return.
  if(m_outputCellsFromCurrentCommand++ == m_maxOutputCellsPerCommand)
  {
    DoRawConsoleAppend(_("... [suppressed additional lines since the output is longer than allowed in the configuration] "), MC_TYPE_ERROR);
    return; 
  };

  // If we already have output more lines than we are allowed to and we already
  // have informed the user about this we return immediately
  if(m_outputCellsFromCurrentCommand > m_maxOutputCellsPerCommand)
    return;
  
  if (type != MC_TYPE_ERROR)
    StatusMaximaBusy(parsing);

  if (type == MC_TYPE_DEFAULT)
  {    
    while (s.Length() > 0)
    {
      int start = s.Find(wxT("<mth"));

      if (start == wxNOT_FOUND) {
        t = s;
        t.Trim();
        t.Trim(false);
        if (t.Length())
          DoRawConsoleAppend(s, MC_TYPE_DEFAULT);
        s = wxEmptyString;
      }
      else {

        // If the string doesn't begin with a <mth> we add the
        // part of the string that precedes the <mth> to the console
        // first.
        wxString pre = s.SubString(0, start - 1);
        wxString pre1(pre);
        pre1.Trim();
        pre1.Trim(false);
        if (pre1.Length())
          DoRawConsoleAppend(pre, MC_TYPE_DEFAULT);

        // If the math tag ends inside this string we add the whole tag.
        int end = s.Find(wxT("</mth>"));
        if (end == wxNOT_FOUND)
          end = s.Length();
        else
          end += 5;
        wxString rest = s.SubString(start, end);

        DoConsoleAppend(wxT("<span>") + rest +
                        wxT("</span>"), type, false);
        s = s.SubString(end + 1, s.Length());
      }
    }
  }
  
  else if (type == MC_TYPE_PROMPT) {
    m_lastPrompt = s;

    if (s.StartsWith(wxT("MAXIMA> "))) {
      s = s.Right(8);
    }
    else
      s = s + wxT(" ");

    DoConsoleAppend(wxT("<span>") + s + wxT("</span>"), type, true);
  }

  else if (type == MC_TYPE_ERROR)
    DoRawConsoleAppend(s, MC_TYPE_ERROR);

  else
    DoConsoleAppend(wxT("<span>") + s + wxT("</span>"), type, false);
}

void wxMaxima::DoConsoleAppend(wxString s, int type, bool newLine,
                               bool bigSkip)
{
  MathCell* cell;

  s.Replace(wxT("\n"), wxT(""), true);

  cell = m_MParser.ParseLine(s, type);

  if (cell == NULL)
  {
    wxMessageBox(_("There was an error in generated XML!\n\n"
                   "Please report this as a bug."), _("Error"),
                 wxOK | wxICON_EXCLAMATION);
    return ;
  }

  cell->SetSkip(bigSkip);
  m_console->InsertLine(cell, newLine || cell->BreakLineHere());
}

void wxMaxima::DoRawConsoleAppend(wxString s, int type)
{
  bool scrollToCaret = (!m_console->FollowEvaluation()&&m_console->CaretVisibleIs());

  if (type == MC_TYPE_MAIN_PROMPT)
  {
    TextCell* cell = new TextCell(s);
    cell->SetType(type);
    m_console->InsertLine(cell, true);
  }

  else
  {
    wxStringTokenizer tokens(s, wxT("\n"));
    int count = 0;
    MathCell *tmp = NULL, *lst = NULL;
    while (tokens.HasMoreTokens())
    {
      TextCell* cell = new TextCell(tokens.GetNextToken());

      cell->SetType(type);

      if (tokens.HasMoreTokens())
        cell->SetSkip(false);

      if (lst == NULL)
        tmp = lst = cell;
      else {
        lst->AppendCell(cell);
        cell->ForceBreakLine(true);
        lst = cell;
      }

      count++;
    }
    m_console->InsertLine(tmp, true);
  }

  if(scrollToCaret) m_console -> ScrollToCaret();
}

/*! Remove empty statements
 *
 * We need to remove any statement which would be considered empty
 * and thus cause an error. Comments within non-empty expressions seem to
 * be fine.
 *
 * What we need to remove is any statements which are any amount of whitespace
 * and any amount of comments, in any order, ended by a semicolon,
 * and nothing else.
 *
 * The most that should be left over is a single empty statement, ";".
 *
 * @param s The command string from which to remove comment expressions.
 */
void wxMaxima::StripComments(wxString& s)
{
  m_blankStatementRegEx.Replace(&s, wxT(";"));
}

void wxMaxima::SendMaxima(wxString s, bool addToHistory)
{
  if (!m_variablesOK) {
    m_variablesOK = true;
    SetupVariables();
  }

#if wxUSE_UNICODE
  s.Replace(wxT("\x00B2"), wxT("^2"));
  s.Replace(wxT("\x00B3"), wxT("^3"));
  s.Replace(wxT("\x00BD"), wxT("(1/2)"));
  s.Replace(wxT("\x221A"), wxT("sqrt"));
  s.Replace(wxT("\x03C0"), wxT("%pi"));
  s.Replace(wxT("\x2148"), wxT("%i"));
  s.Replace(wxT("\x2147"), wxT("%e"));
  s.Replace(wxT("\x221E"), wxT("inf"));
  s.Replace(wxT("\x22C0"), wxT(" and "));
  s.Replace(wxT("\x22C1"), wxT(" or "));
  s.Replace(wxT("\x22BB"), wxT(" xor "));
  s.Replace(wxT("\x22BC"), wxT(" nand "));
  s.Replace(wxT("\x22BD"), wxT(" nor "));
  s.Replace(wxT("\x21D2"), wxT(" implies "));
  s.Replace(wxT("\x21D4"), wxT(" equiv "));
  s.Replace(wxT("\x00AC"), wxT(" not "));
  s.Replace(wxT("\x2212"), wxT("-")); // An unicode minus sign
  s.Replace(wxT("\xDCB6"), wxT(" ")); // Some weird unicode space character

#endif

  // If there is no working group and we still are trying to send something
  // we are trying to change maxima's settings from the background and might never
  // get an answer that changes the status again.
  if(m_console->GetWorkingGroup())
    StatusMaximaBusy(calculating);
  else
    StatusMaximaBusy(waiting);
  
  m_dispReadOut = false;

  /// Add this command to History
  if (addToHistory)
    AddToHistory(s);

  s.Replace(wxT("\n"), wxT(" "));
  s.Append(wxT("\n"));
  StripComments(s);

  /// Check for function/variable definitions
  wxStringTokenizer commands(s, wxT(";$"));
  while (commands.HasMoreTokens())
  {
    wxString line = commands.GetNextToken();
    if (m_varRegEx.Matches(line))
      m_console->AddSymbol(m_varRegEx.GetMatch(line, 1));

    if (m_funRegEx.Matches(line))
    {
      wxString funName = m_funRegEx.GetMatch(line, 1);
      m_console->AddSymbol(funName);

      /// Create a template from the input
      wxString args = m_funRegEx.GetMatch(line, 2);
      wxStringTokenizer argTokens(args, wxT(","));
      funName << wxT("(");
      int count = 0;
      while (argTokens.HasMoreTokens()) {
        if (count > 0)
          funName << wxT(",");
        wxString a = argTokens.GetNextToken().Trim().Trim(false);
        if (a != wxEmptyString)
        {
          if (a[0]=='[')
            funName << wxT("[<") << a.SubString(1, a.Length()-2) << wxT(">]");
          else
            funName << wxT("<") << a << wxT(">");
          count++;
        }
      }
      funName << wxT(")");
      m_console->AddSymbol(funName, AutoComplete::tmplte);
    }
  }

  if(m_console) m_console->EnableEdit(false);

  if(m_client)
  {
#if wxUSE_UNICODE
    m_client->Write(s.utf8_str(), strlen(s.utf8_str()));
#else
    m_client->Write(s.c_str(), s.Length());
#endif
  }
}

///--------------------------------------------------------------------------------
///  Socket stuff
///--------------------------------------------------------------------------------

/*! Convert problematic characters into something same
 * 
 * This makes sure that special character codes are not encountered unexpectedly
 * (i.e. early).
 */
void wxMaxima::SanitizeSocketBuffer(char *buffer, int length)
{
  for (int i = 0; i < length; i++)
  {
    if (buffer[i] == 0)
      buffer[i] = ' ';  // convert input null (0) to space (0x20)
  }
}

void wxMaxima::ClientEvent(wxSocketEvent& event)
{
  char buffer[SOCKET_SIZE + 1];
  int read;
  switch (event.GetSocketEvent())
  {

  case wxSOCKET_INPUT:
    ReadStdErr();
    m_client->Read(buffer, SOCKET_SIZE);

    if (!m_client->Error())
    {
      read = m_client->LastCount();
      buffer[read] = 0;

      SanitizeSocketBuffer(buffer, read);

      wxString newChars;
#if wxUSE_UNICODE
      newChars = wxString(buffer, wxConvUTF8);
#else
      newChars = wxString(buffer, *wxConvCurrent);
#endif
      if(IsPaneDisplayed(menu_pane_xmlInspector))
      {
        m_xmlInspector->Add(newChars);
      }

      m_currentOutput +=newChars;

      if (!m_dispReadOut &&
	  (m_currentOutput != wxT("\n")) &&
	  (m_currentOutput != wxT("<wxxml-symbols></wxxml-symbols>"))) {
	StatusMaximaBusy(transferring);
        m_dispReadOut = true;
      }
      if (m_first && m_currentOutput.Find(m_firstPrompt) > -1)
      {
        ReadFirstPrompt(m_currentOutput);
        if(m_batchmode)
          m_console->AddDocumentToEvaluationQueue();
        TryEvaluateNextInQueue();
      }

      std::cerr<<"1: "<<m_currentOutput<<"\n";
      ReadLoadSymbols(m_currentOutput);

<<<<<<< HEAD
=======
      std::cerr<<"2: "<<m_currentOutput<<"\n";
      ReadMiscText(m_currentOutput);

      std::cerr<<"3: "<<m_currentOutput<<"\n";
>>>>>>> 226e59ef
      ReadMath(m_currentOutput);

      std::cerr<<"4: "<<m_currentOutput<<"\n";
      ReadPrompt(m_currentOutput);
<<<<<<< HEAD
      
      ReadLispError(m_currentOutput);
      
=======

      std::cerr<<"5: "<<m_currentOutput<<"\n";
      ReadLispError(m_currentOutput);
      std::cerr<<"6: "<<m_currentOutput<<"\n";

>>>>>>> 226e59ef
    }
    break;

  case wxSOCKET_LOST:
    m_console->m_evaluationQueue->Clear();
    // Inform the user that the evaluation queue is empty.
    EvaluationQueueLength(0);
    SetBatchMode(false);
    m_console->SetWorkingGroup(NULL);
    m_console->SetSelection(NULL);
    m_console->SetActiveCell(NULL);
    m_pid = -1;
    m_client->Destroy();
    m_client = NULL;
    m_isConnected = false;
    if (!m_closing)
    {
      if(m_unsuccessfullConnectionAttempts > 0)
        ConsoleAppend(wxT("\nSERVER: Lost socket connection ...\n"
                          "Restart Maxima with 'Maxima->Restart Maxima'.\n"),
                      MC_TYPE_ERROR);
      else
      {
        ConsoleAppend(wxT("\nSERVER: Lost socket connection ...\n"
                          "Trying to restart Maxima.\n"),
                      MC_TYPE_ERROR);
        m_unsuccessfullConnectionAttempts ++;
        StartMaxima();
      }
    }
    break;

  default:
    break;
  }
}

/*!
 * ServerEvent is triggered when maxima connects to the socket server.
 */
void wxMaxima::ServerEvent(wxSocketEvent& event)
{
  switch (event.GetSocketEvent())
  {

  case wxSOCKET_CONNECTION :
  {
    if (m_isConnected) {
      wxSocketBase *tmp = m_server->Accept(false);
      tmp->Close();
      return;
    }
    m_isConnected = true;
    m_client = m_server->Accept(false);
    m_client->SetEventHandler(*this, socket_client_id);
    m_client->SetNotify(wxSOCKET_INPUT_FLAG | wxSOCKET_LOST_FLAG);
    m_client->Notify(true);
#ifndef __WXMSW__
    ReadProcessOutput();
#endif
  }
  break;

  case wxSOCKET_LOST:
    StatusMaximaBusy(disconnected);
    m_console->m_evaluationQueue->Clear();
    // Inform the user that the evaluation queue is empty.
    EvaluationQueueLength(0);
    SetBatchMode(false);
    m_pid = -1;
    m_isConnected = false;
    if (!m_closing)
    {
      if(m_unsuccessfullConnectionAttempts > 0)
        ConsoleAppend(wxT("\nSERVER: Lost socket connection ...\n"
                          "Restart Maxima with 'Maxima->Restart Maxima'.\n"),
                      MC_TYPE_ERROR);
      else
      {
        ConsoleAppend(wxT("\nSERVER: Lost socket connection ...\n"
                          "Trying to restart Maxima.\n"),
                      MC_TYPE_ERROR);
        m_unsuccessfullConnectionAttempts ++;
        StartMaxima();
      }
    }

  default:
    break;
  }
}

bool wxMaxima::StartServer()
{
  SetStatusText(wxString::Format(_("Starting server on port %d"), m_port), 1);

  wxIPV4address addr;

#ifndef __WXMAC__
  addr.LocalHost();
#else
  addr.AnyAddress();
#endif

  addr.Service(m_port);

  m_server = new wxSocketServer(addr);
  if (!m_server->Ok())
  {
    delete m_server;
    m_server = NULL;
    m_isRunning = false;
    m_isConnected = false;
    SetStatusText(_("Starting server failed"), 1);
    return false;
  }
  SetStatusText(_("Server started"), 1);
  m_server->SetEventHandler(*this, socket_server_id);
  m_server->SetNotify(wxSOCKET_CONNECTION_FLAG);
  m_server->Notify(true);

  m_isConnected = false;
  m_isRunning = true;
  return m_isRunning;
}

///--------------------------------------------------------------------------------
///  Maxima process stuff
///--------------------------------------------------------------------------------

bool wxMaxima::StartMaxima()
{
  // We start checking for maximas output again as soon as we send some data to the program.
  m_maximaStdoutPollTimer.Stop();
  m_CWD = wxEmptyString;
  if (m_isConnected)
  {
    KillMaxima();
    //    m_client->Close();
    m_isConnected = false;
  }

  m_console->QuestionAnswered();
  m_console->SetWorkingGroup(NULL);

  m_variablesOK = false;
  wxString command = GetCommand();;

  if (command.Length() > 0)
  {
#if defined(__WXMSW__)
    wxString clisp = command.SubString(1, command.Length() - 3);
    clisp.Replace("\\bin\\maxima.bat", "\\clisp-*.*");
    if (wxFindFirstFile(clisp, wxDIR).empty())
      command.Append(wxString::Format(wxT(" -s %d"), m_port));
    else
      command.Append(wxString::Format(wxT(" -r \":lisp (setup-client %d)\""), m_port));
    wxSetEnv(wxT("home"), wxGetHomeDir());
    wxSetEnv(wxT("maxima_signals_thread"), wxT("1"));
#else
    command.Append(wxString::Format(wxT(" -r \":lisp (setup-client %d)\""),
                                    m_port));
#endif

#if defined __WXMAC__
    wxSetEnv(wxT("DISPLAY"), wxT(":0.0"));
#endif

    m_process = new wxProcess(this, maxima_process_id);
    m_process->Redirect();
    m_first = true;
    m_pid = -1;
    SetStatusText(_("Starting Maxima..."), 1);
    wxExecute(command, wxEXEC_ASYNC, m_process);
    m_input = m_process->GetInputStream();
    m_error = m_process->GetErrorStream();

    SetStatusText(_("Maxima started. Waiting for connection..."), 1);
  }
  else
    return false;
  return true;
}


void wxMaxima::Interrupt(wxCommandEvent& event)
{
  if (m_pid < 0)
  {
    GetMenuBar()->Enable(menu_interrupt_id, false);
    return ;
  }
#if defined (__WXMSW__)
  wxString path, maxima = GetCommand(false);
  wxArrayString out;
  maxima = maxima.SubString(2, maxima.Length() - 3);
  wxFileName::SplitPath(maxima, &path, NULL, NULL);
  wxString command = wxT("\"") + path + wxT("\\winkill.exe\"");
  command += wxString::Format(wxT(" -INT %ld"), m_pid);
  wxExecute(command, out);
#else
  wxProcess::Kill(m_pid, wxSIGINT);
#endif
}

void wxMaxima::KillMaxima()
{
  m_process->Detach();
  if (m_pid < 0)
  {
    if (m_inLispMode)
      SendMaxima(wxT("($quit)"));
    else
      SendMaxima(wxT("quit();"));
    return ;
  }
  wxProcess::Kill(m_pid, wxSIGKILL);
}

void wxMaxima::OnProcessEvent(wxProcessEvent& event)
{
  if (!m_closing)
    SetStatusText(_("Maxima process terminated."), 1);

  m_maximaVersion = wxEmptyString;
  m_lispVersion = wxEmptyString;

//  delete m_process;
//  m_process = NULL;
}

void wxMaxima::CleanUp()
{
  if (m_client)
    m_client->Notify(false);
  if (m_isConnected)
    KillMaxima();
  if (m_isRunning)
    m_server->Destroy();
}

///--------------------------------------------------------------------------------
///  Dealing with stuff read from the socket
///--------------------------------------------------------------------------------

void wxMaxima::ReadFirstPrompt(wxString &data)
{
#if defined(__WXMSW__)
  int start = data.Find(wxT("Maxima"));
  if (start == wxNOT_FOUND)
    start = 0;
  
  FirstOutput(wxT("wxMaxima ")
              wxT(VERSION)
              wxT(" http://andrejv.github.io/wxmaxima/\n") +
              data.SubString(start, data.Length() - 1));
#endif // __WXMSW__

  // Wait for a line maxima informs us about it's process id in.
  int s = data.Find(wxT("pid=")) + 4;
  int t = s + data.SubString(s, data.Length()).Find(wxT("\n")) - 1;

  // Read this pid
  if (s < t)
    data.SubString(s, t).ToLong(&m_pid);

  if (m_pid > 0)
    GetMenuBar()->Enable(menu_interrupt_id, true);

  m_first = false;
  m_inLispMode = false;
  StatusMaximaBusy(waiting);
  m_closing = false; // when restarting maxima this is temporarily true
  data = wxEmptyString;
  m_console->EnableEdit(true);

  if (m_openFile.Length())
  {
    OpenFile(m_openFile);
    m_openFile = wxEmptyString;
  }
  else if (m_console->m_evaluationQueue->Empty())
  {
    // Inform the user that the evaluation queue is empty.
    EvaluationQueueLength(0);
    bool open = false;
    wxConfig::Get()->Read(wxT("openHCaret"), &open);
    if (open)
      m_console->OpenNextOrCreateCell();
  }
}

/***
 * Checks if maxima displayed a new chunk of math
 */
void wxMaxima::ReadMath(wxString &data)
{

  // Skip all data before the last prompt in the data string.
  int end;
  while ((end = data.Find(m_promptPrefix)) != wxNOT_FOUND)
  {
    m_readingPrompt = true;
    wxString o = data.Left(end);

    wxString normalOutput = wxEmptyString;
    wxStringTokenizer lines(o,wxT("\n"),wxTOKEN_RET_EMPTY_ALL);
    while(lines.HasMoreTokens())
    {
      wxString line = lines.GetNextToken();
      wxString trimmedLine = line;
      trimmedLine.Trim(false);
      
      if(
        (trimmedLine.Left(12)==wxT("-- an error.")) ||
        (trimmedLine.Left(17)==wxT("incorrect syntax:")) ||
        (trimmedLine.Left(32)==wxT("Maxima encountered a Lisp error:")) ||
        (trimmedLine.Left(28)==wxT("killcontext: no such context"))
        )
      {
        ConsoleAppend(normalOutput,MC_TYPE_DEFAULT);
        ConsoleAppend(line, MC_TYPE_ERROR);
        normalOutput = wxEmptyString;
        bool abortOnError = true;
        wxConfig::Get()->Read(wxT("abortOnError"), &abortOnError);
        if(abortOnError || m_batchmode)
          m_console->m_evaluationQueue->Clear();
        SetBatchMode(false);
        // Inform the user that the evaluation queue is empty.
        EvaluationQueueLength(0);
      }
      else
        normalOutput+=line+=wxT("\n");
    }
    
    if(normalOutput!=wxEmptyString)
      ConsoleAppend(normalOutput, MC_TYPE_DEFAULT);

    data = data.SubString(end + m_promptPrefix.Length(),
                                                data.Length());
  }
  
  // If we did find a prompt in the last step we leave this function again.
  if (m_readingPrompt)
    return ;

  // Append everything untill the "end of math" marker to the console.
  wxString mth = wxT("</mth>");
  end = data.Find(mth);
  while (end > -1)
  {
    wxString o = data.Left(end);
<<<<<<< HEAD
=======
    int start = data.Find("<mth>");
    if(start != wxNOT_FOUND)
      o = o.SubString(start,o.Length());
    else
      start = 0;
    
>>>>>>> 226e59ef
    ConsoleAppend(o + mth, MC_TYPE_DEFAULT);
    data = data.Left(start) + data.SubString(end + mth.Length(),
                          data.Length());
    end = data.Find(mth);
  }
}

void wxMaxima::ReadLoadSymbols(wxString &data)
{
  int start;
  while ((start = data.Find(wxT("<wxxml-symbols>"))) != wxNOT_FOUND)
  {
    int end = data.Find(wxT("</wxxml-symbols>"));
    if (end != wxNOT_FOUND)
    {
      // Put the symbols into a separate string
      wxString symbols = data.SubString(start + 15, end - 1);

      // Remove the symbols from the data string
      data = data.SubString(0, start-1) +
        data.SubString(end + 16, data.Length());

      // Send each symbol to the console
      wxStringTokenizer templates(symbols, wxT("$"));
      while (templates.HasMoreTokens())
        m_console->AddSymbol(templates.GetNextToken());
    }
    else
      break;
  }
}

/***
 * Checks if maxima displayed a new prompt.
 */
void wxMaxima::ReadPrompt(wxString &data)
{
  // If we got a prompt our connection to maxima was successful. 
  m_unsuccessfullConnectionAttempts = 0;
  m_console->m_questionPrompt = false;
  m_ready=true;
  int end = data.Find(m_promptSuffix);
<<<<<<< HEAD
  if (end > -1)
  {
    m_readingPrompt = false;
    wxString o = data.Left(end);
    if (o != wxT("\n") && o.Length())
=======
  int begin=data.Find(m_promptPrefix);
  std::cerr<<"Begin="<<begin<<"\n";
  // Did we find a prompt suffix?
  if (end != wxNOT_FOUND)
  {
    m_readingPrompt = false;
    wxString o;

    if(begin == wxNOT_FOUND)
      o=data.SubString(0, end - 1);
    else
      o=data.SubString(begin + m_promptPrefix.Length(), end - 1);
        
    if ((o != wxT("\n")) && !(o.IsEmpty()))
>>>>>>> 226e59ef
    {
      std::cerr << "o=" <<o<<"\n";
      int test;
      test = o.Find(wxT("(%i"));
      std::cerr << "test=" <<test<<"\n";
      
      if (o.StartsWith(wxT("(%i")))
      {
        // Maxima displayed a new main prompt => We don't have a question
        m_console->QuestionAnswered();

        //m_lastPrompt = o.Mid(1,o.Length()-1);
        //m_lastPrompt.Replace(wxT(")"), wxT(":"), false);
        m_lastPrompt = o;
        // remove the event maxima has just processed from the evaluation queue
        m_console->m_evaluationQueue->RemoveFirst();
        // if we remove a command from the evaluation queue the next output line will be the
        // first from the next command.
        m_outputCellsFromCurrentCommand = 0;
        if (m_console->m_evaluationQueue->Empty()) { // queue empty?
          StatusMaximaBusy(waiting);
          if(m_console->FollowEvaluation())
          {
            if(m_console->GetWorkingGroup())
            {
              m_console->SetHCaret(m_console->GetWorkingGroup());
            }
            m_console->ShowHCaret();
          }
          m_console->SetWorkingGroup(NULL);

          // If we have selected a cell in order to show we are evaluating it
          // we should now remove this marker.
          if(m_console->FollowEvaluation())
          {
            if(m_console->GetActiveCell())
              m_console->GetActiveCell() -> SelectNone();            
            m_console->SetSelection(NULL,NULL); 
            m_console->SetActiveCell(NULL);
          }
	  m_console->FollowEvaluation(false);
          if(m_batchmode)
          {
            SaveFile(false);
            wxCloseEvent *closeEvent;
            closeEvent = new wxCloseEvent();
            GetEventHandler()->QueueEvent(closeEvent);
          }
          // Inform the user that the evaluation queue is empty.
          EvaluationQueueLength(0);
          m_console->Refresh();
        }
        else { // we don't have an empty queue
          m_ready = false;
          m_console->Refresh();
          m_console->EnableEdit();
          StatusMaximaBusy(calculating);
          TryEvaluateNextInQueue();
        }

        m_console->EnableEdit();

        if (m_console->m_evaluationQueue->Empty())
        {
          bool open = false;
          wxConfig::Get()->Read(wxT("openHCaret"), &open);
          if (open)
            m_console->OpenNextOrCreateCell();
        }
      }

      // We have a question
      else {
        m_console->QuestionAnswered();
        m_console->QuestionPending(true);
        if (o.Find(wxT("<mth>")) > -1)
          DoConsoleAppend(o, MC_TYPE_PROMPT);
        else
          DoRawConsoleAppend(o, MC_TYPE_PROMPT);
	if(m_console->ScrolledAwayFromEvaluation())
        {
          if(m_console->m_mainToolBar)
            m_console->m_mainToolBar->EnableTool(ToolBar::tb_follow,true);
        }
        StatusMaximaBusy(userinput);
      }

      if (o.StartsWith(wxT("\nMAXIMA>")))
        m_inLispMode = true;
      else
        m_inLispMode = false;
    }

    if (m_ready)
    {
      if(!m_console->QuestionPending())
      {
        if(m_console->m_evaluationQueue->Empty())
          m_maximaStdoutPollTimer.Stop();
      }
    }
    
    data = data.SubString(end + m_promptSuffix.Length(),
                          data.Length());
  }
}

void wxMaxima::SetCWD(wxString file)
{
#if defined __WXMSW__
  file.Replace(wxT("\\"), wxT("/"));
#endif
  
  wxFileName filename(file);

  if (filename.GetPath() == wxEmptyString)
    filename.AssignDir(wxGetCwd());
  
  // Escape all backslashes in the filename if needed by the OS.
  wxString filenamestring= filename.GetFullPath();
#if defined __WXMSW__
  filenamestring.Replace(wxT("\\"),wxT("/"));
#endif
  
  wxString workingDirectory = filename.GetPath();
  
  bool wxcd;
  
#if defined (__WXMSW__)
  wxcd = false;
  wxConfig::Get()->Read(wxT("wxcd"),&wxcd);
#else
  wxcd = true;
#endif
  
  if(wxcd && (workingDirectory != GetCWD()))
  {
    
    SendMaxima(wxT(":lisp-quiet (setf $wxfilename \"") +
               filenamestring +
               wxT("\")"));
    SendMaxima(wxT(":lisp-quiet (setf $wxdirname \"") +
               filename.GetPath() +
               wxT("\")"));
    
    SendMaxima(wxT(":lisp-quiet (wx-cd \"") + filenamestring + wxT("\")"));
    if (m_ready)
    {
      if(m_console->m_evaluationQueue->Empty())
        StatusMaximaBusy(waiting);
    }
    m_CWD = workingDirectory;
  }
}

// OpenWXMFile
// Clear document (if clearDocument == true), then insert file
bool wxMaxima::OpenWXMFile(wxString file, MathCtrl *document, bool clearDocument)
{
  SetStatusText(_("Opening file"), 1);
  wxBeginBusyCursor();
  document->Freeze();

  // open wxm file
  wxTextFile inputFile(file);
  wxArrayString *wxmLines = NULL;

  if (!inputFile.Open()) {
    wxEndBusyCursor();
    document->Thaw();
    wxMessageBox(_("wxMaxima encountered an error loading ") + file, _("Error"), wxOK | wxICON_EXCLAMATION);
    StatusMaximaBusy(waiting);
    SetStatusText(_("File could not be opened"), 1);
    return false;
  }

  if (inputFile.GetFirstLine() !=
      wxT("/* [wxMaxima batch file version 1] [ DO NOT EDIT BY HAND! ]*/"))
  {
    inputFile.Close();
    wxEndBusyCursor();
    document->Thaw();
    wxMessageBox(_("wxMaxima encountered an error loading ") + file, _("Error"), wxOK | wxICON_EXCLAMATION);
    return false;
  }

  wxmLines = new wxArrayString();
  wxString line;
  for (line = inputFile.GetFirstLine();
       !inputFile.Eof();
       line = inputFile.GetNextLine()) {
    wxmLines->Add(line);
  }
  wxmLines->Add(line);

  inputFile.Close();

  GroupCell *tree = CreateTreeFromWXMCode(wxmLines);

  delete wxmLines;

  // from here on code is identical for wxm and wxmx
  if (clearDocument)
    document->ClearDocument();

  document->InsertGroupCells(tree); // this also recalculates

  if (clearDocument) {
    m_currentFile = file;
    m_fileSaved = false; // to force reset title to update
    ResetTitle(true);
    document->SetSaved(true);
  }
  else
    ResetTitle(false);

  document->Thaw();
  document->Refresh(); // redraw document outside Freeze-Thaw

  m_console->SetDefaultHCaret();
  m_console->SetFocus();

  SetCWD(file);

  wxEndBusyCursor();
  StatusMaximaBusy(waiting);
  SetStatusText(_("File opened"), 1);
  
  return true;
}

bool wxMaxima::OpenWXMXFile(wxString file, MathCtrl *document, bool clearDocument)
{
  SetStatusText(_("Opening file"), 1);
  wxBeginBusyCursor();
  document->Freeze();

  // open wxmx file
  wxXmlDocument xmldoc;

  wxFileSystem fs;
  wxFSFile *fsfile = fs.OpenFile(wxT("file:") + file + wxT("#zip:content.xml"));

  if ((fsfile == NULL) || (!xmldoc.Load(*(fsfile->GetStream())))) {
    wxEndBusyCursor();
    document->Thaw();
    delete fsfile;
    wxMessageBox(_("wxMaxima encountered an error loading ") + file, _("Error"),
                 wxOK | wxICON_EXCLAMATION);
    StatusMaximaBusy(waiting);
    SetStatusText(_("File could not be opened"), 1);
    return false;
  }

  delete fsfile;

  // start processing the XML file
  if (xmldoc.GetRoot()->GetName() != wxT("wxMaximaDocument")) {
    wxEndBusyCursor();
    document->Thaw();
    wxMessageBox(_("wxMaxima encountered an error loading ") + file, _("Error"),
                 wxOK | wxICON_EXCLAMATION);
    StatusMaximaBusy(waiting);
    SetStatusText(_("File could not be opened"), 1);
    return false;
  }

  // read document version and complain
  wxString docversion = xmldoc.GetRoot()->GetAttribute(wxT("version"), wxT("1.0"));
  wxString ActiveCellNumber_String = xmldoc.GetRoot()->GetAttribute(wxT("activecell"), wxT("-1"));
  long ActiveCellNumber;
  if(!ActiveCellNumber_String.ToLong(&ActiveCellNumber))
    ActiveCellNumber = -1;
  
  double version = 1.0;
  if (docversion.ToDouble(&version)) {
    int version_major = int(version);
    int version_minor = int(10* (version - double(version_major)));

    if (version_major > DOCUMENT_VERSION_MAJOR) {
      wxEndBusyCursor();
      document->Thaw();
      wxMessageBox(_("Document ") + file +
                   _(" was saved using a newer version of wxMaxima. Please update your wxMaxima."),
                   _("Error"), wxOK | wxICON_EXCLAMATION);
      StatusMaximaBusy(waiting);
      SetStatusText(_("File could not be opened"), 1);
      return false;
    }
    if (version_minor > DOCUMENT_VERSION_MINOR) {
      wxEndBusyCursor();
      wxMessageBox(_("Document ") + file +
                   _(" was saved using a newer version of wxMaxima so it may not load correctly. Please update your wxMaxima."),
                   _("Warning"), wxOK | wxICON_EXCLAMATION);
      wxBeginBusyCursor();
    }
  }

  // read zoom factor
  wxString doczoom = xmldoc.GetRoot()->GetAttribute(wxT("zoom"),wxT("100"));
  wxXmlNode *xmlcells = xmldoc.GetRoot()->GetChildren();
  GroupCell *tree = CreateTreeFromXMLNode(xmlcells, file);

  // from here on code is identical for wxm and wxmx
  if (clearDocument) {
    document->ClearDocument();
    long int zoom = 100;
    if (!(doczoom.ToLong(&zoom)))
      zoom = 100;
    document->SetZoomFactor( double(zoom) / 100.0, false); // Set zoom if opening, dont recalculate
  }

  document->InsertGroupCells(tree); // this also recalculates

  if (clearDocument) {
    m_currentFile = file;
    m_fileSaved = false; // to force reset title to update
    ResetTitle(true);
    document->SetSaved(true);
  }
  else
    ResetTitle(false);

  document->Thaw();
  document->Refresh(); // redraw document outside Freeze-Thaw

  m_console->SetDefaultHCaret();
  m_console->SetFocus();

  SetCWD(file);
  
  m_console->EnableEdit(true);
  wxEndBusyCursor();

  // We can set the cursor to the last known position.
  if(ActiveCellNumber == 0)
      m_console->SetHCaret(NULL);
  if(ActiveCellNumber > 0)
  {
    GroupCell *pos = m_console->GetTree();

    for(long i=1;i<ActiveCellNumber;i++)
      if(pos)
        pos=dynamic_cast<GroupCell*>(pos->m_next);

    if(pos)
      m_console->SetHCaret(pos);
  }
  StatusMaximaBusy(waiting);
  SetStatusText(_("File opened"), 1);
  return true;
}

GroupCell* wxMaxima::CreateTreeFromXMLNode(wxXmlNode *xmlcells, wxString wxmxfilename)
{
  MathParser mp(wxmxfilename);
  MathCell *tree = NULL;
  MathCell *last = NULL;

  bool warning = true;

  if (xmlcells) {
    last = tree = mp.ParseTag(xmlcells, false); // first cell
    while (xmlcells->GetNext()) {
      xmlcells = xmlcells->GetNext();
      MathCell *cell = mp.ParseTag(xmlcells, false);

      if (cell != NULL)
      {
        last->m_next = last->m_nextToDraw = cell;
        last->m_next->m_previous = last->m_next->m_previousToDraw = last;

        last = last->m_next;
      }
      else if (warning)
      {
        wxMessageBox(_("Parts of the document will not be loaded correctly!"), _("Warning"),
                     wxOK | wxICON_WARNING);
        warning = false;
      }
    }
  }

  return dynamic_cast<GroupCell*>(tree);
}

GroupCell* wxMaxima::CreateTreeFromWXMCode(wxArrayString* wxmLines)
{
  bool hide = false;
  GroupCell* tree = NULL;
  GroupCell* last = NULL;
  GroupCell* cell = NULL;

  while (wxmLines->GetCount()>0)
  {
    if (wxmLines->Item(0) == wxT("/* [wxMaxima: hide output   ] */"))
      hide = true;

    // Print title
    else if (wxmLines->Item(0) == wxT("/* [wxMaxima: title   start ]"))
    {
      wxmLines->RemoveAt(0);

      wxString line;
      while (wxmLines->Item(0) != wxT("   [wxMaxima: title   end   ] */"))
      {
        if (line.Length() == 0)
          line = wxmLines->Item(0);
        else
          line += wxT("\n") + wxmLines->Item(0);

        wxmLines->RemoveAt(0);
      }

      cell = new GroupCell(GC_TYPE_TITLE, line);
      if (hide) {
        cell->Hide(true);
        hide = false;
      }
    }

    // Print section
    else if (wxmLines->Item(0) == wxT("/* [wxMaxima: section start ]"))
    {
      wxmLines->RemoveAt(0);

      wxString line;
      while (wxmLines->Item(0) != wxT("   [wxMaxima: section end   ] */"))
      {
        if (line.Length() == 0)
          line = wxmLines->Item(0);
        else
          line += wxT("\n") + wxmLines->Item(0);

        wxmLines->RemoveAt(0);
      }

      cell = new GroupCell(GC_TYPE_SECTION, line);
      if (hide) {
        cell->Hide(true);
        hide = false;
      }
    }

    // Print subsection
    else if (wxmLines->Item(0) == wxT("/* [wxMaxima: subsect start ]"))
    {
      wxmLines->RemoveAt(0);

      wxString line;
      while (wxmLines->Item(0) != wxT("   [wxMaxima: subsect end   ] */"))
      {
        if (line.Length() == 0)
          line = wxmLines->Item(0);
        else
          line += wxT("\n") + wxmLines->Item(0);

        wxmLines->RemoveAt(0);
      }

      cell = new GroupCell(GC_TYPE_SUBSECTION, line);
      if (hide) {
        cell->Hide(true);
        hide = false;
      }
    }
    
    // print subsubsection
    else if (wxmLines->Item(0) == wxT("/* [wxMaxima: subsubsect start ]"))
    {
      wxmLines->RemoveAt(0);

      wxString line;
      while (wxmLines->Item(0) != wxT("   [wxMaxima: subsubsect end   ] */"))
      {
        if (line.Length() == 0)
          line = wxmLines->Item(0);
        else
          line += wxT("\n") + wxmLines->Item(0);

        wxmLines->RemoveAt(0);
      }

      cell = new GroupCell(GC_TYPE_SUBSUBSECTION, line);
      if (hide) {
        cell->Hide(true);
        hide = false;
      }
    }

    // Print comment
    else if (wxmLines->Item(0) == wxT("/* [wxMaxima: comment start ]"))
    {
      wxmLines->RemoveAt(0);

      wxString line;
      while (wxmLines->Item(0) != wxT("   [wxMaxima: comment end   ] */"))
      {
        if (line.Length() == 0)
          line = wxmLines->Item(0);
        else
          line += wxT("\n") + wxmLines->Item(0);

        wxmLines->RemoveAt(0);
      }

      cell = new GroupCell(GC_TYPE_TEXT, line);
      if (hide) {
        cell->Hide(true);
        hide = false;
      }
    }

    // Print input
    else if (wxmLines->Item(0) == wxT("/* [wxMaxima: input   start ] */"))
    {
      wxmLines->RemoveAt(0);

      wxString line;
      while (wxmLines->Item(0) != wxT("/* [wxMaxima: input   end   ] */"))
      {
        if (line.Length() == 0)
          line = wxmLines->Item(0);
        else
          line += wxT("\n") + wxmLines->Item(0);

        wxmLines->RemoveAt(0);
      }

      cell = new GroupCell(GC_TYPE_CODE, line);
      if (hide) {
        cell->Hide(true);
        hide = false;
      }
    }

    else if (wxmLines->Item(0) == wxT("/* [wxMaxima: page break    ] */"))
    {
      wxmLines->RemoveAt(0);

      cell = new GroupCell(GC_TYPE_PAGEBREAK);
    }

    else if (wxmLines->Item(0) == wxT("/* [wxMaxima: fold    start ] */"))
    {
      wxmLines->RemoveAt(0);

      last->HideTree(CreateTreeFromWXMCode(wxmLines));
    }

    else if (wxmLines->Item(0) == wxT("/* [wxMaxima: fold    end   ] */"))
    {
      wxmLines->RemoveAt(0);

      break;
    }

    if (cell) { // if we have created a cell in this pass
      if (!tree)
        tree = last = cell;
      else {

        last->m_next = last->m_nextToDraw = ((MathCell *)cell);
        last->m_next->m_previous = last->m_next->m_previousToDraw = ((MathCell *)last);

        last = (GroupCell *)last->m_next;

      }
      cell = NULL;
    }

    wxmLines->RemoveAt(0);
  }

  return tree;
}

/***
 * This works only for gcl by default - other lisps have different prompts.
 */
void wxMaxima::ReadLispError(wxString &data)
{
  static const wxString lispError = wxT("dbl:MAXIMA>>"); // gcl
  int end = data.Find(lispError);
  if (end > -1)
  {
    m_readingPrompt = false;
    m_inLispMode = true;
    wxString o = data.Left(end);
    ConsoleAppend(o, MC_TYPE_DEFAULT);
    ConsoleAppend(lispError, MC_TYPE_ERROR);
    data = wxEmptyString;

    bool abortOnError = false;
    wxConfig::Get()->Read(wxT("abortOnError"), &abortOnError);
    if(abortOnError || m_batchmode)
      m_console->m_evaluationQueue->Clear();
    SetBatchMode(false);
    // Inform the user that the evaluation queue is empty.
    EvaluationQueueLength(0);
  }
}

#ifndef __WXMSW__
void wxMaxima::ReadProcessOutput()
{
  wxString o;
  while (m_process->IsInputAvailable())
    o += m_input->GetC();

  int st = o.Find(wxT("Maxima"));
  if (st == -1)
    st = 0;

  FirstOutput(wxT("wxMaxima ")
              wxT(VERSION)
              wxT(" http://andrejv.github.io/wxmaxima/\n") +
              o.SubString(st, o.Length() - 1));
}
#endif

void wxMaxima::SetupVariables()
{
  SendMaxima(wxT(":lisp-quiet (setf *prompt-suffix* \"") +
             m_promptSuffix +
             wxT("\")"));
  SendMaxima(wxT(":lisp-quiet (setf *prompt-prefix* \"") +
             m_promptPrefix +
             wxT("\")"));
  SendMaxima(wxT(":lisp-quiet (setf $in_netmath nil)"));
  SendMaxima(wxT(":lisp-quiet (setf $show_openplot t)"));
  
  wxConfigBase *config = wxConfig::Get();
  
  bool wxcd;

  #if defined (__WXMSW__)
  wxcd = false;
  config->Read(wxT("wxcd"),&wxcd);
  #else
  wxcd = true;
  #endif
  
  if(wxcd) {
    SendMaxima(wxT(":lisp-quiet (defparameter $wxchangedir t)"));
  }
  else {
    SendMaxima(wxT(":lisp-quiet (defparameter $wxchangedir nil)"));
  }

#if defined (__WXMAC__)
  bool usepngCairo=false;
#else
  bool usepngCairo=true;
#endif
  config->Read(wxT("usepngCairo"),&usepngCairo);
  if(usepngCairo)
    SendMaxima(wxT(":lisp-quiet (defparameter $wxplot_pngcairo t)"));
  else
    SendMaxima(wxT(":lisp-quiet (defparameter $wxplot_pngcairo nil)"));
  
  int defaultPlotWidth = 600;
  config->Read(wxT("defaultPlotWidth"), &defaultPlotWidth);
  int defaultPlotHeight = 400;
  config->Read(wxT("defaultPlotHeight"), &defaultPlotHeight);
  SendMaxima(wxString::Format(wxT(":lisp-quiet (defparameter $wxplot_size '((mlist simp) %i %i))"),defaultPlotWidth,defaultPlotHeight));
  
#if defined (__WXMSW__)
  wxString cwd = wxGetCwd();
  cwd.Replace(wxT("\\"), wxT("/"));
  SendMaxima(wxT(":lisp-quiet ($load \"") + cwd + wxT("/data/wxmathml\")"));
#elif defined (__WXMAC__)
  wxString cwd = wxGetCwd();
  cwd = cwd + wxT("/") + wxT(MACPREFIX);
  SendMaxima(wxT(":lisp-quiet ($load \"") + cwd + wxT("wxmathml\")"));
  // check for Gnuplot.app - use it if it exists
  wxString gnuplotbin(wxT("/Applications/Gnuplot.app/Contents/Resources/bin/gnuplot"));
  if (wxFileExists(gnuplotbin))
    SendMaxima(wxT(":lisp-quiet (setf $gnuplot_command \"") + gnuplotbin + wxT("\")"));
#else
  wxString prefix = wxT(PREFIX);
  SendMaxima(wxT(":lisp-quiet ($load \"") + prefix +
             wxT("/share/wxMaxima/wxmathml\")"));
#endif

  if (m_currentFile != wxEmptyString)
  {
    wxString filename(m_currentFile);
    
    SetCWD(filename);
  }
}

///--------------------------------------------------------------------------------
///  Getting configuration
///--------------------------------------------------------------------------------

wxString wxMaxima::GetCommand(bool params)
{
#if defined (__WXMSW__)
  wxConfig *config = (wxConfig *)wxConfig::Get();
  wxString maxima = wxGetCwd();
  wxString parameters;

  if (maxima.Right(8) == wxT("wxMaxima"))
    maxima.Replace(wxT("wxMaxima"), wxT("bin\\maxima.bat"));
  else
    maxima.Append("\\maxima.bat");

  if (!wxFileExists(maxima))
  {
    config->Read(wxT("maxima"), &maxima);
    if (!wxFileExists(maxima))
    {
      wxMessageBox(_("wxMaxima could not find Maxima!\n\n"
                     "Please configure wxMaxima with 'Edit->Configure'.\n"
                     "Then start Maxima with 'Maxima->Restart Maxima'."),
		   _("Warning"),
                   wxOK | wxICON_EXCLAMATION);
      SetStatusText(_("Please configure wxMaxima with 'Edit->Configure'."));
      return wxEmptyString;
    }
  }

  config->Read(wxT("parameters"), &parameters);
  if (params)
    return wxT("\"") + maxima + wxT("\" ") + parameters;
  return maxima;
#else
  wxConfig *config = (wxConfig *)wxConfig::Get();
  wxString command, parameters;
  bool have_config = config->Read(wxT("maxima"), &command);

  //Fix wrong" maxima=1" paraneter in ~/.wxMaxima if upgrading from 0.7.0a
  if (!have_config || (have_config && command.IsSameAs (wxT("1"))))
  {
#if defined (__WXMAC__)
    if (wxFileExists("/Applications/Maxima.app"))
      command = wxT("/Applications/Maxima.app");
    else if (wxFileExists("/usr/local/bin/maxima"))
      command = wxT("/usr/local/bin/maxima");
    else
      command = wxT("maxima");
#else
    command = wxT("maxima");
#endif
    config->Write(wxT("maxima"), command);
  }

#if defined (__WXMAC__)
  if (command.Right(4) == wxT(".app")) // if pointing to a Maxima.app
    command.Append(wxT("/Contents/Resources/maxima.sh"));
#endif

  config->Read(wxT("parameters"), &parameters);
  command = wxT("\"") + command + wxT("\" ") + parameters;
  return command;
#endif
}

///--------------------------------------------------------------------------------
///  Tips and help
///--------------------------------------------------------------------------------

void wxMaxima::ShowTip(bool force)
{
  bool ShowTips = true;
  int tipNum = 0;
  wxConfig *config = (wxConfig *)wxConfig::Get();
  config->Read(wxT("ShowTips"), &ShowTips);
  config->Read(wxT("tipNum"), &tipNum);
  if (!ShowTips && !force)
    return ;
  wxString tips = wxT("tips.txt");
#if defined (__WXMSW__)
  wxString prefix = wxGetCwd() + wxT("\\data\\");
#elif defined (__WXMAC__)
  wxString prefix = wxT(MACPREFIX);
  prefix += wxT("/");
#else
  wxString prefix = wxT(PREFIX);
  prefix += wxT("/share/wxMaxima/");
#endif

  tips = prefix + tips;
  if (wxFileExists(tips))
  {
    MyTipProvider *t = new MyTipProvider(tips, tipNum);
    ShowTips = wxShowTip(this, t, ShowTips);
    config->Write(wxT("ShowTips"), ShowTips);
    tipNum = t->GetCurrentTip();
    config->Write(wxT("tipNum"), tipNum);
    config->Flush();
    delete t;
  }
  else
  {
    wxMessageBox(_("wxMaxima could not find tip files."
                   "\n\nPlease check your installation."),
                 _("Error"), wxICON_ERROR | wxOK);
  }
}

wxString wxMaxima::GetHelpFile()
{
#if defined __WXMSW__
  wxString command;
  wxString chm;
  wxString html;

  command = GetCommand(false);

  if (command.empty())
    return wxEmptyString;

  command.Replace(wxT("bin\\maxima.bat"), wxT("share\\maxima"));

  chm = wxFindFirstFile(command + wxT("\\*"), wxDIR);

  if (chm.empty())
    return wxEmptyString;

  html = chm + wxT("\\doc\\html\\");
  chm = chm + wxT("\\doc\\chm\\");

  wxString locale = wxGetApp().m_locale.GetCanonicalName().Left(2);
  
  wxString tmp = chm + locale + wxT("\\maxima.chm");
  if (wxFileExists(tmp))
    return tmp;
  
  tmp = chm + wxT("maxima.chm");
  if (wxFileExists(tmp))
    return tmp;

  tmp = html + locale + wxT("\\header.hhp");
  if (wxFileExists(tmp))
    return tmp;
  
  tmp = html + wxT("header.hhp");
  if (wxFileExists(tmp))
    return tmp;

  return wxEmptyString;
#else
  wxString headerFile;
  wxConfig::Get()->Read(wxT("helpFile"), &headerFile);

  if (headerFile.Length() && wxFileExists(headerFile))
    return headerFile;
  else
    headerFile = wxEmptyString;

  wxProcess *process = new wxProcess(this, -1);
  process->Redirect();
  wxString command = GetCommand();
  command += wxT(" -d");
  wxArrayString output;
  wxExecute(command, output, wxEXEC_ASYNC);

  wxString line;
  wxString docdir;
  wxString langsubdir;

  for (unsigned int i=0; i<output.GetCount(); i++)
  {
    line = output[i];
    if (line.StartsWith(wxT("maxima-htmldir")))
      docdir = line.Mid(15);
    else if (line.StartsWith(wxT("maxima-lang-subdir")))
    {
      langsubdir = line.Mid(19);
      if (langsubdir == wxT("NIL"))
        langsubdir = wxEmptyString;
    }
  }

  if (docdir.Length() == 0)
    return wxEmptyString;

  headerFile = docdir + wxT("/");
  if (langsubdir.Length())
    headerFile += langsubdir + wxT("/");
  headerFile += wxT("header.hhp");

  if (!wxFileExists(headerFile))
    headerFile = docdir + wxT("/header.hhp");

  if (wxFileExists(headerFile))
    wxConfig::Get()->Write(wxT("helpFile"), headerFile);

  return headerFile;
#endif
}

void wxMaxima::ShowHTMLHelp(wxString helpfile,wxString otherhelpfile,wxString keyword)
{
#if defined (__WXMSW__)
  // Cygwin uses /c/something instead of c:/something and passes this path to the
  // web browser - which doesn't support cygwin paths => convert the path to a
  // native windows pathname if needed.
  if(helpfile.Length()>1 && helpfile[1]==wxT('/'))
  {
    helpfile[1]=helpfile[2];
    helpfile[2]=wxT(':');
  }
#endif

  if(!m_htmlHelpInitialized)
  {
    wxFileName otherhelpfilenname(otherhelpfile);
    if(otherhelpfilenname.FileExists())
      m_htmlhelpCtrl.AddBook(otherhelpfile);
    m_htmlhelpCtrl.AddBook(helpfile);
    m_htmlHelpInitialized = true;
  }
  
  if ((keyword == wxT("%")) ||
      (keyword == wxT(" << Graphics >> ")))
    m_htmlhelpCtrl.DisplayContents();
  else
    m_htmlhelpCtrl.KeywordSearch(keyword, wxHELP_SEARCH_INDEX);
}

#if defined (__WXMSW__)
void wxMaxima::ShowCHMHelp(wxString helpfile,wxString keyword)
{
  if (m_chmhelpFile != helpfile)
    m_chmhelpCtrl.LoadFile(helpfile);
  
  if ((keyword == wxT("%"))||
      (keyword == wxT(" << Graphics >> ")))
    m_chmhelpCtrl.DisplayContents();
  else
    m_chmhelpCtrl.KeywordSearch(keyword, wxHELP_SEARCH_INDEX);
}
#endif

void wxMaxima::ShowWxMaximaHelp()
{
  Dirstructure dirstructure;

  wxString htmldir = dirstructure.HelpDir();

#if CHM==true
  wxString helpfile = htmldir + wxT("wxmaxima.chm");
  ShowCHMHelp(helpfile,wxT("%"));
#else
  wxString helpfile = htmldir + wxT("wxmaxima.html");
  #if defined (__WXMSW__)
  // Cygwin uses /c/something instead of c:/something and passes this path to the
  // web browser - which doesn't support cygwin paths => convert the path to a
  // native windows pathname if needed.
  if(helpfile.Length()>1 && helpfile[1]==wxT('/'))
  {
    helpfile[1]=helpfile[2];
    helpfile[2]=wxT(':');
  }
  #endif // __WXMSW__
  wxLaunchDefaultBrowser(helpfile);
#endif // CHM=false
}

void wxMaxima::ShowMaximaHelp(wxString keyword)
{
  wxLogNull disableWarnings;
  wxString MaximaHelpFile = GetHelpFile();
  if (MaximaHelpFile.Length() == 0)
  {
    wxMessageBox(_("wxMaxima could not find help files."
                   "\n\nPlease check your installation."),
                 _("Error"), wxICON_ERROR | wxOK);
    return ;
  }
  
#if defined (__WXMSW__)
  if(wxFileName(MaximaHelpFile).GetFullPath().Right(4)==wxT(".chm"))
    ShowCHMHelp(MaximaHelpFile,keyword);
  else {
    Dirstructure dirstructure;
    wxString htmldir = dirstructure.HelpDir();
    wxString wxMaximaHelpFile = htmldir + wxT("wxmaxima.hhp");
    ShowHTMLHelp(MaximaHelpFile,wxMaximaHelpFile,keyword);
  }
#else
  Dirstructure dirstructure;
  wxString htmldir = dirstructure.HelpDir();
  wxString wxMaximaHelpFile = htmldir + wxT("wxmaxima.hhp");
  ShowHTMLHelp(MaximaHelpFile,wxMaximaHelpFile,keyword);  
#endif

}

///--------------------------------------------------------------------------------
///  Idle event
///--------------------------------------------------------------------------------

/***
 * On idle event we check if the document is saved.
 */
void wxMaxima::OnIdle(wxIdleEvent& event)
{
  ResetTitle(m_console->IsSaved());
  // On my linux box the menus need only rarely to be updated
  // and the idle loop is called
  //  - on every mouse movement
  //  - at each key press
  //  - and at each key release
  //
  // => TODO: Should we invest time in optimizing this any further?
  wxUpdateUIEvent dummy;
  UpdateMenus(dummy);
  UpdateToolBar(dummy);
  UpdateSlider(dummy);

  // If we have set the flag that tells us we should update the table of
  // contents sooner or later we should do so now that wxMaxima is idle.
  if(m_console->m_scheduleUpdateToc)
  {
    if(m_console->m_structure)
    {
      m_console->m_scheduleUpdateToc = false;
      m_console->m_structure->Update(m_console->GetTree(),m_console->GetHCaret());
    }
  }
     
  // Tell wxWidgets it can process its own idle commands, as well.
  event.Skip();
}

///--------------------------------------------------------------------------------
///  Menu and button events
///--------------------------------------------------------------------------------

void wxMaxima::MenuCommand(wxString cmd)
{
  bool evaluating = !m_console->m_evaluationQueue->Empty();

  m_console->SetFocus();
//  m_console->SetSelection(NULL);
//  m_console->SetActiveCell(NULL);
  m_console->OpenHCaret(cmd);
  m_console->AddCellToEvaluationQueue(dynamic_cast<GroupCell*>(m_console->GetActiveCell()->GetParent()));
    if(!evaluating) TryEvaluateNextInQueue();
}

///--------------------------------------------------------------------------------
///  Menu and button events
///--------------------------------------------------------------------------------

void wxMaxima::PrintMenu(wxCommandEvent& event)
{
  switch (event.GetId())
  {
  case wxID_PRINT:
#if defined (__WXMSW__) || defined (__WXGTK20__) || defined (__WXMAC__)
  case ToolBar::tb_print:
#endif
  {
    wxPrintDialogData printDialogData;
    if (m_printData)
      printDialogData.SetPrintData(*m_printData);
    wxPrinter printer(&printDialogData);
    wxString title(_("wxMaxima document")), suffix;

    if (m_currentFile.Length())
    {
      wxString suffix;
      wxFileName::SplitPath(m_currentFile, NULL, NULL, &title, &suffix);
      title << wxT(".") << suffix;
    }

    MathPrintout printout(title);
    MathCell* copy = m_console->CopyTree();
    printout.SetData(copy);
    if (printer.Print(this, &printout, true)) {
      if (m_printData != NULL)
        delete m_printData;
      m_printData = new wxPrintData(printer.GetPrintDialogData().GetPrintData());
    }
    break;
  }
  }
}

void wxMaxima::UpdateMenus(wxUpdateUIEvent& event)
{
  wxMenuBar* menubar = GetMenuBar();

  if(m_console)
    wxASSERT_MSG((!m_console->HCaretActive())||(m_console->GetActiveCell()==NULL),_("Both horizontal and vertical cursor active at the same time"));

  menubar->Enable(menu_copy_from_console, m_console->CanCopy(true));
  menubar->Enable(menu_cut, m_console->CanCut());
  menubar->Enable(menu_copy_tex_from_console, m_console->CanCopy());
#if defined __WXMSW__ || defined __WXMAC__
  menubar->Enable(menu_copy_as_bitmap, m_console->CanCopy());
#endif
  menubar->Enable(menu_copy_to_file, m_console->CanCopy());
  menubar->Enable(menu_copy_text_from_console, m_console->CanCopy());
  menubar->Enable(menu_select_all, m_console->GetTree() != NULL);
  menubar->Enable(menu_undo, m_console->CanUndo());
  menubar->Enable(menu_redo, m_console->CanRedo());
  menubar->Enable(menu_interrupt_id, m_pid>0);
  menubar->Enable(MathCtrl::popid_comment_selection,(m_console->GetActiveCell() != NULL) && (m_console->GetActiveCell()->SelectionActive()));
  menubar->Enable(menu_evaluate, (
                    (m_console->GetActiveCell() != NULL)||
                    (m_console->CellsSelected())
                    )
    );
  
  menubar->Enable(menu_evaluate_all_visible, m_console->GetTree() != NULL);
  menubar->Enable(ToolBar::tb_evaltillhere,
                  (m_console->GetTree() != NULL) &&
                  (m_console->CanPaste()) &&
                  (m_console->GetHCaret() != NULL)
    );

  menubar->Enable(menu_triggerEvaluation, !m_console->m_evaluationQueue->Empty());
  menubar->Enable(menu_save_id, (!m_fileSaved)&&(!m_saving));
  menubar->Enable(menu_export_html, !m_saving);

  for (int id = menu_pane_math; id<=menu_pane_format; id++)
    menubar->Check(id, IsPaneDisplayed(static_cast<Event>(id)));
  if (GetToolBar() != NULL)
  {
#if defined __WXMAC__ || defined __WXMSW__
    menubar->Check(menu_show_toolbar, GetToolBar()->IsShown());
#else
    menubar->Check(menu_show_toolbar, true);
#endif
  }
  else
    menubar->Check(menu_show_toolbar, false);

  if (m_console->GetTree() != NULL)
  {
    menubar->Enable(MathCtrl::popid_divide_cell, m_console->GetActiveCell() != NULL);
    menubar->Enable(MathCtrl::popid_merge_cells, m_console->CanMergeSelection());
    menubar->Enable(wxID_PRINT, true);
  }
  else
  {
    menubar->Enable(MathCtrl::popid_divide_cell, false);
    menubar->Enable(MathCtrl::popid_merge_cells, false);
    menubar->Enable(wxID_PRINT, false);
  }
  double zf = m_console->GetZoomFactor();
  if (zf < 3.0)
    menubar->Enable(MathCtrl::menu_zoom_in, true);
  else
    menubar->Enable(MathCtrl::menu_zoom_in, false);
  if (zf > 0.8)
    menubar->Enable(MathCtrl::menu_zoom_out, true);
  else
    menubar->Enable(MathCtrl::menu_zoom_out, false);

}

#if defined (__WXMSW__) || defined (__WXGTK20__) || defined(__WXMAC__)

void wxMaxima::UpdateToolBar(wxUpdateUIEvent& event)
{
  if(!m_console->m_mainToolBar)
    return;

  m_console->m_mainToolBar->CanCopy(m_console->CanCopy(true));
  m_console->m_mainToolBar->CanCut (m_console->CanCut());
  m_console->m_mainToolBar->CanSave((!m_fileSaved)&&(!m_saving));
  m_console->m_mainToolBar->CanPrint(m_console->GetTree() != NULL);
  m_console->m_mainToolBar->CanEvalTillHere(
    (m_console->GetTree() != NULL) &&
    (m_console->CanPaste()) &&
    (m_console->GetHCaret() != NULL) &&
    (m_client != NULL)
    );

  // On MSW it seems we cannot change an icon without side-effects that somehow
  // stop the animation => on this OS we have separate icons for the
  // animation start and stop. On the rest of the OSes we use one combined
  // start/stop button instead.
  if (m_console->CanAnimate())
  {
    if(m_console->AnimationRunning())
      m_console->m_mainToolBar->AnimationButtonState(ToolBar::Running);
    else
      m_console->m_mainToolBar->AnimationButtonState(ToolBar::Stopped);
  }
  else
    m_console->m_mainToolBar->AnimationButtonState(ToolBar::Inactive);
}

#endif

wxString wxMaxima::ExtractFirstExpression(wxString entry)
{
  int semicolon = entry.Find(';');
  int dollar = entry.Find('$');
  bool semiFound = (semicolon != wxNOT_FOUND);
  bool dollarFound = (dollar != wxNOT_FOUND);

  int index;
  if (semiFound && dollarFound)
    index = MIN(semicolon, dollar);
  else if (semiFound && !dollarFound)
    index = semicolon;
  else if (!semiFound && dollarFound)
    index = dollar;
  else // neither semicolon nor dollar found
    index = entry.Length();

  return entry.SubString(0, index - 1);
}

wxString wxMaxima::GetDefaultEntry()
{
  if (m_console->CanCopy(true))
    return (m_console->GetString()).Trim().Trim(false);
  if (m_console->GetActiveCell() != NULL)
    return ExtractFirstExpression(m_console->GetActiveCell()->ToString());
  return wxT("%");
}

void wxMaxima::OpenFile(wxString file, wxString cmd)
{
  if (file.Length() && wxFileExists(file))
  {
    AddRecentDocument(file);

    m_lastPath = wxPathOnly(file);
    wxString unixFilename(file);
#if defined __WXMSW__
    unixFilename.Replace(wxT("\\"), wxT("/"));
#endif

    if (cmd.Length() > 0)
    {
      MenuCommand(cmd + wxT("(\"") + unixFilename + wxT("\")$"));
    }

    else if (file.Right(4) == wxT(".wxm"))
      OpenWXMFile(file, m_console);

    else if (file.Right(5) == wxT(".wxmx"))
      OpenWXMXFile(file, m_console); // clearDocument = true

    else if (file.Right(4) == wxT(".dem"))
      MenuCommand(wxT("demo(\"") + unixFilename + wxT("\")$"));

    else
      MenuCommand(wxT("load(\"") + unixFilename + wxT("\")$"));
  }
  
  if((m_autoSaveInterval > 10000) && (m_currentFile.Length() > 0))
    m_autoSaveTimer.StartOnce(m_autoSaveInterval);

  if(m_console)m_console->TreeUndo_ClearBuffers();
}

bool wxMaxima::SaveFile(bool forceSave)
{  
  wxString file = m_currentFile;
  wxString fileExt=wxT("wxmx");
  int ext=0;
  
  wxConfig *config = (wxConfig *)wxConfig::Get();
  
  if (file.Length() == 0 || forceSave)
  {
    if (file.Length() == 0) {
      config->Read(wxT("defaultExt"), &fileExt);
      file = _("untitled") + wxT(".") + fileExt;
    }
    else
      wxFileName::SplitPath(file, NULL, NULL, &file, &fileExt);
      
    wxFileDialog fileDialog(this,
                            _("Save As"), m_lastPath,
                            file,
                            _(  "Whole document (*.wxmx)|*.wxmx|"
                                "The input without images (*.wxm)|*.wxm"),
                            wxFD_SAVE | wxFD_OVERWRITE_PROMPT);
      
    if (fileExt == wxT("wxmx"))
      fileDialog.SetFilterIndex(0);
    else if (fileExt == wxT("wxm"))
      fileDialog.SetFilterIndex(1);
    else
    {
      fileDialog.SetFilterIndex(0);
      fileExt = wxT("wxmx");
    }   
    if (fileDialog.ShowModal() == wxID_OK)
    {
      file = fileDialog.GetPath();
      ext = fileDialog.GetFilterIndex();
    }
    else
    {
      m_autoSaveTimer.StartOnce(m_autoSaveInterval);
      m_saving = false;
      return false;
    }
  }

  if (file.Length())
  {
    if((file.Right(4) != wxT(".wxm"))&&
       (file.Right(5) != wxT(".wxmx"))
      )
    {
      switch(ext)
      {
      case 0:
        file += wxT(".wxmx");
        break;
      case 1:
        file += wxT(".wxm");
        break;
      default:
        file += wxT(".wxmx");
      }
    }
      
    StatusSaveStart();
    config->Write(wxT("defaultExt"), wxT("wxmx"));

    m_currentFile = file;
    m_lastPath = wxPathOnly(file);
    if (file.Right(5) == wxT(".wxmx")) {
      if (!m_console->ExportToWXMX(file))
      {
        StatusSaveFailed();
        if(m_autoSaveInterval > 10000)
          m_autoSaveTimer.StartOnce(m_autoSaveInterval);
        m_saving = false;
        return false;
      }
      
    }
    else {
      if (!m_console->ExportToMAC(file))
      {
        config->Write(wxT("defaultExt"), wxT("wxm"));
	
        StatusSaveFailed();
        if(m_autoSaveInterval > 10000)
          m_autoSaveTimer.StartOnce(m_autoSaveInterval);
        m_saving = false;
        return false;
      }
    }
    
    AddRecentDocument(file);
    SetCWD(file);

    if(m_autoSaveInterval > 10000)
      m_autoSaveTimer.StartOnce(m_autoSaveInterval);
    StatusSaveFinished();
    m_saving = false;
    return true;
  }

  if(m_autoSaveInterval > 10000)
    m_autoSaveTimer.StartOnce(m_autoSaveInterval);
  m_saving = false;
  
  return false;
}

void wxMaxima::ReadStdErr()
{
  // Maxima will never send us any data via stderr after it has finished
  // starting up and will send data via stdout only in rare cases:
  // It rather sends us the data over the network.
  //
  // If something is severely broken this might not be true, though, and we want
  // to inform the user about it.

  if(!m_process) return;

  if(m_process->IsInputAvailable())
  {
    wxASSERT_MSG(m_input != NULL,wxT("Bug: Trying to read from maxima but don't have a input stream"));
    wxString o;
    while (m_process->IsInputAvailable())
    {
      o += m_input->GetC();
    }
    bool pollStdOut = false; 
    wxConfig *config = (wxConfig *)wxConfig::Get();
    config->Read(wxT("pollStdOut"), &pollStdOut);
     
    if(pollStdOut)
      DoRawConsoleAppend(_("Message from the stdout of Maxima: ") + o, MC_TYPE_DEFAULT);
  }
  if(m_process->IsErrorAvailable())
  {
    wxASSERT_MSG(m_error!=NULL,wxT("Bug: Trying to read from maxima but don't have a error input stream"));
    wxString o = wxT("Message from maxima's stderr stream: ");
    while (m_process->IsErrorAvailable())
    {
      o += m_error->GetC();
    }
    DoRawConsoleAppend(o, MC_TYPE_ERROR);
    
    // If maxima did output something it defintively has stopped.
    // The question is now if we want to try to send it something new to evaluate.
    bool abortOnError = false;
    wxConfig::Get()->Read(wxT("abortOnError"), &abortOnError);
    SetBatchMode(false);
    if(abortOnError || m_batchmode)
    {
      m_console->m_evaluationQueue->Clear();
      // Inform the user that the evaluation queue is empty.
      EvaluationQueueLength(0);
    }
    else
      TryEvaluateNextInQueue();
  }
}

void wxMaxima::OnTimerEvent(wxTimerEvent& event)
{
  switch (event.GetId()) {
  case MAXIMA_STDOUT_POLL_ID:
    ReadStdErr();
  break;
  case KEYBOARD_INACTIVITY_TIMER_ID:
    m_console->m_keyboardInactive = true;
    if((m_autoSaveIntervalExpired) && (m_currentFile.Length() > 0) && SaveNecessary())
    {
      if(!m_saving)SaveFile(false);
      m_autoSaveIntervalExpired = false;
      if(m_autoSaveInterval > 10000)
        m_autoSaveTimer.StartOnce(m_autoSaveInterval);
    }
    break;
  case AUTO_SAVE_TIMER_ID:
    m_autoSaveIntervalExpired = true;
    if((m_console->m_keyboardInactive) && (m_currentFile.Length() > 0) && SaveNecessary())
    {
      if(!m_saving)SaveFile(false);
	
      if(m_autoSaveInterval > 10000)
        m_autoSaveTimer.StartOnce(m_autoSaveInterval);
      m_autoSaveIntervalExpired = false;
    }
    break;
  }
}

void wxMaxima::FileMenu(wxCommandEvent& event)
{
  if(event.GetEventType() != (wxEVT_MENU))
    return;
  wxString expr = GetDefaultEntry();
  wxString cmd;
  bool forceSave = false;
#if defined __WXMSW__
  wxString b = wxT("\\");
  wxString f = wxT("/");
#endif

  switch (event.GetId())
  {
#if defined __WXMAC__
  case mac_closeId:
    Close();
    break;
#elif defined __WXMSW__ || defined __WXGTK20__
  case menu_new_id:
  case ToolBar::tb_new:
    wxExecute(wxTheApp->argv[0]);
    break;
#endif
#if defined (__WXMSW__) || defined (__WXGTK20__) || defined (__WXMAC__)
  case ToolBar::tb_open:
#endif
  case menu_open_id:
  {
    if (SaveNecessary()) {
      int close = SaveDocumentP();
	
      if (close == wxID_CANCEL)
        return;
	
      if (close == wxID_YES) {
        if (!SaveFile())
          return;
      }
    }

    wxString file = wxFileSelector(_("Open"), m_lastPath,
                                   wxEmptyString, wxEmptyString,
                                   _("wxMaxima document (*.wxm, *.wxmx)|*.wxm;*.wxmx"),
                                   wxFD_OPEN);

    OpenFile(file);
  }
  break;

  case menu_save_as_id:
    forceSave = true;
    m_fileSaved = false;

#if defined (__WXMSW__) || defined (__WXGTK20__) || defined (__WXMAC__)
  case ToolBar::tb_save:
#endif
  case menu_save_id:
    SaveFile(forceSave);
    break;

  case menu_export_html:
  {
    m_saving = true;
    
    // Determine a sane default file name;
    wxString file = m_currentFile;

    if (file.Length() == 0)
      file = _("untitled");
    else
      wxFileName::SplitPath(file, NULL, NULL, &file, NULL);
    
    wxString fileExt="html";
    wxConfig::Get()->Read(wxT("defaultExportExt"), &fileExt);

    wxFileDialog fileDialog(this,
                            _("Export"), m_lastPath,
                            file + wxT(".") + fileExt,
                            _("HTML file (*.html)|*.html|"
                              "maxima batch file (*.mac)|*.mac|"
                              "pdfLaTeX file (*.tex)|*.tex"
                              ),
                            wxFD_SAVE | wxFD_OVERWRITE_PROMPT);
    
    if (fileExt == wxT("html"))
      fileDialog.SetFilterIndex(0);
    else if (fileExt == wxT("mac"))
      fileDialog.SetFilterIndex(1);
      else
        fileDialog.SetFilterIndex(2);
    
    if (fileDialog.ShowModal() == wxID_OK)
    {
      file = fileDialog.GetPath();
      if (file.Length())
      {
        // Saving calls wxYield(), exporting does do so, too => we need to
        // avoid triggering an autosave during export.
        m_autoSaveTimer.Stop();
        
        int ext = fileDialog.GetFilterIndex();
        if((file.Right(5) != wxT(".html")) &&
           (file.Right(4) != wxT(".mac")) &&
           (file.Right(4) != wxT(".tex"))
          )
        {
          switch(ext)
          {
          case 0:
            file += wxT(".html");
            break;
          case 1:
            file += wxT(".mac");
            break;
          case 2:
            file += wxT(".tex");
            break;
          default: 
            file += wxT(".html");
          }
        }
	    
        if (file.Right(4) == wxT(".tex")) {
          StatusExportStart();

          fileExt = wxT("tex");
          if (!m_console->ExportToTeX(file))
          {
            wxMessageBox(_("Exporting to TeX failed!"), _("Error!"),
                         wxOK);
            StatusExportFailed();
          }
          else
            StatusExportFinished();
        }
        else if (file.Right(4) == wxT(".mac"))
        {
          StatusExportStart();

          fileExt = wxT("mac");
          if (!m_console->ExportToMAC(file))
          {
            wxMessageBox(_("Exporting to maxima batch file failed!"), _("Error!"),
                         wxOK);
            StatusExportFailed();
          }
          else
            StatusExportFinished();
        }
        else {
          StatusExportStart();

          fileExt = wxT("html");
          if (!m_console->ExportToHTML(file))
          {
            wxMessageBox(_("Exporting to HTML failed!"), _("Error!"),
                         wxOK);
            StatusExportFailed();
          }
          else
            StatusExportFinished();
        }
        if(m_autoSaveInterval > 10000)
          m_autoSaveTimer.StartOnce(m_autoSaveInterval);   

        wxFileName::SplitPath(file, NULL, NULL, NULL, &fileExt);
        wxConfig::Get()->Write(wxT("defaultExportExt"), fileExt);     
      }
    }
  }
  m_saving = false;
  break;
    
  case menu_load_id:
  {
    wxString file = wxFileSelector(_("Load Package"), m_lastPath,
                                   wxEmptyString, wxEmptyString,
                                   _("Maxima package (*.mac)|*.mac|"
                                     "Lisp package (*.lisp)|*.lisp|All|*"),
                                   wxFD_OPEN);
    OpenFile(file, wxT("load"));
  }
  break;

  case menu_batch_id:
  {
    wxString file = wxFileSelector(_("Batch File"), m_lastPath,
                                   wxEmptyString, wxEmptyString,
                                   _("Maxima package (*.mac)|*.mac"),
                                   wxFD_OPEN);
    OpenFile(file, wxT("batch"));
  }
  break;

  case wxID_EXIT:
    Close();
    break;

  case ToolBar::tb_animation_startStop:
    if (m_console->CanAnimate())
    {
      if(m_console->AnimationRunning())
        m_console->Animate(false);
      else
        m_console->Animate(true);      
    }
    break;
    
  case MathCtrl::popid_animation_start:
    if (m_console->CanAnimate() && !m_console->AnimationRunning())
      m_console->Animate(true);
    break;
    
  default:
    break;
  }
}

void wxMaxima::EditMenu(wxCommandEvent& event)
{

  if(event.GetEventType() != (wxEVT_MENU))
    return;

  if (m_findDialog != NULL) {
    event.Skip();
    return;
  }

  switch (event.GetId())
  {
  case wxID_PREFERENCES:
#if defined (__WXMSW__) || defined (__WXGTK20__) || defined (__WXMAC__)
  case ToolBar::tb_pref:
#endif
  {
    wxConfigBase *config = wxConfig::Get();
    
#if defined (__WXMAC__)
    bool pngcairo_old=false;
#else
    bool pngcairo_old=true;
#endif
    config->Read(wxT("usepngCairo"),&pngcairo_old);
      
    Config *configW = new Config(this);
    configW->Centre(wxBOTH);
    if (configW->ShowModal() == wxID_OK)
    {
      configW->WriteSettings();
      // Write the changes in the configuration to the disk.
      config->Flush();
      // Refresh the display as the settings that affect it might have changed.
      m_console->RecalculateForce();
      m_console->Refresh();
      ConfigChanged();
    }

    configW->Destroy();

#if defined (__WXMSW__)
    bool wxcd = false;
    config->Read(wxT("wxcd"),&wxcd);
    if(wxcd)
    {
      SendMaxima(wxT(":lisp-quiet (setq $wxchangedir t)"));
      if (m_currentFile != wxEmptyString)
      {
        wxString filename(m_currentFile);
        SetCWD(filename);
      }
    }
    else
    {
      SetCWD(wxStandardPaths::Get().GetExecutablePath());
      SendMaxima(wxT(":lisp-quiet (setq $wxchangedir nil)"));
    }
#endif
    
#if defined (__WXMAC__)
    bool usepngCairo=false;
#else
    bool usepngCairo=true;
#endif
    config->Read(wxT("usepngCairo"),&usepngCairo);
    if(usepngCairo != pngcairo_old)
    {
      if(usepngCairo)
        SendMaxima(wxT(":lisp-quiet (setq $wxplot_pngcairo t)"));
      else
        SendMaxima(wxT(":lisp-quiet (setq $wxplot_pngcairo nil)"));
    }
      
    m_autoSaveInterval = 0;
    config->Read(wxT("autoSaveInterval"), &m_autoSaveInterval);
    m_autoSaveInterval *= 60000;

    if((m_autoSaveInterval > 10000) && (m_currentFile.Length() > 0 ))
      m_autoSaveTimer.StartOnce(m_autoSaveInterval);
    else
      m_autoSaveTimer.Stop();
      
    int defaultPlotWidth = 800;
    config->Read(wxT("defaultPlotWidth"), &defaultPlotWidth);
    int defaultPlotHeight = 600;
    config->Read(wxT("defaultPlotHeight"), &defaultPlotHeight);
    //      SendMaxima(wxString::Format(wxT(":lisp-quiet (setq $wxplot_size '((mlist simp) %i %i))"),defaultPlotWidth,defaultPlotHeight));  
  }
  break;
#if defined (__WXMSW__) || defined (__WXGTK20__) || defined (__WXMAC__)
  case ToolBar::tb_copy:
#endif
  case menu_copy_from_console:
    if (m_console->CanCopy(true))
      m_console->Copy();
    break;
  case menu_copy_text_from_console:
    if (m_console->CanCopy(true))
      m_console->Copy(true);
    break;
#if defined (__WXMSW__) || defined (__WXGTK20__) || defined (__WXMAC__)
  case ToolBar::tb_cut:
#endif
  case menu_cut:
    if (m_console->CanCut())
      m_console->CutToClipboard();
    break;
  case menu_select_all:
  case ToolBar::tb_select_all:
    m_console->SelectAll();
    break;
#if defined (__WXMSW__) || defined (__WXGTK20__) || defined (__WXMAC__)
  case ToolBar::tb_paste:
#endif
  case menu_paste:
    if (m_console->CanPaste())
      m_console->PasteFromClipboard();
    break;
  case menu_undo:
    if (m_console->CanUndo())
      m_console->Undo();
    break;
  case menu_redo:
    if (m_console->CanRedo())
      m_console->Redo();
    break;
  case menu_copy_tex_from_console:
    if (m_console->CanCopy())
      m_console->CopyTeX();
    break;
  case menu_copy_as_bitmap:
    if (m_console->CanCopy())
      m_console->CopyBitmap();
    break;
  case menu_copy_to_file:
  {
    wxString file = wxFileSelector(_("Save Selection to Image"), m_lastPath,
                                   wxT("image.png"), wxT("png"),
                                   _("PNG image (*.png)|*.png|"
                                     "JPEG image (*.jpg)|*.jpg|"
                                     "Windows bitmap (*.bmp)|*.bmp|"
                                     "X pixmap (*.xpm)|*.xpm"),
                                   wxFD_SAVE | wxFD_OVERWRITE_PROMPT);
    if (file.Length())
    {
      m_console->CopyToFile(file);
      m_lastPath = wxPathOnly(file);
    }
  }
  break;
  case MathCtrl::popid_delete:
    if (m_console->CanDeleteSelection())
    {
      m_console->DeleteSelection();
      m_console->Recalculate();
      m_console->Refresh();
      return;
    }
    break;
  case MathCtrl::menu_zoom_in:
    
    if (m_console->GetZoomFactor() < 3.0) {
      m_console->SetZoomFactor(m_console->GetZoomFactor() + 0.1);
    }
    break;
  case MathCtrl::menu_zoom_out:
    if (m_console->GetZoomFactor() > 0.8) {
      m_console->SetZoomFactor(m_console->GetZoomFactor() - 0.1);
    }
    break;
  case menu_zoom_80:
    m_console->SetZoomFactor(0.8);
    break;
  case menu_zoom_100:
    m_console->SetZoomFactor(1.0);
    break;
  case menu_zoom_120:
    m_console->SetZoomFactor(1.2);
    break;
  case menu_zoom_150:
    m_console->SetZoomFactor(1.5);
    break;
  case menu_zoom_200:
    m_console->SetZoomFactor(2.0);
    break;
  case menu_zoom_300:
    m_console->SetZoomFactor(3.0);
    break;
  case menu_fullscreen:
    ShowFullScreen( !IsFullScreen() );
    break;
  case menu_remove_output:
    m_console->RemoveAllOutput();
    break;
  case menu_show_toolbar:
#if defined __WXMAC__ || defined __WXMSW__
    ShowToolBar((GetToolBar() == NULL) || !(GetToolBar()->IsShown()));
#else
    ShowToolBar(!(GetToolBar() != NULL));
#endif
    break;
  case menu_edit_find:
#if defined (__WXMSW__) || defined (__WXGTK20__) || defined (__WXMAC__)
  case ToolBar::tb_find:
#endif
    if ( m_findDialog != NULL )
    {
      delete m_findDialog;
      m_findDialog = NULL;
    }
    else
    {
      m_findDialog = new wxFindReplaceDialog(
        this,
        &m_findData,
        _("Find and Replace"),
        wxFR_REPLACEDIALOG |
        wxFR_NOWHOLEWORD);
      m_findDialog->Show(true);
    }
    break;
  case menu_history_next:
  {
    wxString command = m_history->GetCommand(true);
    if (command != wxEmptyString)
      m_console->SetActiveCellText(command);
  }
  break;
  case menu_history_previous:
  {
    wxString command = m_history->GetCommand(false);
    if (command != wxEmptyString)
      m_console->SetActiveCellText(command);
  }
  break;
  }
}

void wxMaxima::OnFind(wxFindDialogEvent& event)
{
  if (!m_console->FindNext(event.GetFindString(),
                           event.GetFlags() & wxFR_DOWN,
                           !(event.GetFlags() & wxFR_MATCHCASE)))
    wxMessageBox(_("No matches found!"));
}

void wxMaxima::OnFindClose(wxFindDialogEvent& event)
{
  m_findDialog->Destroy();
  m_findDialog = NULL;
}

void wxMaxima::OnReplace(wxFindDialogEvent& event)
{
  m_console->Replace(event.GetFindString(),
                     event.GetReplaceString(),
                     !(event.GetFlags() & wxFR_MATCHCASE)
    );

  if (!m_console->FindNext(event.GetFindString(),
                           event.GetFlags() & wxFR_DOWN,
                           !(event.GetFlags() & wxFR_MATCHCASE)
                           )
    )
    wxMessageBox(_("No matches found!"));
}

void wxMaxima::OnReplaceAll(wxFindDialogEvent& event)
{
  int count = m_console->ReplaceAll(
    event.GetFindString(),
    event.GetReplaceString(),
    !(event.GetFlags() & wxFR_MATCHCASE)
    );

  wxMessageBox(wxString::Format(_("Replaced %d occurrences."), count));
}

void wxMaxima::MaximaMenu(wxCommandEvent& event)
{
  if(event.GetEventType() != (wxEVT_MENU))
    return;
  wxString expr = GetDefaultEntry();
  wxString cmd;
  wxString b = wxT("\\");
  wxString f = wxT("/");
  switch (event.GetId())
  {
  case menu_triggerEvaluation:
    m_console->QuestionAnswered();
    TryEvaluateNextInQueue();
    break;
  case ToolBar::menu_restart_id:
    m_closing = true;
    m_console->m_evaluationQueue->Clear();
    m_console->ResetInputPrompts();
    StartMaxima();
    break;
  case menu_soft_restart:
    MenuCommand(wxT("kill(all);"));
    break;
  case menu_functions:
    MenuCommand(wxT("functions;"));
    break;
  case menu_variables:
    MenuCommand(wxT("values;"));
    break;
  case menu_display:
  {
    wxString choices[] =
      {
        wxT("xml"), wxT("ascii"), wxT("none")
      };
    wxString choice = wxGetSingleChoice(
      _("Select math display algorithm"),
      _("Display algorithm"),
      3,
      choices,
      this
      );
    if (choice.Length())
    {
      cmd = wxT("set_display('") + choice + wxT(")$");
      MenuCommand(cmd);
    }
  }
  break;
  case menu_texform:
    cmd = wxT("tex(") + expr + wxT(")$");
    MenuCommand(cmd);
    break;
  case menu_time:
    cmd = wxT("if showtime#false then showtime:false else showtime:all$");
    MenuCommand(cmd);
    break;
  case menu_fun_def:
    cmd = GetTextFromUser(_("Show the definition of function:"),
                          _("Function"), wxEmptyString, this);
    if (cmd.Length())
    {
      cmd = wxT("fundef(") + cmd + wxT(");");
      MenuCommand(cmd);
    }
    break;
  case menu_add_path:
  {
    if (m_lastPath.Length() == 0)
      m_lastPath = wxGetHomeDir();
    wxString dir = wxDirSelector(_("Add dir to path:"), m_lastPath);
    if (dir.Length())
    {
      m_lastPath = dir;
#if defined (__WXMSW__)
      dir.Replace(wxT("\\"), wxT("/"));
#endif
      cmd = wxT("file_search_maxima : cons(sconcat(\"") + dir +
        wxT("/###.{lisp,mac,mc}\"), file_search_maxima)$");
      MenuCommand(cmd);
    }
  }
  break;
  case menu_evaluate_all_visible:
  {
    bool evaluating = !m_console->m_evaluationQueue->Empty();
    if(!m_isConnected)
      StartMaxima();
    m_console->AddDocumentToEvaluationQueue();
  // Inform the user about the length of the evaluation queue.
    EvaluationQueueLength(m_console->m_evaluationQueue->Size());
    if(!evaluating) TryEvaluateNextInQueue();
  }
  break;
  case menu_evaluate_all:
  {
    bool evaluating = !m_console->m_evaluationQueue->Empty();
    if(!m_isConnected)
      StartMaxima();
    m_console->AddEntireDocumentToEvaluationQueue();
  // Inform the user about the length of the evaluation queue.
    EvaluationQueueLength(m_console->m_evaluationQueue->Size());
    if(!evaluating) TryEvaluateNextInQueue();
  }
  break;
  case ToolBar::tb_evaltillhere:
  {
    bool evaluating = !m_console->m_evaluationQueue->Empty();
    if(!m_isConnected)
      StartMaxima();
    m_console->AddDocumentTillHereToEvaluationQueue();
  // Inform the user about the length of the evaluation queue.
    EvaluationQueueLength(m_console->m_evaluationQueue->Size());
    if(!evaluating) TryEvaluateNextInQueue();
  }
  break;
  case menu_clear_var:
    cmd = GetTextFromUser(_("Delete variable(s):"), _("Delete"),
                          wxT("all"), this);
    if (cmd.Length())
    {
      cmd = wxT("remvalue(") + cmd + wxT(");");
      MenuCommand(cmd);
    }
    break;
  case menu_clear_fun:
    cmd = GetTextFromUser(_("Delete function(s):"), _("Delete"),
                          wxT("all"), this);
    if (cmd.Length())
    {
      cmd = wxT("remfunction(") + cmd + wxT(");");
      MenuCommand(cmd);
    }
    break;
  case menu_subst:
  case button_subst:
  {
    SubstituteWiz *wiz = new SubstituteWiz(this, -1, _("Substitute"));
    wiz->SetValue(expr);
    wiz->Centre(wxBOTH);
    if (wiz->ShowModal() == wxID_OK)
    {
      wxString val = wiz->GetValue();
      MenuCommand(val);
    }
    wiz->Destroy();
  }
  break;
  default:
    break;
  }
}

void wxMaxima::EquationsMenu(wxCommandEvent& event)
{
  if(event.GetEventType() != (wxEVT_MENU))
    return;
  wxString expr = GetDefaultEntry();
  wxString cmd;
  switch (event.GetId())
  {
  case menu_allroots:
    cmd = wxT("allroots(") + expr + wxT(");");
    MenuCommand(cmd);
    break;
  case menu_bfallroots:
    cmd = wxT("bfallroots(") + expr + wxT(");");
    MenuCommand(cmd);
    break;
  case menu_realroots:
    cmd = wxT("realroots(") + expr + wxT(");");
    MenuCommand(cmd);
    break;
  case button_solve:
  case menu_solve:
  {
    Gen2Wiz *wiz = new Gen2Wiz(_("Equation(s):"), _("Variable(s):"),
                               expr, wxT("x"), this, -1, _("Solve"), true);
    wiz->Centre(wxBOTH);
    if (wiz->ShowModal() == wxID_OK)
    {
      cmd = wxT("solve([") + wiz->GetValue1() + wxT("], [") +
        wiz->GetValue2() + wxT("]);");
      MenuCommand(cmd);
    }
    wiz->Destroy();
  }
  break;
  case menu_solve_to_poly:
  {
    Gen2Wiz *wiz = new Gen2Wiz(_("Equation(s):"), _("Variable(s):"),
                               expr, wxT("x"), this, -1, _("Solve"), true);
    wiz->Centre(wxBOTH);
    if (wiz->ShowModal() == wxID_OK)
    {
      cmd = wxT("to_poly_solve([") + wiz->GetValue1() + wxT("], [") +
        wiz->GetValue2() + wxT("]);");
      MenuCommand(cmd);
    }
    wiz->Destroy();
  }
  break;
  case menu_solve_num:
  {
    if (expr.StartsWith(wxT("%")))
      expr = wxT("''(") + expr + wxT(")");
    Gen4Wiz *wiz = new Gen4Wiz(_("Equation:"), _("Variable:"),
                               _("Lower bound:"), _("Upper bound:"),
                               expr, wxT("x"), wxT("-1"), wxT("1"),
                               this, -1, _("Find root"), true);
    wiz->Centre(wxBOTH);
    if (wiz->ShowModal() == wxID_OK)
    {
      cmd = wxT("find_root(") + wiz->GetValue1() + wxT(", ") +
        wiz->GetValue2() + wxT(", ") +
        wiz->GetValue3() + wxT(", ") +
        wiz->GetValue4() + wxT(");");
      MenuCommand(cmd);
    }
    wiz->Destroy();
  }
  break;
  case button_solve_ode:
  case menu_solve_ode:
  {
    Gen3Wiz *wiz = new Gen3Wiz(_("Equation:"), _("Function:"), _("Variable:"),
                               expr, wxT("y"), wxT("x"),
                               this, -1, _("Solve ODE"));
    wiz->SetValue(expr);
    wiz->Centre(wxBOTH);
    if (wiz->ShowModal() == wxID_OK)
    {
      wxString val = wxT("ode2(") + wiz->GetValue1() + wxT(", ") +
        wiz->GetValue2() + wxT(", ") + wiz->GetValue3() + wxT(");");
      MenuCommand(val);
    }
    wiz->Destroy();
  }
  break;
  case menu_ivp_1:
  {
    Gen3Wiz *wiz = new Gen3Wiz(_("Solution:"), _("Point:"), _("Value:"),
                               expr, wxT("x="), wxT("y="),
                               this, -1, _("IC1"), true);
    wiz->Centre(wxBOTH);
    if (wiz->ShowModal() == wxID_OK)
    {
      wxString val = wxT("ic1(") + wiz->GetValue1() + wxT(", ") +
        wiz->GetValue2() + wxT(", ") + wiz->GetValue3() + wxT(");");
      MenuCommand(val);
    }
    wiz->Destroy();
  }
  break;
  case menu_ivp_2:
  {
    Gen4Wiz *wiz = new Gen4Wiz(_("Solution:"), _("Point:"),
                               _("Value:"), _("Derivative:"),
                               expr, wxT("x="), wxT("y="), wxT("'diff(y,x)="),
                               this, -1, _("IC2"), true);
    wiz->Centre(wxBOTH);
    if (wiz->ShowModal() == wxID_OK)
    {
      wxString val = wxT("ic2(") + wiz->GetValue1() + wxT(", ") +
        wiz->GetValue2() + wxT(", ") + wiz->GetValue3() +
        wxT(", ") + wiz->GetValue4() + wxT(");");
      MenuCommand(val);
    }
    wiz->Destroy();
  }
  break;
  case menu_bvp:
  {
    BC2Wiz *wiz = new BC2Wiz(this, -1, _("BC2"));
    wiz->SetValue(expr);
    wiz->Centre(wxBOTH);
    if (wiz->ShowModal() == wxID_OK)
    {
      wxString val = wiz->GetValue();
      MenuCommand(val);
    }
    wiz->Destroy();
  }
  break;
  case menu_eliminate:
  {
    Gen2Wiz *wiz = new Gen2Wiz(_("Equations:"),
                               _("Variables:"), expr, wxEmptyString,
                               this, -1, _("Eliminate"), true);
    wiz->Centre(wxBOTH);
    if (wiz->ShowModal() == wxID_OK)
    {
      cmd = wxT("eliminate([") + wiz->GetValue1() + wxT("],[")
        + wiz->GetValue2() + wxT("]);");
      MenuCommand(cmd);
    }
    wiz->Destroy();
  }
  break;
  case menu_solve_algsys:
  {
    wxString sz = GetTextFromUser(_("Number of equations:"),
                                  _("Solve algebraic system"),
                                  wxT("3"), this);
    if (sz.Length() == 0)
      return ;
    long isz;
    if (!sz.ToLong(&isz) || isz <= 0)
    {
      wxMessageBox(_("Not a valid number of equations!"), _("Error!"),
                   wxOK | wxICON_ERROR);
      return ;
    }
    SysWiz *wiz = new SysWiz(this, -1, _("Solve algebraic system"), isz);
    wiz->Centre(wxBOTH);
    if (wiz->ShowModal() == wxID_OK)
    {
      cmd = wxT("algsys") + wiz->GetValue();
      MenuCommand(cmd);
    }
    wiz->Destroy();
  }
  break;
  case menu_solve_lin:
  {
    wxString sz = GetTextFromUser(_("Number of equations:"),
                                  _("Solve linear system"),
                                  wxT("3"), this);
    if (sz.Length() == 0)
      return ;
    long isz;
    if (!sz.ToLong(&isz) || isz <= 0)
    {
      wxMessageBox(_("Not a valid number of equations!"), _("Error!"),
                   wxOK | wxICON_ERROR);
      return ;
    }
    SysWiz *wiz = new SysWiz(this, -1, _("Solve linear system"), isz);
    wiz->Centre(wxBOTH);
    if (wiz->ShowModal() == wxID_OK)
    {
      cmd = wxT("linsolve") + wiz->GetValue();
      MenuCommand(cmd);
    }
    wiz->Destroy();
  }
  break;
  case menu_solve_de:
  {
    Gen2Wiz *wiz = new Gen2Wiz(_("Equation(s):"), _("Function(s):"),
                               expr, wxT("y(x)"),
                               this, -1, _("Solve ODE"));
    wiz->Centre(wxBOTH);
    if (wiz->ShowModal() == wxID_OK)
    {
      cmd = wxT("desolve([") + wiz->GetValue1() + wxT("],[")
        + wiz->GetValue2() + wxT("]);");
      MenuCommand(cmd);
    }
    wiz->Destroy();
  }
  break;
  case menu_atvalue:
  {
    Gen3Wiz *wiz = new Gen3Wiz(_("Expression:"), _("Point:"),
                               _("Value:"), expr, wxT("x=0"), wxT("0"),
                               this, -1, _("At value"));
    wiz->SetValue(expr);
    wiz->Centre(wxBOTH);
    if (wiz->ShowModal() == wxID_OK)
    {
      wxString val = wxT("atvalue(") + wiz->GetValue1() + wxT(", ")
        + wiz->GetValue2() +
        wxT(", ") + wiz->GetValue3() + wxT(");");
      MenuCommand(val);
    }
    wiz->Destroy();
  }
  break;
  default:
    break;
  }
}

void wxMaxima::AlgebraMenu(wxCommandEvent& event)
{
  if(event.GetEventType() != (wxEVT_MENU))
    return;
  wxString expr = GetDefaultEntry();
  wxString cmd;
  switch (event.GetId())
  {
  case menu_invert_mat:
    cmd = wxT("invert(") + expr + wxT(");");
    MenuCommand(cmd);
    break;
  case menu_determinant:
    cmd = wxT("determinant(") + expr + wxT(");");
    MenuCommand(cmd);
    break;
  case menu_eigen:
    cmd = wxT("eigenvalues(") + expr + wxT(");");
    MenuCommand(cmd);
    break;
  case menu_eigvect:
    cmd = wxT("eigenvectors(") + expr + wxT(");");
    MenuCommand(cmd);
    break;
  case menu_adjoint_mat:
    cmd = wxT("adjoint(") + expr + wxT(");");
    MenuCommand(cmd);
    break;
  case menu_transpose:
    cmd = wxT("transpose(") + expr + wxT(");");
    MenuCommand(cmd);
    break;
  case menu_map_mat:
  {
    Gen2Wiz *wiz = new Gen2Wiz(_("Function:"), _("Matrix:"),
                               wxEmptyString, expr,
                               this, -1, _("Matrix map"));
    wiz->Centre(wxBOTH);
    if (wiz->ShowModal() == wxID_OK)
    {
      cmd = wxT("matrixmap(") + wiz->GetValue1() + wxT(", ")
        + wiz->GetValue2() + wxT(");");
      MenuCommand(cmd);
    }
    wiz->Destroy();
  }
  break;
  case menu_enter_mat:
  case menu_stats_enterm:
  {
    MatDim *wiz = new MatDim(this, -1, _("Matrix"));
    wiz->Centre(wxBOTH);
    if (wiz->ShowModal() == wxID_OK)
    {
      if (wiz->GetValue0() != wxEmptyString)
        cmd = wiz->GetValue0() + wxT(": ");
      long w, h;
      int type = wiz->GetMatrixType();
      if (!(wiz->GetValue2()).ToLong(&w) ||
          !(wiz->GetValue1()).ToLong(&h) ||
          w <= 0 || h <= 0)
      {
        wxMessageBox(_("Not a valid matrix dimension!"), _("Error!"),
                     wxOK | wxICON_ERROR);
        return ;
      }
      if (w != h)
        type = MatWiz::MATRIX_GENERAL;
      MatWiz *mwiz = new MatWiz(this, -1, _("Enter matrix"),
                                type, w, h);
      mwiz->Centre(wxBOTH);
      if (mwiz->ShowModal() == wxID_OK)
      {
        cmd += mwiz->GetValue();
        MenuCommand(cmd);
      }
      mwiz->Destroy();
    }
    wiz->Destroy();
  }
  break;
  case menu_cpoly:
  {
    Gen2Wiz *wiz = new Gen2Wiz(_("Matrix:"), _("Variable:"),
                               expr, wxT("x"),
                               this, -1, _("Char poly"));
    wiz->Centre(wxBOTH);
    if (wiz->ShowModal() == wxID_OK)
    {
      cmd = wxT("charpoly(") + wiz->GetValue1() + wxT(", ")
        + wiz->GetValue2() + wxT("), expand;");
      MenuCommand(cmd);
    }
    wiz->Destroy();
  }
  break;
  case menu_gen_mat:
  {
    Gen4Wiz *wiz = new Gen4Wiz(_("Array:"), _("Width:"), _("Height:"), _("Name:"),
                               expr, wxT("3"), wxT("3"), wxEmptyString,
                               this, -1, _("Generate Matrix"));
    wiz->SetValue(expr);
    wiz->Centre(wxBOTH);
    if (wiz->ShowModal() == wxID_OK)
    {
      wxString val = wxT("genmatrix(") + wiz->GetValue1() +
        wxT(", ") + wiz->GetValue2() +
        wxT(", ") + wiz->GetValue3() + wxT(");");
      if (wiz->GetValue4() != wxEmptyString)
        val = wiz->GetValue4() + wxT(": ") + val;
      MenuCommand(val);
    }
    wiz->Destroy();
  }
  break;
  case menu_gen_mat_lambda:
  {
    Gen4Wiz *wiz = new Gen4Wiz(_("matrix[i,j]:"), _("Width:"), _("Height:"), _("Name:"),
                               expr, wxT("3"), wxT("3"), wxEmptyString,
                               this, -1, _("Generate Matrix"));
    wiz->SetValue(expr);
    wiz->Centre(wxBOTH);
    if (wiz->ShowModal() == wxID_OK)
    {
      wxString val = wxT("genmatrix(lambda([i,j], ") + wiz->GetValue1() +
        wxT("), ") + wiz->GetValue2() +
        wxT(", ") + wiz->GetValue3() + wxT(");");
      if (wiz->GetValue4() != wxEmptyString)
        val = wiz->GetValue4() + wxT(": ") + val;
      MenuCommand(val);
    }
    wiz->Destroy();
  }
  break;
  case button_map:
  case menu_map:
  {
    Gen2Wiz *wiz = new Gen2Wiz(_("Function:"), _("List:"),
                               wxEmptyString, expr,
                               this, -1, _("Map"));
    wiz->Centre(wxBOTH);
    if (wiz->ShowModal() == wxID_OK)
    {
      cmd = wxT("map(") + wiz->GetValue1() + wxT(", ") + wiz->GetValue2() +
        wxT(");");
      MenuCommand(cmd);
    }
    wiz->Destroy();
  }
  break;
  case menu_make_list:
  {
    Gen4Wiz *wiz = new Gen4Wiz(_("Expression:"), _("Variable:"),
                               _("From:"), _("To:"),
                               expr, wxT("k"), wxT("1"), wxT("10"),
                               this, -1, _("Make list"));
    wiz->Centre(wxBOTH);
    if (wiz->ShowModal() == wxID_OK)
    {
      cmd = wxT("makelist(") + wiz->GetValue1() + wxT(", ") +
        wiz->GetValue2() + wxT(", ") +
        wiz->GetValue3() + wxT(", ") +
        wiz->GetValue4() + wxT(");");
      MenuCommand(cmd);
    }
    wiz->Destroy();
  }
  break;
  case menu_apply:
  {
    Gen2Wiz *wiz = new Gen2Wiz(_("Function:"), _("List:"),
                               wxT("\"+\""), expr,
                               this, -1, _("Apply"), true);
    wiz->Centre(wxBOTH);
    if (wiz->ShowModal() == wxID_OK)
    {
      cmd = wxT("apply(") + wiz->GetValue1() + wxT(", ")
        + wiz->GetValue2() + wxT(");");
      MenuCommand(cmd);
    }
    wiz->Destroy();
  }
  break;
  default:
    break;
  }
}

void wxMaxima::SimplifyMenu(wxCommandEvent& event)
{
  if(event.GetEventType() != (wxEVT_MENU))
    return;
  wxString expr = GetDefaultEntry();
  wxString cmd;
  switch (event.GetId())
  {
  case menu_nouns:
    cmd = wxT("ev(") + expr + wxT(", nouns);");
    MenuCommand(cmd);
    break;
  case button_ratsimp:
  case menu_ratsimp:
    cmd = wxT("ratsimp(") + expr + wxT(");");
    MenuCommand(cmd);
    break;
  case button_radcan:
  case menu_radsimp:
    cmd = wxT("radcan(") + expr + wxT(");");
    MenuCommand(cmd);
    break;
  case menu_to_fact:
    cmd = wxT("makefact(") + expr + wxT(");");
    MenuCommand(cmd);
    break;
  case menu_to_gamma:
    cmd = wxT("makegamma(") + expr + wxT(");");
    MenuCommand(cmd);
    break;
  case menu_factcomb:
    cmd = wxT("factcomb(") + expr + wxT(");");
    MenuCommand(cmd);
    break;
  case menu_factsimp:
    cmd = wxT("minfactorial(") + expr + wxT(");");
    MenuCommand(cmd);
    break;
  case menu_logcontract:
    cmd = wxT("logcontract(") + expr + wxT(");");
    MenuCommand(cmd);
    break;
  case menu_logexpand:
    cmd = expr + wxT(", logexpand=super;");
    MenuCommand(cmd);
    break;
  case button_expand:
  case menu_expand:
    cmd = wxT("expand(") + expr + wxT(");");
    MenuCommand(cmd);
    break;
  case button_factor:
  case menu_factor:
    cmd = wxT("factor(") + expr + wxT(");");
    MenuCommand(cmd);
    break;
  case menu_gfactor:
    cmd = wxT("gfactor(") + expr + wxT(");");
    MenuCommand(cmd);
    break;
  case button_trigreduce:
  case menu_trigreduce:
    cmd = wxT("trigreduce(") + expr + wxT(");");
    MenuCommand(cmd);
    break;
  case button_trigsimp:
  case menu_trigsimp:
    cmd = wxT("trigsimp(") + expr + wxT(");");
    MenuCommand(cmd);
    break;
  case button_trigexpand:
  case menu_trigexpand:
    cmd = wxT("trigexpand(") + expr + wxT(");");
    MenuCommand(cmd);
    break;
  case menu_trigrat:
  case button_trigrat:
    cmd = wxT("trigrat(") + expr + wxT(");");
    MenuCommand(cmd);
    break;
  case button_rectform:
  case menu_rectform:
    cmd = wxT("rectform(") + expr + wxT(");");
    MenuCommand(cmd);
    break;
  case menu_polarform:
    cmd = wxT("polarform(") + expr + wxT(");");
    MenuCommand(cmd);
    break;
  case menu_demoivre:
    cmd = wxT("demoivre(") + expr + wxT(");");
    MenuCommand(cmd);
    break;
  case menu_exponentialize:
    cmd = wxT("exponentialize(") + expr + wxT(");");
    MenuCommand(cmd);
    break;
  case menu_realpart:
    cmd = wxT("realpart(") + expr + wxT(");");
    MenuCommand(cmd);
    break;
  case menu_imagpart:
    cmd = wxT("imagpart(") + expr + wxT(");");
    MenuCommand(cmd);
    break;
  case menu_talg:
    cmd = wxT("algebraic : not(algebraic);");
    MenuCommand(cmd);
    break;
  case menu_tellrat:
    cmd = GetTextFromUser(_("Enter an equation for rational simplification:"),
                          _("Tellrat"), wxEmptyString, this);
    if (cmd.Length())
    {
      cmd = wxT("tellrat(") + cmd + wxT(");");
      MenuCommand(cmd);
    }
    break;
  case menu_modulus:
    cmd = GetTextFromUser(_("Calculate modulus:"),
                          _("Modulus"), wxT("false"), this);
    if (cmd.Length())
    {
      cmd = wxT("modulus : ") + cmd + wxT(";");
      MenuCommand(cmd);
    }
    break;
  default:
    break;
  }
}

void wxMaxima::CalculusMenu(wxCommandEvent& event)
{
  if(event.GetEventType() != (wxEVT_MENU))
    return;
  wxString expr = GetDefaultEntry();
  wxString cmd;
  switch (event.GetId())
  {
  case menu_change_var:
  {
    Gen4Wiz *wiz = new Gen4Wiz(_("Integral/Sum:"), _("Old variable:"),
                               _("New variable:"), _("Equation:"),
                               expr, wxT("x"), wxT("y"), wxT("y=x"),
                               this, -1, _("Change variable"), true);
    wiz->SetValue(expr);
    wiz->Centre(wxBOTH);
    if (wiz->ShowModal() == wxID_OK)
    {
      wxString val = wxT("changevar(") + wiz->GetValue1() + wxT(", ") +
        wiz->GetValue4() + wxT(", ") + wiz->GetValue3() + wxT(", ") +
        wiz->GetValue2() + wxT(");");
      MenuCommand(val);
    }
    wiz->Destroy();
  }
  break;
  case menu_pade:
  {
    Gen3Wiz *wiz = new Gen3Wiz(_("Taylor series:"), _("Num. deg:"),
                               _("Denom. deg:"), expr, wxT("4"), wxT("4"),
                               this, -1, _("Pade approximation"));
    wiz->Centre(wxBOTH);
    if (wiz->ShowModal() == wxID_OK)
    {
      wxString val = wxT("pade(") + wiz->GetValue1() + wxT(", ") +
        wiz->GetValue2() + wxT(", ") + wiz->GetValue3() + wxT(");");
      MenuCommand(val);
    }
    wiz->Destroy();
  }
  break;
  case menu_continued_fraction:
    cmd += wxT("cfdisrep(cf(") + expr + wxT("));");
    MenuCommand(cmd);
    break;
  case menu_lcm:
  {
    Gen2Wiz *wiz = new Gen2Wiz(_("Polynomial 1:"), _("Polynomial 2:"),
                               wxEmptyString, wxEmptyString,
                               this, -1, _("LCM"), true);
    wiz->Centre(wxBOTH);
    if (wiz->ShowModal() == wxID_OK)
    {
      cmd = wxT("lcm(") + wiz->GetValue1() + wxT(", ")
        + wiz->GetValue2() + wxT(");");
      MenuCommand(cmd);
    }
    wiz->Destroy();
  }
  break;
  case menu_gcd:
  {
    Gen2Wiz *wiz = new Gen2Wiz(_("Polynomial 1:"), _("Polynomial 2:"),
                               wxEmptyString, wxEmptyString,
                               this, -1, _("GCD"), true);
    wiz->Centre(wxBOTH);
    if (wiz->ShowModal() == wxID_OK)
    {
      cmd = wxT("gcd(") + wiz->GetValue1() + wxT(", ")
        + wiz->GetValue2() + wxT(");");
      MenuCommand(cmd);
    }
    wiz->Destroy();
  }
  break;
  case menu_divide:
  {
    Gen2Wiz *wiz = new Gen2Wiz(_("Polynomial 1:"), _("Polynomial 2:"),
                               expr, wxEmptyString,
                               this, -1, _("Divide"), true);
    wiz->Centre(wxBOTH);
    if (wiz->ShowModal() == wxID_OK)
    {
      cmd = wxT("divide(") + wiz->GetValue1() + wxT(", ") +
        wiz->GetValue2() + wxT(");");
      MenuCommand(cmd);
    }
    wiz->Destroy();
  }
  break;
  case menu_partfrac:
  {
    Gen2Wiz *wiz = new Gen2Wiz(_("Expression:"), _("Variable:"),
                               expr, wxT("n"),
                               this, -1, _("Partial fractions"));
    wiz->Centre(wxBOTH);
    if (wiz->ShowModal() == wxID_OK)
    {
      cmd = wxT("partfrac(") + wiz->GetValue1() + wxT(", ")
        + wiz->GetValue2() + wxT(");");
      MenuCommand(cmd);
    }
    wiz->Destroy();
  }
  break;
  case menu_risch:
  {
    Gen2Wiz *wiz = new Gen2Wiz(_("Expression:"), _("Variable:"),
                               expr, wxT("x"),
                               this, -1, _("Integrate (risch)"));
    wiz->Centre(wxBOTH);
    if (wiz->ShowModal() == wxID_OK)
    {
      cmd = wxT("risch(") + wiz->GetValue1() + wxT(", ")
        + wiz->GetValue2() + wxT(");");
      MenuCommand(cmd);
    }
    wiz->Destroy();
  }
  break;
  case button_integrate:
  case menu_integrate:
  {
    IntegrateWiz *wiz = new IntegrateWiz(this, -1, _("Integrate"));
    wiz->SetValue(expr);
    wiz->Centre(wxBOTH);
    if (wiz->ShowModal() == wxID_OK)
    {
      wxString val = wiz->GetValue();
      MenuCommand(val);
    }
    wiz->Destroy();
  }
  break;
  case menu_laplace:
  {
    Gen3Wiz *wiz = new Gen3Wiz(_("Expression:"), _("Old variable:"),
                               _("New variable:"), expr, wxT("t"), wxT("s"),
                               this, -1, _("Laplace"));
    wiz->SetValue(expr);
    wiz->Centre(wxBOTH);
    if (wiz->ShowModal() == wxID_OK)
    {
      wxString val = wxT("laplace(") + wiz->GetValue1() + wxT(", ")
        + wiz->GetValue2() +
        wxT(", ") + wiz->GetValue3() + wxT(");");
      MenuCommand(val);
    }
    wiz->Destroy();
  }
  break;
  case menu_ilt:
  {
    Gen3Wiz *wiz = new Gen3Wiz(_("Expression:"), _("Old variable:"),
                               _("New variable:"), expr, wxT("s"), wxT("t"),
                               this, -1, _("Inverse Laplace"));
    wiz->SetValue(expr);
    wiz->Centre(wxBOTH);
    if (wiz->ShowModal() == wxID_OK)
    {
      wxString val = wxT("ilt(") + wiz->GetValue1() + wxT(", ") +
        wiz->GetValue2() + wxT(", ") + wiz->GetValue3() + wxT(");");
      MenuCommand(val);
    }
    wiz->Destroy();
  }
  break;
  case button_diff:
  case menu_diff:
  {
    Gen3Wiz *wiz = new Gen3Wiz(_("Expression:"), _("Variable(s):"),
                               _("Times:"), expr, wxT("x"), wxT("1"),
                               this, -1, _("Differentiate"));
    wiz->SetValue(expr);
    wiz->Centre(wxBOTH);
    if (wiz->ShowModal() == wxID_OK)
    {
      wxStringTokenizer vars(wiz->GetValue2(), wxT(","));
      wxStringTokenizer times(wiz->GetValue3(), wxT(","));

      wxString val = wxT("diff(") + wiz->GetValue1();

      while (vars.HasMoreTokens() && times.HasMoreTokens()) {
        val += wxT(",") + vars.GetNextToken();
        val += wxT(",") + times.GetNextToken();
      }

      val += wxT(");");
      MenuCommand(val);
    }
    wiz->Destroy();
  }
  break;
  case button_taylor:
  case menu_series:
  {
    SeriesWiz *wiz = new SeriesWiz(this, -1, _("Series"));
    wiz->SetValue(expr);
    wiz->Centre(wxBOTH);
    if (wiz->ShowModal() == wxID_OK)
    {
      wxString val = wiz->GetValue();
      MenuCommand(val);
    }
    wiz->Destroy();
  }
  break;
  case button_limit:
  case menu_limit:
  {
    LimitWiz *wiz = new LimitWiz(this, -1, _("Limit"));
    wiz->SetValue(expr);
    wiz->Centre(wxBOTH);
    if (wiz->ShowModal() == wxID_OK)
    {
      wxString val = wiz->GetValue();
      MenuCommand(val);
    }
    wiz->Destroy();
  }
  break;
  case menu_lbfgs:
  {
    Gen4Wiz *wiz = new Gen4Wiz(_("Expression:"),
                               _("Variables:"),
                               _("Initial Estimates:"),
                               _("Epsilon:"),
                               expr, wxT("x"), wxT("1.0"), wxT("1e-4"),
                               this, -1, _("Find minimum"));
    wiz->Centre(wxBOTH);
    if (wiz->ShowModal() == wxID_OK)
    {
      cmd = wxT("lbfgs(") + wiz->GetValue1() + wxT(", [") +
        wiz->GetValue2() + wxT("], [") +
        wiz->GetValue3() + wxT("], ") +
        wiz->GetValue4() + wxT(", [-1,0]);");
      MenuCommand(cmd);
    }
    wiz->Destroy();
  }
  break;
  case button_sum:
  case menu_sum:
  {
    SumWiz *wiz = new SumWiz(this, -1, _("Sum"));
    wiz->SetValue(expr);
    wiz->Centre(wxBOTH);
    if (wiz->ShowModal() == wxID_OK)
    {
      wxString val = wiz->GetValue();
      MenuCommand(val);
    }
    wiz->Destroy();
  }
  break;
  case button_product:
  case menu_product:
  {
    Gen4Wiz *wiz = new Gen4Wiz(_("Expression:"), _("Variable:"), _("From:"),
                               _("To:"), expr, wxT("k"), wxT("1"), wxT("n"),
                               this, -1, _("Product"));
    wiz->Centre(wxBOTH);
    if (wiz->ShowModal() == wxID_OK)
    {
      cmd = wxT("product(") + wiz->GetValue1() + wxT(", ") +
        wiz->GetValue2() + wxT(", ") +
        wiz->GetValue3() + wxT(", ") +
        wiz->GetValue4() + wxT(");");
      MenuCommand(cmd);
    }
    wiz->Destroy();
  }
  break;
  default:
    break;
  }
}

void wxMaxima::PlotMenu(wxCommandEvent& event)
{
  if(event.GetEventType() != (wxEVT_MENU))
    return;
  wxString expr = GetDefaultEntry();
  wxString cmd;
  switch (event.GetId())
  {
  case button_plot3:
  case gp_plot3:
  {
    Plot3DWiz *wiz = new Plot3DWiz(this, -1, _("Plot 3D"));
    wiz->SetValue(expr);
    wiz->Centre(wxBOTH);
    if (wiz->ShowModal() == wxID_OK)
    {
      wxString val = wiz->GetValue();
      MenuCommand(val);
    }
    wiz->Destroy();
  }
  break;
  case button_plot2:
  case gp_plot2:
  {
    Plot2DWiz *wiz = new Plot2DWiz(this, -1, _("Plot 2D"));
    wiz->SetValue(expr);
    wiz->Centre(wxBOTH);
    if (wiz->ShowModal() == wxID_OK)
    {
      wxString val = wiz->GetValue();
      MenuCommand(val);
    }
    wiz->Destroy();
  }
  break;
  case menu_plot_format:
  {
    PlotFormatWiz *wiz = new PlotFormatWiz(this, -1, _("Plot format"));
    wiz->Center(wxBOTH);
    if (wiz->ShowModal() == wxID_OK)
    {
      MenuCommand(wiz->GetValue());
    }
    wiz->Destroy();
    /*wxString format = GetTextFromUser(_("Enter new plot format:"),
      _("Plot format"),
      wxT("gnuplot"), this);
      if (format.Length())
      {
      MenuCommand(wxT("set_plot_option(['plot_format, '") + format +
      wxT("])$"));
      }*/
  }
  default:
    break;
  }
}

void wxMaxima::NumericalMenu(wxCommandEvent& event)
{
  if(event.GetEventType() != (wxEVT_MENU))
    return;
  wxString expr = GetDefaultEntry();
  wxString cmd;
  switch (event.GetId())
  {
  case menu_to_float:
    cmd = wxT("float(") + expr + wxT("), numer;");
    MenuCommand(cmd);
    break;
  case menu_to_bfloat:
    cmd = wxT("bfloat(") + expr + wxT(");");
    MenuCommand(cmd);
    break;
  case menu_to_numer:
    cmd = expr + wxT(",numer;");
    MenuCommand(cmd);
    break;
  case menu_num_out:
    cmd = wxT("if numer#false then numer:false else numer:true;");
    MenuCommand(cmd);
    break;
  case menu_set_precision:
    cmd = GetTextFromUser(_("Enter new precision for bigfloats:"), _("Precision"),
                          wxT("16"), this);
    if (cmd.Length())
    {
      cmd = wxT("fpprec : ") + cmd + wxT(";");
      MenuCommand(cmd);
    }
    break;
  default:
    break;
  }
}

#ifndef __WXGTK__
MyAboutDialog::MyAboutDialog(wxWindow *parent, int id, const wxString title, wxString description) :
  wxDialog(parent, id, title)
{

  wxBoxSizer *sizer = new wxBoxSizer(wxVERTICAL);

  wxHtmlWindow* html_top = new wxHtmlWindow(this, -1, wxDefaultPosition, wxSize(380, 250), wxHW_SCROLLBAR_NEVER);
  html_top->SetBorders(5);

  wxHtmlWindow* html_bottom = new wxHtmlWindow(this, -1, wxDefaultPosition, wxSize(380, 280));
  html_bottom->SetBorders(5);

  wxString cwd = wxGetCwd();
#if defined __WXMAC__
  cwd = cwd + wxT("/") + wxT(MACPREFIX);
#else
  cwd.Replace(wxT("\\"), wxT("/"));
  cwd = cwd + wxT("/data/");
#endif

  wxString page_top = wxString::Format(
    wxT("<html>"
        "<head>"
        "</head>"
        "<body>"
        "<center>"
        "<p>"
        "<img src=\"%s/wxmaxima.png\">"
        "</p>"
        "<h1>wxMaxima %s</h1>"
        "<p><small>(C) 2004 - 2015 Andrej Vodopivec</small><br></p>"
        "</center>"
        "</body>"
        "</html>"),
    cwd,
    wxT(VERSION));
  
  wxString page_bottom = wxString::Format(
    wxT("<html>"
        "<head>"
        "</head>"
        "<body>"
        "<center>"
        "<p>"
        "%s"
        "</p>"
        "<p><a href=\"http://andrejv.github.io/wxmaxima/\">wxMaxima</a><br>"
        "   <a href=\"http://maxima.sourceforge.net/\">Maxima</a></p>"
        "<h4>%s</h4>"
        "<p>"
        "wxWidgets: %d.%d.%d<br>"
        "%s: %s<br>"
        "%s"
        "</p>"
        "<h4>%s</h4>"
        "<p>"
        "Andrej Vodopivec<br>"
        "Ziga Lenarcic<br>"
        "Doug Ilijev<br>"
        "Gunter Königsmann<br>"
        "</p>"
        "<h4>Patches</h4>"
        "Sandro Montanar (SF-patch 2537150)"
        "</p>"
        "<h4>%s</h4>"
        "<p>"
        "%s: <a href=\"http://4pple.de/index.php/maxima-ein-opensource-computer-algebra-system-cas/\">Sven Hodapp</a><br>"
        "%s: <a href=\"http://tango.freedesktop.org/Tango_Desktop_Project\">TANGO project</a>"
        "</p>"
        "<h4>%s</h4>"
        "<p>"
        "Innocent De Marchi (ca)<br>"
        "Josef Barak (cs)<br>"
        "Robert Marik (cs)<br>"
        "Jens Thostrup (da)<br>"
        "Harald Geyer (de)<br>"
        "Dieter Kaiser (de)<br>"
        "Gunter Königsmann (de)<br>"
        "Alkis Akritas (el)<br>"
        "Evgenia Kelepesi-Akritas (el)<br>"
        "Kostantinos Derekas (el)<br>"
        "Mario Rodriguez Riotorto (es)<br>"
        "Antonio Ullan (es)<br>"
        "Eric Delevaux (fr)<br>"
        "Michele Gosse (fr)<br>"
        "Marco Ciampa (it)<br>"
#if wxUSE_UNICODE
        "Blahota István (hu)<br>"
#else
        "Blahota Istvan (hu)<br>"
#endif
#if wxUSE_UNICODE
        "Asbjørn Apeland (nb)<br>"
#else
        "Asbjorn Apeland (nb)<br>"
#endif
        "Rafal Topolnicki (pl)<br>"
        "Eduardo M. Kalinowski (pt_br)<br>"
        "Alexey Beshenov (ru)<br>"
        "Vadim V. Zhytnikov (ru)<br>"
        "Sergey Semerikov (uk)<br>"
#if wxUSE_UNICODE
        "Tufan Şirin (tr)<br>"
#else
        "Tufan Sirin (tr)<br>"
#endif
        "Frank Weng (zh_TW)<br>"
        "cw.ahbong (zh_TW)"
        "  </p>"
        "</center>"
        "</body>"
        "</html>"),
    _("wxMaxima is a graphical user interface for the computer algebra system MAXIMA based on wxWidgets."),
    _("System info"),
    wxMAJOR_VERSION, wxMINOR_VERSION, wxRELEASE_NUMBER,
    _("Unicode Support"),
#if wxUSE_UNICODE
    wxT("yes"),
#else
    wxT("no"),
#endif
    description.c_str(),
    _("Written by"),
    _("Artwork by"),
    _("wxMaxima icon"),
    _("Toolbar icons"),
    _("Translated by"));

  html_top->SetPage(page_top);
  html_bottom->SetPage(page_bottom);

  html_top->SetSize(wxDefaultCoord,
                    html_top->GetInternalRepresentation()->GetHeight());

  sizer->Add(html_top, 0, wxALL, 0);
  sizer->Add(html_bottom, 0, wxALL, 0);

  SetSizer(sizer);
  sizer->Fit(this);
  sizer->SetSizeHints(this);

  SetAutoLayout(true);
  Layout();
}

void MyAboutDialog::OnLinkClicked(wxHtmlLinkEvent& event)
{
  wxLaunchDefaultBrowser(event.GetLinkInfo().GetHref());
}

BEGIN_EVENT_TABLE(MyAboutDialog, wxDialog)
EVT_HTML_LINK_CLICKED(wxID_ANY, MyAboutDialog::OnLinkClicked)
END_EVENT_TABLE()

#endif

void wxMaxima::HelpMenu(wxCommandEvent& event)
{
  if(event.GetEventType() != (wxEVT_MENU))
    return;
  wxString expr = GetDefaultEntry();
  wxString cmd;
  wxString helpSearchString = wxT("%");
  if (m_console->CanCopy(true))
    helpSearchString = m_console->GetString();
  else if (m_console->GetActiveCell() != NULL) {
    helpSearchString = m_console->GetActiveCell()->SelectWordUnderCaret(false);
  }
  if (helpSearchString == wxT(""))
    helpSearchString = wxT("%");

  switch (event.GetId())
  {
  case wxID_ABOUT:
#if defined __WXGTK__
  {
    wxAboutDialogInfo info;
    wxString description;

    description = _("wxMaxima is a graphical user interface for the computer algebra system Maxima based on wxWidgets.");

    description += wxString::Format(
      _("\n\nwxWidgets: %d.%d.%d\nUnicode support: %s"),
      wxMAJOR_VERSION, wxMINOR_VERSION, wxRELEASE_NUMBER,
#if wxUSE_UNICODE
      _("yes")
#else
      _("no")
#endif
      );
    if (m_maximaVersion != wxEmptyString)
      description += _("\nMaxima version: ") + m_maximaVersion;
    else
      description += _("\nNot connected.");
    if (m_lispVersion != wxEmptyString)
      description += _("\nLisp: ") + m_lispVersion;

    wxString iconName = wxT(PREFIX);
    iconName += wxT("/share/wxMaxima/wxmaxima.png");
    info.SetIcon(wxIcon(iconName,wxBITMAP_TYPE_PNG));
    info.SetDescription(description);
    info.SetName(_("wxMaxima"));
    info.SetVersion(wxT(VERSION));
    info.SetCopyright(wxT("(C) 2004-2015 Andrej Vodopivec"));
    info.SetWebSite(wxT("http://andrejv.github.io/wxmaxima/"));

    info.AddDeveloper(wxT("Andrej Vodopivec <andrej.vodopivec@gmail.com>"));
    info.AddDeveloper(wxT("Ziga Lenarcic <ziga.lenarcic@gmail.com>"));
    info.AddDeveloper(wxT("Doug Ilijev <doug.ilijev@gmail.com>"));
    info.AddDeveloper(wxT("Gunter Königsmann <wxMaxima@physikbuch.de>"));

    info.AddTranslator(wxT("Innocent de Marchi (ca)"));
    info.AddTranslator(wxT("Josef Barak (cs)"));
    info.AddTranslator(wxT("Robert Marik (cs)"));
    info.AddTranslator(wxT("Jens Thostrup (da)"));
    info.AddTranslator(wxT("Harald Geyer (de)"));
    info.AddTranslator(wxT("Dieter Kaiser (de)"));
    info.AddTranslator(wxT("Gunter Königsmann (de)"));
    info.AddTranslator(wxT("Alkis Akritas (el)"));
    info.AddTranslator(wxT("Evgenia Kelepesi-Akritas (el)"));
    info.AddTranslator(wxT("Kostantinos Derekas (el)"));
    info.AddTranslator(wxT("Mario Rodriguez Riotorto (es)"));
    info.AddTranslator(wxT("Antonio Ullan (es)"));
    info.AddTranslator(wxT("Eric Delevaux (fr)"));
    info.AddTranslator(wxT("Michele Gosse (fr)"));
#if wxUSE_UNICODE
    info.AddTranslator(wxT("Blahota István (hu)"));
#else
    info.AddTranslator(wxT("Blahota Istvan (hu)"));
#endif
    info.AddTranslator(wxT("Marco Ciampa (it)"));
#if wxUSE_UNICODE
    info.AddTranslator(wxT("Asbjørn Apeland (nb)"));
#else
    info.AddTranslator(wxT("Asbjorn Apeland (nb)"));
#endif
    info.AddTranslator(wxT("Rafal Topolnicki (pl)"));
    info.AddTranslator(wxT("Eduardo M. Kalinowski (pt_br)"));
    info.AddTranslator(wxT("Alexey Beshenov (ru)"));
    info.AddTranslator(wxT("Vadim V. Zhytnikov (ru)"));
#if wxUSE_UNICODE
    info.AddTranslator(wxT("Tufan Şirin (tr)"));
#else
    info.AddTranslator(wxT("Tufan Sirin (tr)"));
#endif
    info.AddTranslator(wxT("Sergey Semerikov (uk)"));
    info.AddTranslator(wxT("Frank Weng (zh_TW)"));
    info.AddTranslator(wxT("cw.ahbong (zh_TW)"));

    info.AddArtist(wxT("wxMaxima icon: Sven Hodapp"));
    info.AddArtist(wxT("Toolbar and config icons: The TANGO Project"));
    info.AddArtist(wxT("svg version of the icon: Gunter Königsmann"));

    wxAboutBox(info);
  }
#else
  {
    wxString description;

    if (m_maximaVersion != wxEmptyString)
      description += _("Maxima version: ") + m_maximaVersion;
    else
      description += _("Not connected.");
    if (m_lispVersion != wxEmptyString)
      description += _("<br>Lisp: ") + m_lispVersion;

    MyAboutDialog dlg(this, wxID_ANY, wxString(_("About")), description);
    dlg.Center();
    dlg.ShowModal();
  }
#endif

  break;

  case wxID_HELP:
#if defined (__WXMSW__) || defined (__WXGTK20__) || defined (__WXMAC__)
  case ToolBar::tb_help:
#endif
    if(helpSearchString==wxT("%"))
      ShowWxMaximaHelp();
    else
      ShowMaximaHelp(helpSearchString);
    break;

  case menu_maximahelp:
    ShowMaximaHelp(expr);
    break;

  case menu_example:
    if (expr == wxT("%"))
      cmd = GetTextFromUser(_("Show an example for the command:"), _("Example"),
                            wxEmptyString, this);
    else
      cmd = expr;
    if (cmd.Length())
    {
      cmd = wxT("example(") + cmd + wxT(");");
      MenuCommand(cmd);
    }
    break;

  case menu_apropos:
    if (expr == wxT("%"))
      cmd = GetTextFromUser(_("Show all commands similar to:"), _("Apropos"),
                            wxEmptyString, this);
    else
      cmd = expr;
    if (cmd.Length())
    {
      cmd = wxT("apropos(\"") + cmd + wxT("\");");
      MenuCommand(cmd);
    }
    break;

  case menu_show_tip:
    ShowTip(true);
    break;

  case menu_build_info:
    MenuCommand(wxT("wxbuild_info()$"));
    break;

  case menu_bug_report:
    MenuCommand(wxT("wxbug_report()$"));
    break;

  case menu_help_tutorials:
    wxLaunchDefaultBrowser(wxT("http://andrejv.github.io/wxmaxima/help.html"));
    break;

  case menu_check_updates:
    CheckForUpdates(true);
    break;

  default:
    break;
  }
}

void wxMaxima::StatsMenu(wxCommandEvent &ev)
{
  if(ev.GetEventType() != (wxEVT_MENU))
    return;
  wxString expr = GetDefaultEntry();

  switch (ev.GetId())
  {
  case menu_stats_histogram:
  {
    Gen2Wiz *wiz = new Gen2Wiz(_("Data:"), _("Classes:"),
                               expr, wxT("10"), this, -1, _("Histogram"), false);
    wiz->Centre(wxBOTH);
    if (wiz->ShowModal() == wxID_OK)
    {
      wxString cmd = wxT("wxhistogram(") + wiz->GetValue1() + wxT(", nclasses=") +
        wiz->GetValue2() + wxT(");");
      MenuCommand(cmd);
    }
    wiz->Destroy();
  }
  break;
  case menu_stats_scatterplot:
  {
    Gen2Wiz *wiz = new Gen2Wiz(_("Data:"), _("Classes:"),
                               expr, wxT("10"), this, -1, _("Scatterplot"), false);
    wiz->Centre(wxBOTH);
    if (wiz->ShowModal() == wxID_OK)
    {
      wxString cmd = wxT("wxscatterplot(") + wiz->GetValue1() + wxT(", nclasses=") +
        wiz->GetValue2() + wxT(");");
      MenuCommand(cmd);
    }
    wiz->Destroy();
  }
  break;
  case menu_stats_barsplot:
  {
    wxString data = GetTextFromUser(_("Data:"), _("Enter Data"), expr, this);
    if (data.Length() > 0)
      MenuCommand(wxT("wxbarsplot(") + data + wxT(");"));
  }
  break;
  case menu_stats_boxplot:
  {
    wxString data = GetTextFromUser(_("Data:"), _("Enter Data"), expr, this);
    if (data.Length() > 0)
      MenuCommand(wxT("wxboxplot([") + data + wxT("]);"));
  }
  break;
  case menu_stats_piechart:
  {
    wxString data = GetTextFromUser(_("Data:"), _("Enter Data"), expr, this);
    if (data.Length() > 0)
      MenuCommand(wxT("wxpiechart(") + data + wxT(");"));
  }
  break;
  case menu_stats_mean:
  {

    wxString data = GetTextFromUser(_("Data:"), _("Enter Data"), expr, this);
    if (data.Length() > 0)
      MenuCommand(wxT("mean(") + data + wxT(");"));
  }
  break;
  case menu_stats_median:
  {
    wxString data = GetTextFromUser(_("Data:"), _("Enter Data"), expr, this);
    if (data.Length() > 0)
      MenuCommand(wxT("median(") + data + wxT(");"));
  }
  break;
  case menu_stats_var:
  {
    wxString data = GetTextFromUser(_("Data:"), _("Enter Data"), expr, this);
    if (data.Length() > 0)
      MenuCommand(wxT("var(") + data + wxT(");"));
  }
  break;
  case menu_stats_dev:
  {
    wxString data = GetTextFromUser(_("Data:"), _("Enter Data"), expr, this);
    if (data.Length() > 0)
      MenuCommand(wxT("std(") + data + wxT(");"));
  }
  break;
  case menu_stats_tt1:
  {
    Gen2Wiz *wiz = new Gen2Wiz(_("Sample:"), _("Mean:"),
                               expr, wxT("0"), this, -1, _("One sample t-test"), false);
    wiz->Centre(wxBOTH);
    if (wiz->ShowModal() == wxID_OK)
    {
      wxString cmd = wxT("test_mean(") + wiz->GetValue1() + wxT(", mean=") +
        wiz->GetValue2() + wxT(");");
      MenuCommand(cmd);
    }
    wiz->Destroy();
  }
  break;
  case menu_stats_tt2:
  {
    Gen2Wiz *wiz = new Gen2Wiz(_("Sample 1:"), _("Sample 2:"),
                               wxEmptyString, wxEmptyString, this, -1,
                               _("Two sample t-test"), true);
    wiz->Centre(wxBOTH);
    if (wiz->ShowModal() == wxID_OK)
    {
      wxString cmd = wxT("test_means_difference(") + wiz->GetValue1() + wxT(", ") +
        wiz->GetValue2() + wxT(");");
      MenuCommand(cmd);
    }
    wiz->Destroy();
  }
  break;
  case menu_stats_tnorm:
  {
    wxString data = GetTextFromUser(_("Data:"), _("Enter Data"), expr, this);
    if (data.Length() > 0)
      MenuCommand(wxT("test_normality(") + data + wxT(");"));
  }
  break;
  case menu_stats_linreg:
  {

    wxString data = GetTextFromUser(_("Data Matrix:"), _("Enter Data"), expr, this);
    if (data.Length() > 0)
      MenuCommand(wxT("simple_linear_regression(") + data + wxT(");"));
  }
  break;
  case menu_stats_lsquares:
  {
    Gen4Wiz *wiz = new Gen4Wiz(_("Data Matrix:"), _("Col. names:"),
                               _("Equation:"), _("Variables:"),
                               expr, wxT("x,y"), wxT("y=A*x+B"), wxT("A,B"),
                               this, -1, _("Least Squares Fit"), true);
    wiz->Centre(wxBOTH);
    if (wiz->ShowModal() == wxID_OK)
    {
      wxString cmd = wxT("lsquares_estimates(") + wiz->GetValue1() + wxT(", [") +
        wiz->GetValue2() + wxT("], ") +
        wiz->GetValue3() + wxT(", [") +
        wiz->GetValue4() + wxT("], iprint=[-1,0]);");
      MenuCommand(cmd);
    }
    wiz->Destroy();
  }
  break;
  case menu_stats_readm:
  {
    wxString file = wxFileSelector(_("Open matrix"), m_lastPath,
                                   wxEmptyString, wxEmptyString,
                                   _("Data file (*.csv, *.tab, *.txt)|*.csv;*.tab;*.txt"),
                                   wxFD_OPEN);
    if (file != wxEmptyString) {
      m_lastPath = wxPathOnly(file);

#if defined __WXMSW__
      file.Replace(wxT("\\"), wxT("/"));
#endif

      wxString name = wxGetTextFromUser(wxT("Enter matrix name:"), wxT("Marix name"));
      wxString cmd;

      if (name != wxEmptyString)
        cmd << name << wxT(": ");

      wxString format;
      if (file.EndsWith(wxT(".csv")))
        format = wxT("csv");
      else if (file.EndsWith(wxT(".tab")))
        format = wxT("tab");

      if (format != wxEmptyString)
        MenuCommand(cmd + wxT("read_matrix(\"") + file + wxT("\", '") + format + wxT(");"));
      else
        MenuCommand(cmd + wxT("read_matrix(\"") + file + wxT("\");"));
    }
  }
  break;
  case menu_stats_subsample:
  {
    Gen4Wiz *wiz = new Gen4Wiz(_("Data Matrix:"), _("Condition:"),
                               _("Include columns:"), _("Matrix name:"),
                               expr, wxT("col[1]#'NA"),
                               wxEmptyString, wxEmptyString,
                               this, -1, _("Select Subsample"), true);
    wiz->Centre(wxBOTH);
    if (wiz->ShowModal() == wxID_OK)
    {
      wxString name = wiz->GetValue4();

      wxString cmd;

      if (name != wxEmptyString)
        cmd << name << wxT(": ");

      cmd += wxT("subsample(\n   ") + wiz->GetValue1() + wxT(",\n   ") +
        wxT("lambda([col], is( ");

      if (wiz->GetValue2() != wxEmptyString)
        cmd += wiz->GetValue2() + wxT(" ))");
      else
        cmd += wxT("true ))");

      if (wiz->GetValue3() != wxEmptyString)
        cmd += wxT(",\n   ") + wiz->GetValue3();

      cmd += wxT(");");
      MenuCommand(cmd);
    }
    wiz->Destroy();
  }
  break;
  }
}

void wxMaxima::OnClose(wxCloseEvent& event)
{
  if (SaveNecessary())
  {
    int close = SaveDocumentP();

    if (close == wxID_CANCEL) {
      event.Veto();
      return;
    }

    if (close == wxID_YES) {
      if (!SaveFile()) {
        event.Veto();
        return;
      }
    }
  }
  // We have saved the file now => No need to have the timer around any longer.
  m_autoSaveTimer.Stop();

  wxConfig *config = (wxConfig *)wxConfig::Get();
  wxSize size = GetSize();
  wxPoint pos = GetPosition();
  bool maximized = IsMaximized();
  config->Write(wxT("pos-x"), pos.x);
  config->Write(wxT("pos-y"), pos.y);
  config->Write(wxT("pos-w"), size.GetWidth());
  config->Write(wxT("pos-h"), size.GetHeight());
  if (maximized)
    config->Write(wxT("pos-max"), 1);
  else
    config->Write(wxT("pos-max"), 0);
  if (m_lastPath.Length() > 0)
    config->Write(wxT("lastPath"), m_lastPath);
  m_closing = true;
#if defined __WXMAC__
  wxGetApp().topLevelWindows.Erase(wxGetApp().topLevelWindows.Find(this));
#endif
  wxTheClipboard->Flush();
  CleanUp();
  Destroy();
}

void wxMaxima::PopupMenu(wxCommandEvent& event)
{
  if(event.GetEventType() != (wxEVT_MENU))
    return;
  wxString selection = m_console->GetString();
  switch (event.GetId())
  {
  case MathCtrl::popid_copy:
    if (m_console->CanCopy(true))
      m_console->Copy();
    break;
  case MathCtrl::popid_copy_tex:
    if (m_console->CanCopy(true))
      m_console->CopyTeX();
    break;
  case MathCtrl::popid_cut:
    if (m_console->CanCopy(true))
      m_console->CutToClipboard();
    break;
  case MathCtrl::popid_paste:
    m_console->PasteFromClipboard();
    break;
  case MathCtrl::popid_select_all:
    m_console->SelectAll();
    break;
  case MathCtrl::popid_comment_selection:
    m_console->CommentSelection();
    break;
  case MathCtrl::popid_divide_cell:
    m_console->DivideCell();
    break;
  case MathCtrl::popid_copy_image:
    if (m_console->CanCopy())
      m_console->CopyBitmap();
    break;
  case MathCtrl::popid_simplify:
    MenuCommand(wxT("ratsimp(") + selection + wxT(");"));
    break;
  case MathCtrl::popid_expand:
    MenuCommand(wxT("expand(") + selection + wxT(");"));
    break;
  case MathCtrl::popid_factor:
    MenuCommand(wxT("factor(") + selection + wxT(");"));
    break;
  case MathCtrl::popid_solve:
  {
    Gen2Wiz *wiz = new Gen2Wiz(_("Equation(s):"), _("Variable(s):"),
                               selection, wxT("x"), this, -1, _("Solve"), true);
    wiz->Centre(wxBOTH);
    if (wiz->ShowModal() == wxID_OK)
    {
      wxString cmd = wxT("solve([") + wiz->GetValue1() + wxT("], [") +
        wiz->GetValue2() + wxT("]);");
      MenuCommand(cmd);
    }
    wiz->Destroy();
  }
  break;
  case MathCtrl::popid_solve_num:
  {
    Gen4Wiz *wiz = new Gen4Wiz(_("Equation:"), _("Variable:"),
                               _("Lower bound:"), _("Upper bound:"),
                               selection, wxT("x"), wxT("-1"), wxT("1"),
                               this, -1, _("Find root"), true);
    wiz->Centre(wxBOTH);
    if (wiz->ShowModal() == wxID_OK)
    {
      wxString cmd = wxT("find_root(") + wiz->GetValue1() + wxT(", ") +
        wiz->GetValue2() + wxT(", ") +
        wiz->GetValue3() + wxT(", ") +
        wiz->GetValue4() + wxT(");");
      MenuCommand(cmd);
    }
    wiz->Destroy();
  }
  break;
  case MathCtrl::popid_integrate:
  {
    IntegrateWiz *wiz = new IntegrateWiz(this, -1, _("Integrate"));
    wiz->SetValue(selection);
    wiz->Centre(wxBOTH);
    if (wiz->ShowModal() == wxID_OK)
    {
      wxString val = wiz->GetValue();
      MenuCommand(val);
    }
    wiz->Destroy();
  }
  break;
  case MathCtrl::popid_diff:
  {
    Gen3Wiz *wiz = new Gen3Wiz(_("Expression:"), _("Variable(s):"),
                               _("Times:"), selection, wxT("x"), wxT("1"),
                               this, -1, _("Differentiate"));
    wiz->SetValue(selection);
    wiz->Centre(wxBOTH);
    if (wiz->ShowModal() == wxID_OK)
    {
      wxStringTokenizer vars(wiz->GetValue2(), wxT(","));
      wxStringTokenizer times(wiz->GetValue3(), wxT(","));

      wxString val = wxT("diff(") + wiz->GetValue1();

      while (vars.HasMoreTokens() && times.HasMoreTokens()) {
        val += wxT(",") + vars.GetNextToken();
        val += wxT(",") + times.GetNextToken();
      }

      val += wxT(");");
      MenuCommand(val);
    }
    wiz->Destroy();
  }
  break;
  case MathCtrl::popid_subst:
  {
    SubstituteWiz *wiz = new SubstituteWiz(this, -1, _("Substitute"));
    wiz->SetValue(selection);
    wiz->Centre(wxBOTH);
    if (wiz->ShowModal() == wxID_OK)
    {
      wxString val = wiz->GetValue();
      MenuCommand(val);
    }
    wiz->Destroy();
  }
  break;
  case MathCtrl::popid_plot2d:
  {
    Plot2DWiz *wiz = new Plot2DWiz(this, -1, _("Plot 2D"));
    wiz->SetValue(selection);
    wiz->Centre(wxBOTH);
    if (wiz->ShowModal() == wxID_OK)
    {
      wxString val = wiz->GetValue();
      MenuCommand(val);
    }
    wiz->Destroy();
  }
  break;
  case MathCtrl::popid_plot3d:
  {
    Plot3DWiz *wiz = new Plot3DWiz(this, -1, _("Plot 3D"));
    wiz->SetValue(selection);
    wiz->Centre(wxBOTH);
    if (wiz->ShowModal() == wxID_OK)
    {
      wxString val = wiz->GetValue();
      MenuCommand(val);
    }
    wiz->Destroy();
  }
  break;
  case MathCtrl::popid_float:
    MenuCommand(wxT("float(") + selection + wxT("), numer;"));
    break;
  case MathCtrl::popid_image:
  {
    wxString file = wxFileSelector(_("Save selection to file"), m_lastPath,
                                   wxT("image.png"), wxT("png"),
                                   _("PNG image (*.png)|*.png|"
                                     "JPEG image (*.jpg)|*.jpg|"
                                     "Windows bitmap (*.bmp)|*.bmp|"
                                     "X pixmap (*.xpm)|*.xpm"),
                                   wxFD_SAVE | wxFD_OVERWRITE_PROMPT);
    if (file.Length())
    {
      m_console->CopyToFile(file);
      m_lastPath = wxPathOnly(file);
    }
  }
  break;
  case MathCtrl::popid_animation_save:
  {
    wxString file = wxFileSelector(_("Save animation to file"), m_lastPath,
                                   wxT("animation.gif"), wxT("gif"),
                                   _("GIF image (*.gif)|*.gif"),
                                   wxFD_SAVE | wxFD_OVERWRITE_PROMPT);
    if (file.Length())
    {
      MathCell *selection = m_console->GetSelectionStart();
      if (selection != NULL && selection->GetType() == MC_TYPE_SLIDE)
        ((SlideShow *)(selection))->ToGif(file);
    }
  }
  break;
  case MathCtrl::popid_evaluate:
  {
    bool evaluating = !m_console->m_evaluationQueue->Empty();
    m_console->AddSelectionToEvaluationQueue();
    if(!evaluating) TryEvaluateNextInQueue();
  }
  break;
  case MathCtrl::popid_merge_cells:
    m_console->MergeCells();
    break;
  }
}

void wxMaxima::OnRecentDocument(wxCommandEvent& event)
{
  if (SaveNecessary())
  {
    int close = SaveDocumentP();

    if (close == wxID_CANCEL)
      return;

    if (close == wxID_YES) {
      if (!SaveFile())
        return;
    }
  }

  wxString file = GetRecentDocument(event.GetId() - menu_recent_document_0);
  if (wxFileExists(file))
    OpenFile(file);
  else {
    wxMessageBox(_("File you tried to open does not exist."), _("File not found"), wxOK);
    RemoveRecentDocument(file);
  }
}

bool wxMaxima::SaveNecessary()
{
  return !m_fileSaved && (m_console->GetTree()!=NULL) &&
    // No data in the document
    (m_console->GetTree()!=NULL) &&
    // Only one math cell that consists only of a prompt
    !(dynamic_cast<GroupCell*>(m_console->GetTree())->Empty());
}

void wxMaxima::EditInputMenu(wxCommandEvent& event)
{
  if(event.GetEventType() != (wxEVT_MENU))
    return;
  if (!m_console->CanEdit())
    return ;

  EditorCell* tmp = dynamic_cast<EditorCell*>(m_console->GetSelectionStart());

  if (tmp == NULL)
    return ;

  m_console->SetActiveCell(tmp);
}
//! Handle the evaluation event
// 
// User tried to evaluate, find out what is the case
// Normally just add the respective groupcells to evaluationqueue
// If there is a special case - eg sending from output section
// of the working group, handle it carefully.
void wxMaxima::EvaluateEvent(wxCommandEvent& event)
{
  bool evaluating = !m_console->m_evaluationQueue->Empty();
  m_console->FollowEvaluation(true);
  MathCell* tmp = m_console->GetActiveCell();
  if(m_console->QuestionPending())
    evaluating = true;

  if (tmp != NULL) // we have an active cell
  {
    if (tmp->GetType() == MC_TYPE_INPUT && !m_inLispMode)
      tmp->AddEnding();
    // if active cell is part of a working group, we have a special
    // case - answering a question. Manually send answer to Maxima.
    if (m_console->GCContainsCurrentQuestion(dynamic_cast<GroupCell*>(tmp->GetParent())))
    {
      SendMaxima(tmp->ToString(), true);
      StatusMaximaBusy(calculating);
      m_console->QuestionAnswered();
    }
    else { // normally just add to queue
      m_console->AddCellToEvaluationQueue(dynamic_cast<GroupCell*>(tmp->GetParent()));
    }
  }
  else { // no evaluate has been called on no active cell?
    m_console->AddSelectionToEvaluationQueue();
  }
  // Inform the user about the length of the evaluation queue.
  EvaluationQueueLength(m_console->m_evaluationQueue->Size());
  if(!evaluating) TryEvaluateNextInQueue();;
}

wxString wxMaxima::GetUnmatchedParenthesisState(wxString text)
{
  int len=text.Length();
  int index=0;

  std::list<wxChar> delimiters;

  if(text.Right(1) == wxT("\\"))
    return(_("Cell ends in a backslash"));

  bool lisp = false;

  while(index<len)
  {
    wxChar c=text[index];
    
    switch(c)
    {
    case wxT('('):
      delimiters.push_back(wxT(')'));
      break;
    case wxT('['):
      delimiters.push_back(wxT(']'));
      break;
    case wxT('{'):
      delimiters.push_back(wxT('}'));
      break;

    case wxT(')'):
    case wxT(']'):
    case wxT('}'):
      if(c!=delimiters.back()) return(_("Mismatched parenthesis"));
      delimiters.pop_back();
      break;

    case wxT('\\'):
      index++;
      break;

    case wxT('\"'):
      index++;
      while((index<len)&&(c=text[index])!=wxT('\"'))
      {
        if(c==wxT('\\'))
          index++;
        index++;
      }
      if(text[index]!=wxT('\"')) return(_("Unterminated string."));
      break;

    case wxT(':'):
      if(text.find(wxT("lisp"),index + 1) == index + 1)
        lisp = true;
      break;
      
    case wxT(';'):
    case wxT('$'):
      if((!lisp) && (!delimiters.empty()))
      {
        return _("Un-closed parenthesis on encountering ; or $");
      }
      break;      
      
    case wxT('/'):
      if(index<len-1)
      {
        if(text[index + 1]==wxT('*'))
        {
          index=text.find(wxT("*/"),index);
          if(index==wxNOT_FOUND)
            return(_("Unterminated comment."));
        }
      }
    }

    index++;
  }
  if(!delimiters.empty())
  {
    return _("Un-closed parenthesis");
  }
  return wxEmptyString;
}

void wxMaxima::TriggerEvaluation()
{
  if(m_console->m_evaluationQueue->Empty())
    TryEvaluateNextInQueue();
}

//! Tries to evaluate next group cell in queue
//
// Calling this function should not do anything dangerous
void wxMaxima::TryEvaluateNextInQueue()
{

  if (!m_isConnected) {
    wxMessageBox(_("\nNot connected to Maxima!\n"), _("Error"), wxOK | wxICON_ERROR);

    // Clear the evaluation queue.
    m_console->m_evaluationQueue->Clear();
    m_console->Refresh();
    EvaluationQueueLength(0);
    return ;
  }

  
  // Maxima is connected. Let's test if the evaluation queue is empty.
  GroupCell *tmp = m_console->m_evaluationQueue->GetCell();
  if (tmp == NULL)
  {
    // Maxima is no more busy.
    StatusMaximaBusy(waiting);
    // If maxima isn't doing anything there is no need to poll for input from
    // maxima's stdout.
    m_maximaStdoutPollTimer.Stop();
    // Inform the user that the evaluation queue length now is 0.
    EvaluationQueueLength(0);
    // The cell from the last evaluation might still be shown in it's "evaluating" state
    // so let's refresh the console to update the display of this.
    m_console->Refresh();
    return; //empty queue
  }

  // Display the evaluation queue's status.
  EvaluationQueueLength(m_console->m_evaluationQueue->Size());

  // We don't want to evaluate a new cell if the user still has to answer
  // a question.
  if(m_console->QuestionPending())
    return;

  // Maxima is connected and the queue contains an item.

  // From now on we look every second if we got some output from a crashing
  // maxima: Is maxima is working correctly the stdout and stderr descriptors we
  // poll don't offer any data.
  ReadStdErr();
  m_maximaStdoutPollTimer.Start(1000);

  if(m_console->m_evaluationQueue->m_workingGroupChanged)
  {
    tmp->RemoveOutput();
  }
  wxString text = m_console->m_evaluationQueue->GetCommand();
  if((text != wxEmptyString) && (text != wxT(";")) && (text != wxT("$")))
  {
    m_console->Recalculate();
    wxString parenthesisError=GetUnmatchedParenthesisState(tmp->GetEditable()->ToString());
    if(parenthesisError==wxEmptyString)
    {          
      if(m_console->FollowEvaluation())
      {
        m_console->SetSelection(tmp);
        if(!m_console->GetWorkingGroup())
        {
          m_console->SetHCaret(tmp);
          m_console->ScrollToCaret();
        }
      }
      else
        m_console->Recalculate();

      
      m_console->SetWorkingGroup(tmp);
      tmp->GetPrompt()->SetValue(m_lastPrompt);
      // Clear the monitor that shows the xml representation of the output of the
      // current maxima command.
      if(m_xmlInspector)
        m_xmlInspector->Clear();
      
      SendMaxima(text, true);
    }
    else
    {
      TextCell* cell = new TextCell(_("Refusing to send cell to maxima: " ) +
                                    parenthesisError + wxT("\n"));
      cell->SetType(MC_TYPE_ERROR);
      cell->SetParent(tmp);
      tmp->SetOutput(cell);
      m_console->RecalculateForce();

      if(m_console->FollowEvaluation())
        m_console->SetSelection(NULL);
        
      m_console->SetWorkingGroup(NULL);
      m_console->Recalculate();
      m_console->Refresh();
      bool abortOnError = false;
      wxConfig::Get()->Read(wxT("abortOnError"), &abortOnError);
      SetBatchMode(false);
      // Inform the user that the evaluation queue is empty.
      EvaluationQueueLength(0);
      if(abortOnError || m_batchmode)
      {
        m_console->m_evaluationQueue->Clear();
        StatusMaximaBusy(waiting);
      }
      else
      {
        m_console->m_evaluationQueue->RemoveFirst();
        m_outputCellsFromCurrentCommand = 0;
        TryEvaluateNextInQueue();
      }
    }
  }
  else
  {
    m_console->m_evaluationQueue->RemoveFirst();
    m_outputCellsFromCurrentCommand = 0;
    TryEvaluateNextInQueue();
  }
}

void wxMaxima::InsertMenu(wxCommandEvent& event)
{
  if(event.GetEventType() != (wxEVT_MENU))
    return;
  int type = 0;
  bool output = false;
  switch (event.GetId())
  {
  case menu_insert_previous_output:
    output = true;
  case MathCtrl::popid_insert_input:
  case menu_insert_input:
  case menu_insert_previous_input:
    type = GC_TYPE_CODE;
    break;
  case menu_autocomplete:
    m_console->Autocomplete();
    return ;
    break;
  case menu_autocomplete_templates:
    m_console->Autocomplete(AutoComplete::tmplte);
    return ;
    break;
  case menu_add_comment:
  case MathCtrl::popid_add_comment:
  case menu_format_text:
  case MathCtrl::popid_insert_text:
    type = GC_TYPE_TEXT;
    break;
  case menu_add_title:
  case menu_format_title:
  case MathCtrl::popid_insert_title:
    type = GC_TYPE_TITLE;
    break;
  case menu_add_section:
  case menu_format_section:
  case MathCtrl::popid_insert_section:
    type = GC_TYPE_SECTION;
    break;
  case menu_add_subsection:
  case menu_format_subsection:
  case MathCtrl::popid_insert_subsection:
    type = GC_TYPE_SUBSECTION;
    break;
  case menu_add_subsubsection:
  case menu_format_subsubsection:
  case MathCtrl::popid_insert_subsubsection:
    type = GC_TYPE_SUBSUBSECTION;
    break;
  case menu_add_pagebreak:
  case menu_format_pagebreak:
    m_console->InsertGroupCells(new GroupCell(GC_TYPE_PAGEBREAK),
                                m_console->GetHCaret());
    m_console->Refresh();
    m_console->SetFocus();
    return;
    break;
  case menu_insert_image:
  case menu_format_image:
  {
    wxString file = wxFileSelector(_("Insert Image"), m_lastPath,
                                   wxEmptyString, wxEmptyString,
                                   _("Image files (*.png, *.jpg, *.bmp, *.xpm)|*.png;*.jpg;*.bmp;*.xpm"),
                                   wxFD_OPEN);
    if (file != wxEmptyString) {
      m_console->OpenHCaret(file, GC_TYPE_IMAGE);
    }
    m_console->SetFocus();
    return ;
  }
  break;
  case menu_fold_all_cells:
    m_console->FoldAll();
    m_console->Recalculate(true);
    // send cursor to the top
    m_console->SetHCaret(NULL);
    break;
  case menu_unfold_all_cells:
    m_console->UnfoldAll();
    m_console->Recalculate(true);
    // refresh without moving cursor
    m_console->SetHCaret(m_console->GetHCaret());
    break;
  }

  m_console->SetFocus();

  if (event.GetId() == menu_insert_previous_input ||
      event.GetId() == menu_insert_previous_output)
  {
    wxString input;

    if (output == true) 
      input = m_console->GetOutputAboveCaret(); 
    else
      input = m_console->GetInputAboveCaret();
    if (input != wxEmptyString)
      m_console->OpenHCaret(input, type);
  }
  else if (event.GetId() == menu_unfold_all_cells ||
           event.GetId() == menu_fold_all_cells)
  {
    // don't do anything else
  }
  else
    m_console->OpenHCaret(wxEmptyString, type);
}

void wxMaxima::ResetTitle(bool saved)
{
  if (saved != m_fileSaved)
  {
    m_fileSaved = saved;
    if (m_currentFile.Length() == 0) {
#ifndef __WXMAC__
      if (saved)
        SetTitle(wxString::Format(_("wxMaxima %s "), wxT(VERSION)) + _("[ unsaved ]"));
      else
        SetTitle(wxString::Format(_("wxMaxima %s "), wxT(VERSION)) + _("[ unsaved* ]"));
#endif
    }
    else
    {
      wxString name, ext;
      wxFileName::SplitPath(m_currentFile, NULL, NULL, &name, &ext);
#ifndef __WXMAC__
      if (m_fileSaved)
        SetTitle(wxString::Format(_("wxMaxima %s "), wxT(VERSION)) +
                 wxT(" [ ") + name + wxT(".") + ext + wxT(" ]"));
      else
        SetTitle(wxString::Format(_("wxMaxima %s "), wxT(VERSION)) +
                 wxT(" [ ") + name + wxT(".") + ext + wxT("* ]"));
#else
      SetTitle(name + wxT(".") + ext);
#endif
    }
#if defined __WXMAC__
#if defined __WXOSX_COCOA__
    OSXSetModified(!saved);
    if (m_currentFile != wxEmptyString)
      SetRepresentedFilename(m_currentFile);
#else
    WindowRef win = (WindowRef)MacGetTopLevelWindowRef();
    SetWindowModified(win,!saved);
    if (m_currentFile != wxEmptyString)
    {
      FSRef fsref;
      wxMacPathToFSRef(m_currentFile, &fsref);
      HIWindowSetProxyFSRef(win, &fsref);
    }
#endif
#endif
  }
}

///--------------------------------------------------------------------------------
///  Plot Slider
///--------------------------------------------------------------------------------

void wxMaxima::UpdateSlider(wxUpdateUIEvent &ev)
{
  if(m_console->m_mainToolBar)
  {
    if (m_console->m_mainToolBar->m_plotSlider)
    {
      if (m_console->IsSelected(MC_TYPE_SLIDE))
      {    
        SlideShow *cell = (SlideShow *)m_console->GetSelectionStart();
        
        m_console->m_mainToolBar->m_plotSlider->SetRange(0, cell->Length() - 1);
        m_console->m_mainToolBar->m_plotSlider->SetValue(cell->GetDisplayedIndex());
      }
    }
  }
}

void wxMaxima::SliderEvent(wxScrollEvent &ev)
{
  if (m_console->AnimationRunning())
    m_console->Animate(false);

  SlideShow *cell = (SlideShow *)m_console->GetSelectionStart();
  if (cell != NULL)
  {
    cell->SetDisplayedIndex(ev.GetPosition());

    wxRect rect = cell->GetRect();
    m_console->CalcScrolledPosition(rect.x, rect.y, &rect.x, &rect.y);
    m_console->RefreshRect(rect);
  }
}

void wxMaxima::ShowPane(wxCommandEvent &ev)
{
  int id = ev.GetId();

  wxMaximaFrame::ShowPane(static_cast<Event>(id),
			  !IsPaneDisplayed(static_cast<Event>(id)));
}

void wxMaxima::HistoryDClick(wxCommandEvent& ev)
{
  m_console->OpenHCaret(ev.GetString(), GC_TYPE_CODE);
  m_console->SetFocus();
}

void wxMaxima::StructureDClick(wxCommandEvent& ev)
{
  m_console->ScrollToCell(((GroupCell *)m_console->m_structure->GetCell(ev.GetSelection())->GetParent()));
}

//! Called when the "Scroll to currently evaluated" button is pressed.
void wxMaxima::OnFollow(wxCommandEvent& event)
{
  m_console->OnFollow();
}


long *VersionToInt(wxString version)
{
  long *intV = new long[3];

  wxStringTokenizer tokens(version, wxT("."));

  for (int i=0; i<3 && tokens.HasMoreTokens(); i++)
    tokens.GetNextToken().ToLong(&intV[i]);

  return intV;
}

/***
 * Checks the file http://andrejv.github.io/wxmaxima/version.txt to
 * see if there is a newer version available.
 */
void wxMaxima::CheckForUpdates(bool reportUpToDate)
{
  wxHTTP connection;
  connection.SetHeader(wxT("Content-type"), wxT("text/html; charset=utf-8"));
  connection.SetTimeout(2);

  if (!connection.Connect(wxT("andrejv.github.io")))
  {
    wxMessageBox(_("Can not connect to the web server."), _("Error"),
                 wxOK | wxICON_ERROR);
    return;
  }

  wxInputStream *inputStream = connection.GetInputStream(_T("/wxmaxima/version.txt"));

  if (connection.GetError() == wxPROTO_NOERR)
  {
    wxString version;
    wxStringOutputStream outputStream(&version);
    inputStream->Read(outputStream);

    if (version.StartsWith(wxT("wxmaxima = "))) {
      version = version.Mid(11, version.Length()).Trim();
      long *myVersion = VersionToInt(wxT(VERSION));
      long *currVersion = VersionToInt(version);

      bool upgrade = myVersion[0] < currVersion[0] ||
                                    (myVersion[0] == currVersion[0] && myVersion[1]<currVersion[1]) ||
        (myVersion[0] == currVersion[0] &&
         myVersion[1] == currVersion[1] &&
         myVersion[2] < currVersion[2]);

      if (upgrade) {
        bool visit = wxMessageBox(wxString::Format(
                                    _("You have version %s. Current version is %s.\n\n"
                                      "Select OK to visit the wxMaxima webpage."),
                                    wxT(VERSION), version.c_str()),
                                  _("Upgrade"),
                                  wxOK | wxCANCEL | wxICON_INFORMATION) == wxOK;

        if (visit)
          wxLaunchDefaultBrowser(wxT("http://andrejv.github.io/wxmaxima"));
      }
      else if (reportUpToDate)
        wxMessageBox(_("Your version of wxMaxima is up to date."), _("Upgrade"),
                     wxOK | wxICON_INFORMATION);

      delete [] myVersion;
      delete [] currVersion;
    }
    else
    {
      wxMessageBox(_("Unable to interpret the version info I got from http://andrejv.github.io//wxmaxima/version.txt: ")+version, _("Upgrade"),
                   wxOK | wxICON_INFORMATION);

    }
  }
  else
  {
    wxMessageBox(_("Can not download version info."), _("Error"),
                 wxOK | wxICON_ERROR);
  }

  wxDELETE(inputStream);
  connection.Close();
}

int wxMaxima::SaveDocumentP()
{
  wxString file, ext;
  if (m_currentFile == wxEmptyString)
  {
    // Check if we want to save modified untitled documents on exit
    bool save = true;
    wxConfig::Get()->Read(wxT("saveUntitled"), &save);
    if (!save)
      return wxID_NO;

#if defined __WXMAC__
    file = GetTitle();
#else
    file = _("unsaved");
#endif
  }
  else {
    if(m_autoSaveInterval > 10000)
      if(SaveFile())
	return wxID_NO;

    wxString ext;
    wxFileName::SplitPath(m_currentFile, NULL, NULL, &file, &ext);
    file += wxT(".") + ext;
  }

  wxMessageDialog dialog(this,
                         _("Do you want to save the changes you made in the document \"") +
                         file + wxT("\"?"),
			 wxEmptyString, wxCENTER | wxYES_NO | wxCANCEL);

  dialog.SetExtendedMessage(_("Your changes will be lost if you don't save them."));
  dialog.SetYesNoCancelLabels(_("Save"), _("Don't save"), _("Cancel"));

  return dialog.ShowModal();
}

BEGIN_EVENT_TABLE(wxMaxima, wxFrame)

#if defined __WXMAC__
EVT_MENU(mac_closeId, wxMaxima::FileMenu)
#endif
EVT_MENU(menu_check_updates, wxMaxima::HelpMenu)
EVT_TIMER(KEYBOARD_INACTIVITY_TIMER_ID, wxMaxima::OnTimerEvent)
EVT_TIMER(MAXIMA_STDOUT_POLL_ID, wxMaxima::OnTimerEvent)
EVT_TIMER(AUTO_SAVE_TIMER_ID, wxMaxima::OnTimerEvent)
EVT_TIMER(wxID_ANY, wxMaxima::OnTimerEvent)
EVT_COMMAND_SCROLL(ToolBar::plot_slider_id, wxMaxima::SliderEvent)
EVT_MENU(MathCtrl::popid_copy, wxMaxima::PopupMenu)
EVT_MENU(MathCtrl::popid_copy_image, wxMaxima::PopupMenu)
EVT_MENU(MathCtrl::popid_insert_text, wxMaxima::InsertMenu)
EVT_MENU(MathCtrl::popid_insert_title, wxMaxima::InsertMenu)
EVT_MENU(MathCtrl::popid_insert_section, wxMaxima::InsertMenu)
EVT_MENU(MathCtrl::popid_insert_subsection, wxMaxima::InsertMenu)
EVT_MENU(MathCtrl::popid_insert_subsubsection, wxMaxima::InsertMenu)
EVT_MENU(MathCtrl::popid_delete, wxMaxima::EditMenu)
EVT_MENU(MathCtrl::popid_simplify, wxMaxima::PopupMenu)
EVT_MENU(MathCtrl::popid_factor, wxMaxima::PopupMenu)
EVT_MENU(MathCtrl::popid_expand, wxMaxima::PopupMenu)
EVT_MENU(MathCtrl::popid_solve, wxMaxima::PopupMenu)
EVT_MENU(MathCtrl::popid_solve_num, wxMaxima::PopupMenu)
EVT_MENU(MathCtrl::popid_subst, wxMaxima::PopupMenu)
EVT_MENU(MathCtrl::popid_plot2d, wxMaxima::PopupMenu)
EVT_MENU(MathCtrl::popid_plot3d, wxMaxima::PopupMenu)
EVT_MENU(MathCtrl::popid_diff, wxMaxima::PopupMenu)
EVT_MENU(MathCtrl::popid_integrate, wxMaxima::PopupMenu)
EVT_MENU(MathCtrl::popid_float, wxMaxima::PopupMenu)
EVT_MENU(MathCtrl::popid_copy_tex, wxMaxima::PopupMenu)
EVT_MENU(MathCtrl::popid_image, wxMaxima::PopupMenu)
EVT_MENU(MathCtrl::popid_animation_save, wxMaxima::PopupMenu)
EVT_MENU(MathCtrl::popid_animation_start, wxMaxima::FileMenu)
EVT_BUTTON(button_integrate, wxMaxima::CalculusMenu)
EVT_BUTTON(button_diff, wxMaxima::CalculusMenu)
EVT_BUTTON(button_solve, wxMaxima::EquationsMenu)
EVT_BUTTON(button_solve_ode, wxMaxima::EquationsMenu)
EVT_BUTTON(button_sum, wxMaxima::CalculusMenu)
EVT_BUTTON(button_expand, wxMaxima::SimplifyMenu)
EVT_BUTTON(button_factor, wxMaxima::SimplifyMenu)
EVT_BUTTON(button_taylor, wxMaxima::CalculusMenu)
EVT_BUTTON(button_limit, wxMaxima::CalculusMenu)
EVT_BUTTON(button_ratsimp, wxMaxima::SimplifyMenu)
EVT_BUTTON(button_trigexpand, wxMaxima::SimplifyMenu)
EVT_BUTTON(button_trigreduce, wxMaxima::SimplifyMenu)
EVT_BUTTON(button_trigsimp, wxMaxima::SimplifyMenu)
EVT_BUTTON(button_product, wxMaxima::CalculusMenu)
EVT_BUTTON(button_radcan, wxMaxima::SimplifyMenu)
EVT_BUTTON(button_subst, wxMaxima::MaximaMenu)
EVT_BUTTON(button_plot2, wxMaxima::PlotMenu)
EVT_BUTTON(button_plot3, wxMaxima::PlotMenu)
EVT_BUTTON(button_map, wxMaxima::AlgebraMenu)
EVT_BUTTON(button_rectform, wxMaxima::SimplifyMenu)
EVT_BUTTON(button_trigrat, wxMaxima::SimplifyMenu)
EVT_MENU(menu_polarform, wxMaxima::SimplifyMenu)
EVT_MENU(ToolBar::menu_restart_id, wxMaxima::MaximaMenu)
#ifndef __WXMAC__
EVT_MENU(wxID_EXIT, wxMaxima::FileMenu)
#endif
EVT_MENU(wxID_ABOUT, wxMaxima::HelpMenu)
EVT_MENU(menu_save_id, wxMaxima::FileMenu)
EVT_MENU(menu_save_as_id, wxMaxima::FileMenu)
EVT_MENU(menu_load_id, wxMaxima::FileMenu)
EVT_MENU(menu_functions, wxMaxima::MaximaMenu)
EVT_MENU(menu_variables, wxMaxima::MaximaMenu)
EVT_MENU(wxID_PREFERENCES, wxMaxima::EditMenu)
EVT_MENU(menu_sconsole_id, wxMaxima::FileMenu)
EVT_MENU(menu_export_html, wxMaxima::FileMenu)
EVT_MENU(wxID_HELP, wxMaxima::HelpMenu)
EVT_MENU(menu_help_tutorials, wxMaxima::HelpMenu)
EVT_MENU(menu_bug_report, wxMaxima::HelpMenu)
EVT_MENU(menu_build_info, wxMaxima::HelpMenu)
EVT_MENU(menu_interrupt_id, wxMaxima::Interrupt)
EVT_MENU(menu_new_id, wxMaxima::FileMenu)
EVT_MENU(menu_open_id, wxMaxima::FileMenu)
EVT_MENU(menu_batch_id, wxMaxima::FileMenu)
EVT_MENU(menu_ratsimp, wxMaxima::SimplifyMenu)
EVT_MENU(menu_radsimp, wxMaxima::SimplifyMenu)
EVT_MENU(menu_expand, wxMaxima::SimplifyMenu)
EVT_MENU(menu_factor, wxMaxima::SimplifyMenu)
EVT_MENU(menu_gfactor, wxMaxima::SimplifyMenu)
EVT_MENU(menu_trigsimp, wxMaxima::SimplifyMenu)
EVT_MENU(menu_trigexpand, wxMaxima::SimplifyMenu)
EVT_MENU(menu_trigreduce, wxMaxima::SimplifyMenu)
EVT_MENU(menu_rectform, wxMaxima::SimplifyMenu)
EVT_MENU(menu_demoivre, wxMaxima::SimplifyMenu)
EVT_MENU(menu_num_out, wxMaxima::NumericalMenu)
EVT_MENU(menu_to_float, wxMaxima::NumericalMenu)
EVT_MENU(menu_to_bfloat, wxMaxima::NumericalMenu)
EVT_MENU(menu_to_numer, wxMaxima::NumericalMenu)
EVT_MENU(menu_exponentialize, wxMaxima::SimplifyMenu)
EVT_MENU(menu_invert_mat, wxMaxima::AlgebraMenu)
EVT_MENU(menu_determinant, wxMaxima::AlgebraMenu)
EVT_MENU(menu_eigen, wxMaxima::AlgebraMenu)
EVT_MENU(menu_eigvect, wxMaxima::AlgebraMenu)
EVT_MENU(menu_adjoint_mat, wxMaxima::AlgebraMenu)
EVT_MENU(menu_transpose, wxMaxima::AlgebraMenu)
EVT_MENU(menu_set_precision, wxMaxima::NumericalMenu)
EVT_MENU(menu_talg, wxMaxima::SimplifyMenu)
EVT_MENU(menu_tellrat, wxMaxima::SimplifyMenu)
EVT_MENU(menu_modulus, wxMaxima::SimplifyMenu)
EVT_MENU(menu_allroots, wxMaxima::EquationsMenu)
EVT_MENU(menu_bfallroots, wxMaxima::EquationsMenu)
EVT_MENU(menu_realroots, wxMaxima::EquationsMenu)
EVT_MENU(menu_solve, wxMaxima::EquationsMenu)
EVT_MENU(menu_solve_to_poly, wxMaxima::EquationsMenu)
EVT_MENU(menu_solve_num, wxMaxima::EquationsMenu)
EVT_MENU(menu_solve_ode, wxMaxima::EquationsMenu)
EVT_MENU(menu_map_mat, wxMaxima::AlgebraMenu)
EVT_MENU(menu_enter_mat, wxMaxima::AlgebraMenu)
EVT_MENU(menu_cpoly, wxMaxima::AlgebraMenu)
EVT_MENU(menu_solve_lin, wxMaxima::EquationsMenu)
EVT_MENU(menu_solve_algsys, wxMaxima::EquationsMenu)
EVT_MENU(menu_eliminate, wxMaxima::EquationsMenu)
EVT_MENU(menu_clear_var, wxMaxima::MaximaMenu)
EVT_MENU(menu_clear_fun, wxMaxima::MaximaMenu)
EVT_MENU(menu_ivp_1, wxMaxima::EquationsMenu)
EVT_MENU(menu_ivp_2, wxMaxima::EquationsMenu)
EVT_MENU(menu_bvp, wxMaxima::EquationsMenu)
EVT_MENU(menu_bvp, wxMaxima::EquationsMenu)
EVT_MENU(menu_fun_def, wxMaxima::MaximaMenu)
EVT_MENU(menu_divide, wxMaxima::CalculusMenu)
EVT_MENU(menu_gcd, wxMaxima::CalculusMenu)
EVT_MENU(menu_lcm, wxMaxima::CalculusMenu)
EVT_MENU(menu_continued_fraction, wxMaxima::CalculusMenu)
EVT_MENU(menu_partfrac, wxMaxima::CalculusMenu)
EVT_MENU(menu_risch, wxMaxima::CalculusMenu)
EVT_MENU(menu_integrate, wxMaxima::CalculusMenu)
EVT_MENU(menu_laplace, wxMaxima::CalculusMenu)
EVT_MENU(menu_ilt, wxMaxima::CalculusMenu)
EVT_MENU(menu_diff, wxMaxima::CalculusMenu)
EVT_MENU(menu_series, wxMaxima::CalculusMenu)
EVT_MENU(menu_limit, wxMaxima::CalculusMenu)
EVT_MENU(menu_lbfgs, wxMaxima::CalculusMenu)
EVT_MENU(menu_gen_mat, wxMaxima::AlgebraMenu)
EVT_MENU(menu_gen_mat_lambda, wxMaxima::AlgebraMenu)
EVT_MENU(menu_map, wxMaxima::AlgebraMenu)
EVT_MENU(menu_sum, wxMaxima::CalculusMenu)
EVT_MENU(menu_maximahelp, wxMaxima::HelpMenu)
EVT_MENU(menu_example, wxMaxima::HelpMenu)
EVT_MENU(menu_apropos, wxMaxima::HelpMenu)
EVT_MENU(menu_show_tip, wxMaxima::HelpMenu)
EVT_MENU(menu_trigrat, wxMaxima::SimplifyMenu)
EVT_MENU(menu_solve_de, wxMaxima::EquationsMenu)
EVT_MENU(menu_atvalue, wxMaxima::EquationsMenu)
EVT_MENU(menu_sum, wxMaxima::CalculusMenu)
EVT_MENU(menu_product, wxMaxima::CalculusMenu)
EVT_MENU(menu_change_var, wxMaxima::CalculusMenu)
EVT_MENU(menu_make_list, wxMaxima::AlgebraMenu)
EVT_MENU(menu_apply, wxMaxima::AlgebraMenu)
EVT_MENU(menu_time, wxMaxima::MaximaMenu)
EVT_MENU(menu_factsimp, wxMaxima::SimplifyMenu)
EVT_MENU(menu_factcomb, wxMaxima::SimplifyMenu)
EVT_MENU(menu_realpart, wxMaxima::SimplifyMenu)
EVT_MENU(menu_imagpart, wxMaxima::SimplifyMenu)
EVT_MENU(menu_nouns, wxMaxima::SimplifyMenu)
EVT_MENU(menu_logcontract, wxMaxima::SimplifyMenu)
EVT_MENU(menu_logexpand, wxMaxima::SimplifyMenu)
EVT_MENU(gp_plot2, wxMaxima::PlotMenu)
EVT_MENU(gp_plot3, wxMaxima::PlotMenu)
EVT_MENU(menu_plot_format, wxMaxima::PlotMenu)
EVT_MENU(menu_soft_restart, wxMaxima::MaximaMenu)
EVT_MENU(menu_display, wxMaxima::MaximaMenu)
EVT_MENU(menu_pade, wxMaxima::CalculusMenu)
EVT_MENU(menu_add_path, wxMaxima::MaximaMenu)
EVT_MENU(menu_copy_from_console, wxMaxima::EditMenu)
EVT_MENU(menu_copy_text_from_console, wxMaxima::EditMenu)
EVT_MENU(menu_copy_tex_from_console, wxMaxima::EditMenu)
EVT_MENU(menu_undo, wxMaxima::EditMenu)
EVT_MENU(menu_redo, wxMaxima::EditMenu)
EVT_MENU(menu_texform, wxMaxima::MaximaMenu)
EVT_MENU(menu_to_fact, wxMaxima::SimplifyMenu)
EVT_MENU(menu_to_gamma, wxMaxima::SimplifyMenu)
EVT_MENU(wxID_PRINT, wxMaxima::PrintMenu)
#if defined (__WXMSW__) || (__WXGTK20__) || defined (__WXMAC__)
EVT_TOOL(ToolBar::tb_print, wxMaxima::PrintMenu)
#endif
EVT_MENU(MathCtrl::menu_zoom_in,  wxMaxima::EditMenu)
EVT_MENU(MathCtrl::menu_zoom_out, wxMaxima::EditMenu)
EVT_MENU(menu_zoom_80,  wxMaxima::EditMenu)
EVT_MENU(menu_zoom_100, wxMaxima::EditMenu)
EVT_MENU(menu_zoom_120, wxMaxima::EditMenu)
EVT_MENU(menu_zoom_150, wxMaxima::EditMenu)
EVT_MENU(menu_zoom_200, wxMaxima::EditMenu)
EVT_MENU(menu_zoom_300, wxMaxima::EditMenu)
EVT_MENU(menu_fullscreen, wxMaxima::EditMenu)
EVT_MENU(menu_copy_as_bitmap, wxMaxima::EditMenu)
EVT_MENU(menu_copy_to_file, wxMaxima::EditMenu)
  EVT_MENU(menu_select_all, wxMaxima::EditMenu)
EVT_MENU(menu_subst, wxMaxima::MaximaMenu)
#if defined (__WXMSW__) || defined (__WXGTK20__)
EVT_TOOL(ToolBar::tb_new, wxMaxima::FileMenu)
#endif
#if defined (__WXMSW__) || defined (__WXGTK20__) || defined (__WXMAC__)
EVT_TOOL(ToolBar::tb_open, wxMaxima::FileMenu)
EVT_TOOL(ToolBar::tb_save, wxMaxima::FileMenu)
EVT_TOOL(ToolBar::tb_copy, wxMaxima::EditMenu)
EVT_TOOL(ToolBar::tb_paste, wxMaxima::EditMenu)
EVT_TOOL(ToolBar::tb_select_all, wxMaxima::EditMenu)
EVT_TOOL(ToolBar::tb_cut, wxMaxima::EditMenu)
EVT_TOOL(ToolBar::tb_pref, wxMaxima::EditMenu)
EVT_TOOL(ToolBar::tb_interrupt, wxMaxima::Interrupt)
EVT_TOOL(ToolBar::tb_help, wxMaxima::HelpMenu)
EVT_TOOL(ToolBar::tb_animation_startStop, wxMaxima::FileMenu)
EVT_TOOL(ToolBar::tb_animation_start, wxMaxima::FileMenu)
EVT_TOOL(ToolBar::tb_animation_stop, wxMaxima::FileMenu)
EVT_TOOL(ToolBar::tb_find, wxMaxima::EditMenu)
#endif
EVT_TOOL(ToolBar::tb_follow,wxMaxima::OnFollow)
EVT_SOCKET(socket_server_id, wxMaxima::ServerEvent)
EVT_SOCKET(socket_client_id, wxMaxima::ClientEvent)
/* These commands somehow caused the menu to be updated six times on every
   keypress and the tool bar to be updated six times on every menu update

   => Moved the update events to the idle loop.

EVT_UPDATE_UI(menu_interrupt_id, wxMaxima::UpdateMenus)
EVT_UPDATE_UI(ToolBar::plot_slider_id, wxMaxima::UpdateSlider)
EVT_UPDATE_UI(menu_copy_from_console, wxMaxima::UpdateMenus)
EVT_UPDATE_UI(menu_copy_text_from_console, wxMaxima::UpdateMenus)
EVT_UPDATE_UI(menu_copy_tex_from_console, wxMaxima::UpdateMenus)
EVT_UPDATE_UI(MathCtrl::menu_zoom_in, wxMaxima::UpdateMenus)
EVT_UPDATE_UI(MathCtrl::menu_zoom_out, wxMaxima::UpdateMenus)
EVT_UPDATE_UI(wxID_PRINT, wxMaxima::UpdateMenus)
EVT_UPDATE_UI(menu_copy_as_bitmap, wxMaxima::UpdateMenus)
EVT_UPDATE_UI(menu_copy_to_file, wxMaxima::UpdateMenus)
EVT_UPDATE_UI(menu_evaluate, wxMaxima::UpdateMenus)
EVT_UPDATE_UI(menu_evaluate_all, wxMaxima::UpdateMenus)
EVT_UPDATE_UI(ToolBar::tb_evaltillhere, wxMaxima::UpdateMenus)
EVT_UPDATE_UI(menu_select_all, wxMaxima::UpdateMenus)
EVT_UPDATE_UI(menu_undo, wxMaxima::UpdateMenus)
EVT_UPDATE_UI(menu_pane_hideall, wxMaxima::UpdateMenus)
EVT_UPDATE_UI(menu_pane_math, wxMaxima::UpdateMenus)
EVT_UPDATE_UI(menu_pane_stats, wxMaxima::UpdateMenus)
EVT_UPDATE_UI(menu_pane_history, wxMaxima::UpdateMenus)
EVT_UPDATE_UI(menu_pane_structure, wxMaxima::UpdateMenus)
EVT_UPDATE_UI(menu_pane_format, wxMaxima::UpdateMenus)
EVT_UPDATE_UI(menu_remove_output, wxMaxima::UpdateMenus)
#if defined (__WXMSW__) || defined (__WXGTK20__) || defined (__WXMAC__)
EVT_UPDATE_UI(ToolBar::tb_print, wxMaxima::UpdateToolBar)
EVT_UPDATE_UI(ToolBar::tb_follow, wxMaxima::UpdateToolBar)
EVT_UPDATE_UI(ToolBar::tb_copy, wxMaxima::UpdateToolBar)
EVT_UPDATE_UI(ToolBar::tb_cut, wxMaxima::UpdateToolBar)
EVT_UPDATE_UI(ToolBar::tb_interrupt, wxMaxima::UpdateToolBar)
EVT_UPDATE_UI(ToolBar::tb_save, wxMaxima::UpdateToolBar)
EVT_UPDATE_UI(ToolBar::tb_animation_startStop, wxMaxima::UpdateToolBar)
EVT_UPDATE_UI(ToolBar::tb_animation_start, wxMaxima::UpdateToolBar)
EVT_UPDATE_UI(ToolBar::tb_animation_stop, wxMaxima::UpdateToolBar)
#endif
EVT_UPDATE_UI(menu_save_id, wxMaxima::UpdateMenus)
EVT_UPDATE_UI(menu_show_toolbar, wxMaxima::UpdateMenus)
*/
EVT_CLOSE(wxMaxima::OnClose)
EVT_END_PROCESS(maxima_process_id, wxMaxima::OnProcessEvent)
EVT_MENU(MathCtrl::popid_edit, wxMaxima::EditInputMenu)
EVT_MENU(menu_evaluate, wxMaxima::EvaluateEvent)
EVT_MENU(menu_add_comment, wxMaxima::InsertMenu)
EVT_MENU(menu_add_section, wxMaxima::InsertMenu)
EVT_MENU(menu_add_subsection, wxMaxima::InsertMenu)
EVT_MENU(menu_add_subsubsection, wxMaxima::InsertMenu)
EVT_MENU(menu_add_title, wxMaxima::InsertMenu)
EVT_MENU(menu_add_pagebreak, wxMaxima::InsertMenu)
EVT_MENU(menu_fold_all_cells, wxMaxima::InsertMenu)
EVT_MENU(menu_unfold_all_cells, wxMaxima::InsertMenu)
EVT_MENU(MathCtrl::popid_add_comment, wxMaxima::InsertMenu)
EVT_MENU(menu_insert_previous_input, wxMaxima::InsertMenu)
EVT_MENU(menu_insert_previous_output, wxMaxima::InsertMenu)
EVT_MENU(menu_autocomplete, wxMaxima::InsertMenu)
EVT_MENU(menu_autocomplete_templates, wxMaxima::InsertMenu)
EVT_MENU(menu_insert_input, wxMaxima::InsertMenu)
EVT_MENU(MathCtrl::popid_insert_input, wxMaxima::InsertMenu)
EVT_MENU(menu_history_previous, wxMaxima::EditMenu)
EVT_MENU(menu_history_next, wxMaxima::EditMenu)
EVT_MENU(menu_cut, wxMaxima::EditMenu)
EVT_MENU(menu_paste, wxMaxima::EditMenu)
EVT_MENU(menu_paste_input, wxMaxima::EditMenu)
EVT_MENU(MathCtrl::popid_cut, wxMaxima::PopupMenu)
EVT_MENU(MathCtrl::popid_paste, wxMaxima::PopupMenu)
EVT_MENU(MathCtrl::popid_select_all, wxMaxima::PopupMenu)
EVT_MENU(MathCtrl::popid_comment_selection, wxMaxima::PopupMenu)
EVT_MENU(MathCtrl::popid_divide_cell, wxMaxima::PopupMenu)
EVT_MENU(MathCtrl::popid_evaluate, wxMaxima::PopupMenu)
EVT_MENU(MathCtrl::popid_merge_cells, wxMaxima::PopupMenu)
EVT_MENU(menu_evaluate_all_visible, wxMaxima::MaximaMenu)
EVT_MENU(menu_evaluate_all, wxMaxima::MaximaMenu)
EVT_MENU(ToolBar::tb_evaltillhere, wxMaxima::MaximaMenu)
EVT_IDLE(wxMaxima::OnIdle)
EVT_MENU(menu_remove_output, wxMaxima::EditMenu)
EVT_MENU_RANGE(menu_recent_document_0, menu_recent_document_9, wxMaxima::OnRecentDocument)
EVT_MENU(menu_insert_image, wxMaxima::InsertMenu)
EVT_MENU_RANGE(menu_pane_hideall, menu_pane_stats, wxMaxima::ShowPane)
EVT_MENU(menu_show_toolbar, wxMaxima::EditMenu)
EVT_LISTBOX_DCLICK(history_ctrl_id, wxMaxima::HistoryDClick)
EVT_LISTBOX_DCLICK(structure_ctrl_id, wxMaxima::StructureDClick)
EVT_BUTTON(menu_stats_histogram, wxMaxima::StatsMenu)
EVT_BUTTON(menu_stats_piechart, wxMaxima::StatsMenu)
EVT_BUTTON(menu_stats_scatterplot, wxMaxima::StatsMenu)
EVT_BUTTON(menu_stats_barsplot, wxMaxima::StatsMenu)
EVT_BUTTON(menu_stats_boxplot, wxMaxima::StatsMenu)
EVT_BUTTON(menu_stats_mean, wxMaxima::StatsMenu)
EVT_BUTTON(menu_stats_median, wxMaxima::StatsMenu)
EVT_BUTTON(menu_stats_var, wxMaxima::StatsMenu)
EVT_BUTTON(menu_stats_dev, wxMaxima::StatsMenu)
EVT_BUTTON(menu_stats_tt1, wxMaxima::StatsMenu)
EVT_BUTTON(menu_stats_tt2, wxMaxima::StatsMenu)
EVT_BUTTON(menu_stats_tnorm, wxMaxima::StatsMenu)
EVT_BUTTON(menu_stats_linreg, wxMaxima::StatsMenu)
EVT_BUTTON(menu_stats_lsquares, wxMaxima::StatsMenu)
EVT_BUTTON(menu_stats_readm, wxMaxima::StatsMenu)
EVT_BUTTON(menu_stats_enterm, wxMaxima::AlgebraMenu)
EVT_BUTTON(menu_stats_subsample, wxMaxima::StatsMenu)
EVT_BUTTON(menu_format_title, wxMaxima::InsertMenu)
EVT_BUTTON(menu_format_text, wxMaxima::InsertMenu)
EVT_BUTTON(menu_format_subsubsection, wxMaxima::InsertMenu)
EVT_BUTTON(menu_format_subsection, wxMaxima::InsertMenu)
EVT_BUTTON(menu_format_section, wxMaxima::InsertMenu)
EVT_BUTTON(menu_format_pagebreak, wxMaxima::InsertMenu)
EVT_BUTTON(menu_format_image, wxMaxima::InsertMenu)
EVT_MENU(menu_edit_find, wxMaxima::EditMenu)
EVT_FIND(wxID_ANY, wxMaxima::OnFind)
EVT_FIND_NEXT(wxID_ANY, wxMaxima::OnFind)
EVT_FIND_REPLACE(wxID_ANY, wxMaxima::OnReplace)
EVT_FIND_REPLACE_ALL(wxID_ANY, wxMaxima::OnReplaceAll)
EVT_FIND_CLOSE(wxID_ANY, wxMaxima::OnFindClose)

END_EVENT_TABLE()

/* Local Variables:       */
/* mode: text             */
/* c-file-style:  "linux" */
/* c-basic-offset: 2      */
/* indent-tabs-mode: nil  */<|MERGE_RESOLUTION|>--- conflicted
+++ resolved
@@ -381,7 +381,6 @@
 
   else if (type == MC_TYPE_ERROR)
     DoRawConsoleAppend(s, MC_TYPE_ERROR);
-
   else
     DoConsoleAppend(wxT("<span>") + s + wxT("</span>"), type, false);
 }
@@ -624,32 +623,17 @@
           m_console->AddDocumentToEvaluationQueue();
         TryEvaluateNextInQueue();
       }
-
-      std::cerr<<"1: "<<m_currentOutput<<"\n";
+      
       ReadLoadSymbols(m_currentOutput);
 
-<<<<<<< HEAD
-=======
-      std::cerr<<"2: "<<m_currentOutput<<"\n";
       ReadMiscText(m_currentOutput);
 
-      std::cerr<<"3: "<<m_currentOutput<<"\n";
->>>>>>> 226e59ef
       ReadMath(m_currentOutput);
 
-      std::cerr<<"4: "<<m_currentOutput<<"\n";
       ReadPrompt(m_currentOutput);
-<<<<<<< HEAD
-      
+
       ReadLispError(m_currentOutput);
-      
-=======
-
-      std::cerr<<"5: "<<m_currentOutput<<"\n";
-      ReadLispError(m_currentOutput);
-      std::cerr<<"6: "<<m_currentOutput<<"\n";
-
->>>>>>> 226e59ef
+
     }
     break;
 
@@ -942,75 +926,82 @@
   }
 }
 
+void wxMaxima::ReadMiscText(wxString &data)
+{
+  if(data.IsEmpty())
+    return;
+
+  int newLinePos;
+  while((newLinePos=data.Find("\n")) != wxNOT_FOUND)
+    {
+     int tagPos=data.Find("<");
+
+     // if the text begins with a tag marker we don't have any text to output.
+     if(tagPos == 0)
+     {
+       return;
+     }
+     
+     wxString textline;
+
+     if(newLinePos == 0)
+     {
+       textline = wxT("\n");
+       data = data.Right(data.Length() - 1);
+     }
+     else
+     {
+       // If the line we got ends in a tag, not in a newline we hande this here:
+       if((tagPos!=wxNOT_FOUND)&&(tagPos<newLinePos))
+       {
+         textline = data.Left(tagPos);
+         data = data.Right(data.Length() - tagPos);
+         std::cerr<<"Data1:"<<data<<"\n";
+       }
+       else
+       {
+         textline = data.Left(newLinePos - 1);
+         data = data.Right(data.Length() - newLinePos - 1);
+       }
+     }
+     wxString trimmedLine = textline;
+
+     trimmedLine.Trim(true);
+     trimmedLine.Trim(false);
+     
+     if((trimmedLine.Left(12)==wxT("-- an error.")) ||
+       (trimmedLine.Left(17)==wxT("incorrect syntax:")) ||
+       (trimmedLine.Left(32)==wxT("Maxima encountered a Lisp error:")) ||
+       (trimmedLine.Left(28)==wxT("killcontext: no such context"))
+       )
+       ConsoleAppend(textline,MC_TYPE_ERROR);
+     else
+       ConsoleAppend(textline,MC_TYPE_DEFAULT);
+    }   
+}
+
+
 /***
  * Checks if maxima displayed a new chunk of math
  */
 void wxMaxima::ReadMath(wxString &data)
 {
-
-  // Skip all data before the last prompt in the data string.
-  int end;
-  while ((end = data.Find(m_promptPrefix)) != wxNOT_FOUND)
-  {
-    m_readingPrompt = true;
-    wxString o = data.Left(end);
-
-    wxString normalOutput = wxEmptyString;
-    wxStringTokenizer lines(o,wxT("\n"),wxTOKEN_RET_EMPTY_ALL);
-    while(lines.HasMoreTokens())
-    {
-      wxString line = lines.GetNextToken();
-      wxString trimmedLine = line;
-      trimmedLine.Trim(false);
-      
-      if(
-        (trimmedLine.Left(12)==wxT("-- an error.")) ||
-        (trimmedLine.Left(17)==wxT("incorrect syntax:")) ||
-        (trimmedLine.Left(32)==wxT("Maxima encountered a Lisp error:")) ||
-        (trimmedLine.Left(28)==wxT("killcontext: no such context"))
-        )
-      {
-        ConsoleAppend(normalOutput,MC_TYPE_DEFAULT);
-        ConsoleAppend(line, MC_TYPE_ERROR);
-        normalOutput = wxEmptyString;
-        bool abortOnError = true;
-        wxConfig::Get()->Read(wxT("abortOnError"), &abortOnError);
-        if(abortOnError || m_batchmode)
-          m_console->m_evaluationQueue->Clear();
-        SetBatchMode(false);
-        // Inform the user that the evaluation queue is empty.
-        EvaluationQueueLength(0);
-      }
-      else
-        normalOutput+=line+=wxT("\n");
-    }
-    
-    if(normalOutput!=wxEmptyString)
-      ConsoleAppend(normalOutput, MC_TYPE_DEFAULT);
-
-    data = data.SubString(end + m_promptPrefix.Length(),
-                                                data.Length());
-  }
-  
   // If we did find a prompt in the last step we leave this function again.
   if (m_readingPrompt)
     return ;
 
-  // Append everything untill the "end of math" marker to the console.
+  // Append everything until the "end of math" marker to the console.
   wxString mth = wxT("</mth>");
-  end = data.Find(mth);
+  int end = data.Find(mth);
   while (end > -1)
   {
     wxString o = data.Left(end);
-<<<<<<< HEAD
-=======
     int start = data.Find("<mth>");
     if(start != wxNOT_FOUND)
       o = o.SubString(start,o.Length());
     else
       start = 0;
     
->>>>>>> 226e59ef
     ConsoleAppend(o + mth, MC_TYPE_DEFAULT);
     data = data.Left(start) + data.SubString(end + mth.Length(),
                           data.Length());
@@ -1050,18 +1041,12 @@
 {
   // If we got a prompt our connection to maxima was successful. 
   m_unsuccessfullConnectionAttempts = 0;
+
+  // Assume we don't have a question prompt
   m_console->m_questionPrompt = false;
   m_ready=true;
   int end = data.Find(m_promptSuffix);
-<<<<<<< HEAD
-  if (end > -1)
-  {
-    m_readingPrompt = false;
-    wxString o = data.Left(end);
-    if (o != wxT("\n") && o.Length())
-=======
   int begin=data.Find(m_promptPrefix);
-  std::cerr<<"Begin="<<begin<<"\n";
   // Did we find a prompt suffix?
   if (end != wxNOT_FOUND)
   {
@@ -1074,12 +1059,9 @@
       o=data.SubString(begin + m_promptPrefix.Length(), end - 1);
         
     if ((o != wxT("\n")) && !(o.IsEmpty()))
->>>>>>> 226e59ef
-    {
-      std::cerr << "o=" <<o<<"\n";
+    {
       int test;
       test = o.Find(wxT("(%i"));
-      std::cerr << "test=" <<test<<"\n";
       
       if (o.StartsWith(wxT("(%i")))
       {
@@ -1666,6 +1648,7 @@
     wxString o = data.Left(end);
     ConsoleAppend(o, MC_TYPE_DEFAULT);
     ConsoleAppend(lispError, MC_TYPE_ERROR);
+
     data = wxEmptyString;
 
     bool abortOnError = false;
@@ -2479,6 +2462,7 @@
     {
       o += m_error->GetC();
     }
+
     DoRawConsoleAppend(o, MC_TYPE_ERROR);
     
     // If maxima did output something it defintively has stopped.
