--- conflicted
+++ resolved
@@ -72,11 +72,7 @@
 int ImgCell::s_counter = 0;
 
 // constructor which load image
-<<<<<<< HEAD
-ImgCell::ImgCell(Cell *parent, Configuration **config, CellPointers *cellPointers, wxString image, std::shared_ptr<wxFileSystem> filesystem, bool remove)
-=======
 ImgCell::ImgCell(Cell *parent, Configuration **config, CellPointers *cellPointers, wxString image, const std::shared_ptr<wxFileSystem> &filesystem, bool remove)
->>>>>>> 16ebbb23
   : Cell(parent, config, cellPointers)
 {
   m_type = MC_TYPE_IMAGE;
