--- conflicted
+++ resolved
@@ -39,8 +39,8 @@
   m_close(new TextCell(parent, config, cellPointers, ")")),
   m_exp(new TextCell(parent, config, cellPointers, "^"))
 {
-  m_base_last = m_baseCell;
-  m_expt_last = m_exptCell;
+  m_base_last = m_baseCell.get();
+  m_expt_last = m_exptCell.get();
   m_isMatrix = false;
   m_open->DontEscapeOpeningParenthesis();
 }
@@ -97,11 +97,11 @@
 }
 
 
-void ExptCell::SetPower(std::shared_ptr<Cell> power)
+void ExptCell::SetPower(Cell *power)
 {
   if (power == NULL)
     return;
-  m_exptCell = power;
+  m_exptCell = std::shared_ptr<Cell>(power);
 
   if (!m_exptCell->IsCompound())
   {
@@ -115,11 +115,11 @@
       m_expt_last = m_expt_last->m_next;
 }
 
-void ExptCell::SetBase(std::shared_ptr<Cell> base)
+void ExptCell::SetBase(Cell *base)
 {
   if (base == NULL)
     return;
-  m_baseCell = base;
+  m_baseCell = std::shared_ptr<Cell>(base);
 
   m_base_last = base;
   if (m_base_last != NULL)
@@ -266,8 +266,6 @@
   if (!m_isBrokenIntoLines)
   {
     m_isBrokenIntoLines = true;
-<<<<<<< HEAD
-    m_baseCell->m_previousToDraw = std::shared_ptr<Cell>(this);
     wxASSERT_MSG(m_base_last != NULL, _("Bug: No last cell in the base of an exptCell!"));
     if (m_base_last != NULL)
     {
@@ -275,9 +273,7 @@
       m_exp->m_previousToDraw = m_base_last;
     }
     m_exp->m_nextToDraw = m_open;
-    m_open->m_previousToDraw = m_exp;
     m_open->m_nextToDraw = m_exptCell;
-    m_exptCell->m_previousToDraw = m_open;
     wxASSERT_MSG(m_expt_last != NULL, _("Bug: No last cell in an exponent of an exptCell!"));
     if (m_expt_last != NULL)
     {
@@ -285,21 +281,7 @@
       m_close->m_previousToDraw = m_expt_last;
     }
     m_close->m_nextToDraw = m_nextToDraw;
-    if (m_nextToDraw != NULL)
-      m_nextToDraw->m_previousToDraw = m_close;
     m_nextToDraw = m_baseCell;
-=======
-    wxASSERT_MSG(m_base_last != NULL, _("Bug: No last cell in the base of an exptCell!"));
-    if (m_base_last != NULL)
-      m_base_last->m_nextToDraw = m_exp.get();
-    m_exp->m_nextToDraw = m_open.get();
-    m_open->m_nextToDraw = m_exptCell.get();
-    wxASSERT_MSG(m_expt_last != NULL, _("Bug: No last cell in an exponent of an exptCell!"));
-    if (m_expt_last != NULL)
-      m_expt_last->m_nextToDraw = m_close.get();
-    m_close->m_nextToDraw = m_nextToDraw;
-    m_nextToDraw = m_baseCell.get();
->>>>>>> cfce0ccf
     ResetData();    
     m_height = wxMax(m_baseCell->GetMaxHeight(), m_open->GetMaxHeight());
     m_center = wxMax(m_baseCell->GetMaxCenter(), m_open->GetMaxCenter());
