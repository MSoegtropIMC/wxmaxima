# translation of ca.po to Innocent De Marchi
# This file is distributed under the same license as the PACKAGE package.
# Copyright (C) YEAR THE PACKAGE'S COPYRIGHT HOLDER.
#
# Innocent De Marchi <tangram.peces@gmail.com>, 2010-2015.
msgid ""
msgstr ""
"Project-Id-Version: ca\n"
"Report-Msgid-Bugs-To: \n"
<<<<<<< HEAD
"POT-Creation-Date: 2015-06-22 22:06+0200\n"
"PO-Revision-Date: 2015-06-04 17:01+0200\n"
=======
"POT-Creation-Date: 2015-05-04 12:28+0200\n"
"PO-Revision-Date: 2015-06-08 17:53+0100\n"
>>>>>>> 0cf23b8f
"Last-Translator: Innocent De Marchi <tangram.peces@gmail.com>\n"
"Language-Team: Innocent De Marchi <tangram.peces@gmail.com>\n"
"Language: ca_ES\n"
"MIME-Version: 1.0\n"
"Content-Type: text/plain; charset=UTF-8\n"
"Content-Transfer-Encoding: 8bit\n"
"X-Generator: Poedit 1.7.6\n"

#: ../src/wxMaxima.cpp:3911
#, c-format
msgid ""
"\n"
"\n"
"wxWidgets: %d.%d.%d\n"
"Unicode support: %s"
msgstr ""
"\n"
"\n"
"wxWidgets: %d.%d.%d\n"
"Soport unicode: %s"

#: ../src/wxMaxima.cpp:3924
msgid ""
"\n"
"Lisp: "
msgstr ""
"\n"
"Lisp: "

#: ../src/wxMaxima.cpp:3920
msgid ""
"\n"
"Maxima version: "
msgstr ""
"\n"
"Versió de Maxima: "

#: ../src/wxMaxima.cpp:4684
msgid ""
"\n"
"Not connected to Maxima!\n"
msgstr ""
"\n"
"No connectat a Maxima!\n"

#: ../src/wxMaxima.cpp:3922
msgid ""
"\n"
"Not connected."
msgstr ""
"\n"
"No connectat."

#: ../src/ImgCell.cpp:245 ../src/ImgCell.cpp:250
msgid " (Graphics) "
msgstr "(Gràfics)"

#: ../src/MathParser.cpp:1037
msgid " << Expression too long to display! >>"
msgstr " << Expressió excessivament llarga per ser mostrada! >>"

<<<<<<< HEAD
#: ../src/wxMaxima.cpp:1134
msgid ""
" was saved using a newer version of wxMaxima so it may not load correctly. "
"Please update your wxMaxima."
msgstr ""
" es va desar amb una versió més actualitzada de wxMaxima; és possible que no "
"es carregui correctament. Si us plau, actualitzeu wxMaxima."

#: ../src/wxMaxima.cpp:1127
msgid ""
" was saved using a newer version of wxMaxima. Please update your wxMaxima."
msgstr ""
" es va desar amb una versió més actualitzada de wxMaxima. Si us plau, "
"actualitzeu wxMaxima.."
=======
#: ../src/wxMaxima.cpp:1124
msgid " was saved using a newer version of wxMaxima so it may not load correctly. Please update your wxMaxima."
msgstr " es va desar amb una versió més actualitzada de wxMaxima; és possible que no es carregui correctament. Si us plau, actualitzeu wxMaxima."

#: ../src/wxMaxima.cpp:1116
msgid " was saved using a newer version of wxMaxima. Please update your wxMaxima."
msgstr " es va desar amb una versió més actualitzada de wxMaxima. Si us plau, actualitzeu wxMaxima.."
>>>>>>> 0cf23b8f

#: ../src/wxMaximaFrame.cpp:631
msgid "&Algebra"
msgstr "Àl&gebra"

#: ../src/wxMaximaFrame.cpp:625
msgid "&Apply to List..."
msgstr "&Aplicar a llista"

#: ../src/wxMaximaFrame.cpp:822
msgid "&Apropos..."
msgstr "&Quant a"

#: ../src/wxMaximaFrame.cpp:349
msgid "&Batch File...\tCtrl-B"
msgstr "Arxiu per &Batch\tCtrl-B"

#: ../src/wxMaximaFrame.cpp:582
msgid "&Boundary Value Problem..."
msgstr "Pro&blema de contorn"

#: ../src/wxMaximaFrame.cpp:833
msgid "&Bug Report"
msgstr "Informar d'e&rror"

#: ../src/wxMaximaFrame.cpp:683
msgid "&Calculus"
msgstr "A&nàlisi"

#: ../src/wxMaximaFrame.cpp:734
msgid "&Canonical Form"
msgstr "Forma &canònica"

#: ../src/wxMaximaFrame.cpp:607
msgid "&Characteristic Polynomial..."
msgstr "Polinomi &caracteristic"

#: ../src/wxMaximaFrame.cpp:515
msgid "&Clear Memory"
msgstr "&Netejar memòria"

#: ../src/wxMaximaFrame.cpp:717
msgid "&Combine Factorials"
msgstr "&Combinar factorials"

#: ../src/wxMaximaFrame.cpp:760
msgid "&Complex Simplification"
msgstr "Simplificació &complexa"

#: ../src/wxMaximaFrame.cpp:680
msgid "&Continued Fraction"
msgstr "Fracció contín&ua"

#: ../src/wxMaximaFrame.cpp:373
msgid "&Copy\tCtrl-C"
msgstr "&Copiar\tCtrl-C"

#: ../src/IntegrateWiz.cpp:36
msgid "&Definite integration"
msgstr "Integració &definida"

#: ../src/wxMaximaFrame.cpp:754
msgid "&Demoivre"
msgstr "&Demoivre"

#: ../src/wxMaximaFrame.cpp:610
msgid "&Determinant"
msgstr "&Determinant"

#: ../src/wxMaximaFrame.cpp:643
msgid "&Differentiate..."
msgstr "&Derivar"

#: ../src/wxMaximaFrame.cpp:426
msgid "&Edit"
msgstr "&Editar"

#: ../src/wxMaximaFrame.cpp:567
msgid "&Eliminate Variable..."
msgstr "Eliminar &variable"

#: ../src/wxMaximaFrame.cpp:602
msgid "&Enter Matrix..."
msgstr "&Introduir matriu"

#: ../src/wxMaximaFrame.cpp:819
msgid "&Example..."
msgstr "&Exemple"

#: ../src/wxMaximaFrame.cpp:697
msgid "&Expand Expression"
msgstr "&﻿Expandeix expressió"

#: ../src/wxMaximaFrame.cpp:731
msgid "&Expand Trigonometric"
msgstr "﻿Expandeix &trigonometría"

#: ../src/wxMaximaFrame.cpp:757
msgid "&Exponentialize"
msgstr "Expo&nencialitzar"

#: ../src/wxMaximaFrame.cpp:351
msgid "&Export..."
msgstr "&Exportar"

#: ../src/wxMaximaFrame.cpp:692
msgid "&Factor Expression"
msgstr "&Factoritza expressió"

#: ../src/wxMaximaFrame.cpp:360
msgid "&File"
msgstr "&Arxiu"

#: ../src/wxMaximaFrame.cpp:550
msgid "&Find Root..."
msgstr "C&alcula arrel"

#: ../src/wxMaximaFrame.cpp:596
msgid "&Generate Matrix..."
msgstr "&Genera matriu"

#: ../src/wxMaximaFrame.cpp:667
msgid "&Greatest Common Divisor..."
msgstr "Mà&xim comú divisor"

#: ../src/wxMaximaFrame.cpp:849
msgid "&Help"
msgstr "A&juda"

#: ../src/wxMaximaFrame.cpp:635
msgid "&Integrate..."
msgstr "&Integrar"

#: ../src/wxMaximaFrame.cpp:506
msgid "&Interrupt\tCtrl-."
msgstr "&﻿Interrupció\tCtrl-."

#: ../src/wxMaximaFrame.cpp:510
msgid "&Interrupt\tCtrl-G"
msgstr "&﻿Interrupció\tCtrl-G"

#: ../src/wxMaximaFrame.cpp:604
msgid "&Invert Matrix"
msgstr "In&verteix matriu"

#: ../src/wxMaximaFrame.cpp:347
msgid "&Load Package...\tCtrl-L"
msgstr "Carrega &paquet\tCtrl-L"

#: ../src/wxMaximaFrame.cpp:627
msgid "&Map to List..."
msgstr "Distribui&r sobre lista"

#: ../src/wxMaximaFrame.cpp:542
msgid "&Maxima"
msgstr "&Maxima"

#: ../src/wxMaximaFrame.cpp:816
msgid "&Maxima help"
msgstr "Ajuda de &Maxima"

#: ../src/wxMaximaFrame.cpp:775
msgid "&Modulus Computation..."
msgstr "Càlcul del &mòdul"

#: ../src/main.cpp:124
msgid "&New\tCtrl-N"
msgstr "&Nou\tCtrl-N"

#: ../src/wxMaximaFrame.cpp:805
msgid "&Numeric"
msgstr "N&umèric"

#: ../src/IntegrateWiz.cpp:45
msgid "&Numerical integration"
msgstr "Integració &numèrica"

#: ../src/SumWiz.cpp:40
msgid "&Nusum"
msgstr "&Nusum"

#: ../src/main.cpp:125
msgid "&Open\tCtrl-O"
msgstr "&Obre\tCtrl-O"

#: ../src/wxMaximaFrame.cpp:334
msgid "&Open...\tCtrl-O"
msgstr "&Obre...\tCtrl-O"

#: ../src/wxMaximaFrame.cpp:787
msgid "&Plot"
msgstr "&Gràfics"

#: ../src/SeriesWiz.cpp:45
msgid "&Power series"
msgstr "Sèrie de &potències"

#: ../src/wxMaximaFrame.cpp:354
msgid "&Print...\tCtrl-P"
msgstr "&Imprimir...\tCtrl-P"

#: ../src/SubstituteWiz.cpp:37
msgid "&Rational"
msgstr "&Racional"

#: ../src/wxMaximaFrame.cpp:728
msgid "&Reduce Trigonometric"
msgstr "R&eduir trigonometria"

#: ../src/wxMaximaFrame.cpp:514
msgid "&Restart Maxima"
msgstr "&Reiniciar Maxima"

#: ../src/wxMaximaFrame.cpp:558
msgid "&Roots of Polynomial (Real)"
msgstr "Arrels reals d'un polino&mi"

#: ../src/wxMaximaFrame.cpp:343
msgid "&Save\tCtrl-S"
msgstr "&Desa\tCtrl-S"

#: ../src/SumWiz.cpp:39 ../src/wxMaximaFrame.cpp:777
msgid "&Simplify"
msgstr "&Simplifica"

#: ../src/wxMaximaFrame.cpp:687
msgid "&Simplify Expression"
msgstr "&Simplifica expressió"

#: ../src/wxMaximaFrame.cpp:714
msgid "&Simplify Factorials"
msgstr "&Simplifica factorials"

#: ../src/wxMaximaFrame.cpp:725
msgid "&Simplify Trigonometric"
msgstr "&Simplifica trigonometria"

#: ../src/wxMaximaFrame.cpp:546
msgid "&Solve..."
msgstr "&Resol"

#: ../src/Plot2dWiz.cpp:33
msgid "&Special"
msgstr "Especial"

#: ../src/LimitWiz.cpp:47
msgid "&Taylor series"
msgstr "Sèrie de Taylor"

#: ../src/wxMaximaFrame.cpp:620
msgid "&Transpose Matrix"
msgstr "&Matriu transporta"

#: ../src/wxMaximaFrame.cpp:737
msgid "&Trigonometric Simplification"
msgstr "Simplificació &trigonomètrica"

#: ../src/Plot3dWiz.cpp:83
msgid "&pm3d"
msgstr "&pm3D"

#: ../src/Config.cpp:390
msgid "(Use default language)"
msgstr "(Fer servir l'idioma predeterminat)"

#: ../src/IntegrateWiz.cpp:211 ../src/IntegrateWiz.cpp:222
#: ../src/IntegrateWiz.cpp:230 ../src/IntegrateWiz.cpp:241
#: ../src/LimitWiz.cpp:134 ../src/LimitWiz.cpp:145
msgid "- Infinity"
msgstr "- Infinit"

#: ../src/wxMaxima.cpp:3993
msgid "<br>Lisp: "
msgstr "<br>Lisp: "

#: ../data/tips.txt:13
msgid "A 'horizontal cursor' was introduced in wxMaxima 0.8.0. It looks like a horizontal line between cells. It indicates where a new cell will appear if you type or paste text or execute a menu command."
msgstr "S'ha introduït en wxMaxima 0.8.0 un 'cursor horitzontal'. El seu aspecte és el d'una línia horitzontal entre cel·les, indicant on apareixerà una nova cel·la en escriure o copiar una nova instrucció."

#: ../data/tips.txt:8
msgid "A new document format has been introduced in wxMaxima 0.8.2 that saves not only your input and text commentaries, but also the outputs of your calculations. When saving your document, select 'wxMaxima XML document' format."
msgstr "S'ha introduït en wxMaxima 0.8.2 un nou format de document que permet desar les instruccions i comentaris de l'usuari i també els resultats. En desar el document, seleccioneu el format «Document xml wxMaxima» "

#: ../src/wxMaximaFrame.cpp:589
msgid "A&t Value..."
msgstr "&Condició inicial"

#: ../src/wxMaxima.cpp:3995 ../src/wxMaximaFrame.cpp:844
msgid "About"
msgstr "&Quant a..."

#: ../src/wxMaximaFrame.cpp:846 ../src/wxMaximaFrame.cpp:848
msgid "About wxMaxima"
msgstr "Quant a wxMaxima"

#: ../src/Config.cpp:560
msgid "Active cell bracket"
msgstr "﻿Claudàtor de cel·la activa"

#: ../src/wxMaximaFrame.cpp:618
msgid "Ad&joint Matrix"
msgstr "Matriu ad&junta"

#: ../src/wxMaximaFrame.cpp:772
msgid "Add Algebraic E&quality..."
msgstr "Afegir &igualtat algebraica"

#: ../src/wxMaximaFrame.cpp:518
msgid "Add a directory to search path"
msgstr "Afegir un directori a la ruta de recerca"

#: ../src/wxMaxima.cpp:2724
msgid "Add dir to path:"
msgstr "Afegir directori a la ruta:"

#: ../src/wxMaximaFrame.cpp:773
msgid "Add equality to the rational simplifier"
msgstr "Afegir igualtat al simplificador racional"

#: ../src/wxMaximaFrame.cpp:517
msgid "Add to &Path..."
msgstr "Afe&gir a la ruta"

#: ../src/Config.cpp:133
msgid "Additional commands to be added to the preamble of LaTeX output for pdftex."
msgstr "Ordres addicionals que s'afegiran en el preàmbul en la sortida de LaTeX per a pdftex."

#: ../src/Config.cpp:422
msgid "Additional lines for the TeX preamble:"
msgstr "Línies addicionals per al preàmbul TeX:"

#: ../src/Config.cpp:130
msgid "Additional parameters for Maxima (e.g. -l clisp)."
msgstr "Paràmetres addicionals per a Maxima (p. ex. -l clisp)"

#: ../src/Config.cpp:483
msgid "Additional parameters:"
msgstr "Paràmetres addicionals:"

#: ../src/Config.cpp:697
msgid "All|*"
msgstr "Tots|*"

#: ../src/wxMaxima.cpp:3204
msgid "Apply"
msgstr "Aplicar"

#: ../src/wxMaximaFrame.cpp:626
msgid "Apply function to a list"
msgstr "Aplicar funció a llista"

#: ../src/wxMaxima.cpp:4032
msgid "Apropos"
msgstr "A propòsit"

#: ../src/wxMaxima.cpp:3130
msgid "Array:"
msgstr "Vector:"

#: ../src/wxMaxima.cpp:3851
msgid "Artwork by"
msgstr "Il·lustració de"

#: ../src/Config.cpp:456
msgid "Ask to save untitled documents"
msgstr "Demanar per a desar documents sense títol"

#: ../src/wxMaxima.cpp:3014
msgid "At value"
msgstr "Condició inicial"

#: ../src/Config.cpp:159
msgid "Automatically change maxima's working directory to the one the current document is in: This is necessary if the document uses File I/O relative to the current directory but will make maxima 5.35 fail to find its own installation path when the current document resides on a different drive than the maxima installation."
msgstr "Canvia automàticament el directori de treball de Maxima al directori del document actual: això es necessari si el document fa servir  E/S d'arxius relatives al directori actual, però farà que Maxima 5.35 falli en la cerca del seu directori d'instal·lació quan el document actual estigui localitzat en una unitat distinta a la unitat d'instal·lació de Maxima. "

#: ../src/Config.cpp:427
msgid "Autosave interval (minutes, 0 means: off)"
msgstr "Interval per desar automàticament (minuts, 0 per desactivar)"

#: ../src/BC2Wiz.cpp:58 ../src/wxMaxima.cpp:2921
msgid "BC2"
msgstr "BC2"

#: ../src/wxMaximaFrame.cpp:1070
msgid "Barsplot..."
msgstr "Diagrama de barres..."

#: ../src/Config.cpp:692
msgid "Bat files (*.bat)|*.bat|All|*"
msgstr "Arxius bat (*.bat)|*.bat|Tots|*"

#: ../src/wxMaxima.cpp:2357
msgid "Batch File"
msgstr "Arxiu per lots"

#: ../src/Config.cpp:338
msgid "Bitmap scale for export"
msgstr "Escala del mapa de bits per a l'exportació"

#: ../src/Config.cpp:580
msgid "Bold"
msgstr "Negreta"

#: ../src/wxMaximaFrame.cpp:1072
msgid "Boxplot..."
msgstr "Diagrama de caixes..."

#: ../src/Plot2dWiz.cpp:110 ../src/Plot3dWiz.cpp:114
msgid "Browse"
msgstr "Navegar"

#: ../src/Autocomplete.cpp:130
msgid "Bug: Autocompletion requested for unknown type of item."
msgstr "Error: es requereix l'auto completat per un tipus d'ítem desconegut."

#: ../src/MathCtrl.cpp:1459
msgid "Bug: Cell left but not entered."
msgstr "Error: cel·la esquerra sense entrada."

<<<<<<< HEAD
#: ../src/MathCtrl.cpp:4222
msgid ""
"Bug: Got a request to change the contents of the cell above the beginning of "
"the worksheet."
msgstr ""
"Error: hi ha una petició de canviar el contingut d'una cel·la situada abans "
"de l'inici del full de càlcul."

#: ../src/MathCtrl.cpp:4293
msgid ""
"Bug: Got a request to delete the cell above the beginning of the worksheet."
msgstr ""
"Error: hi ha una petició d'eliminar una cel·la situada abans de l'inici del "
"full de càlcul."

#: ../src/MathCtrl.cpp:4262
msgid ""
"Bug: Got a request to first change the contents of a cell and to then "
"undelete it."
msgstr ""
"Error: hi ha una petició de canviar el contingut d'una cel·la per a desprès "
"recuperar-ho."

#: ../src/MathCtrl.cpp:1502
msgid ""
"Bug: Start or end of merging of subsequent editing actions was requested two "
"times in a row."
msgstr ""
"Error: s'ha sol·licitat la fusió de l'inici o final d'accions d'edició "
"encadenades dues vegades en una fila."
=======
#: ../src/MathCtrl.cpp:4059
msgid "Bug: Got a request to change the contents of the cell above the beginning of the worksheet."
msgstr "Error: hi ha una petició de canviar el contingut d'una cel·la situada abans de l'inici del full de càlcul."

#: ../src/MathCtrl.cpp:4130
msgid "Bug: Got a request to delete the cell above the beginning of the worksheet."
msgstr "Error: hi ha una petició d'eliminar una cel·la situada abans de l'inici del full de càlcul."

#: ../src/MathCtrl.cpp:4099
msgid "Bug: Got a request to first change the contents of a cell and to then undelete it."
msgstr "Error: hi ha una petició de canviar el contingut d'una cel·la per a desprès recuperar-ho."

#: ../src/MathCtrl.cpp:1477
msgid "Bug: Start or end of merging of subsequent editing actions was requested two times in a row."
msgstr "Error: s'ha sol·licitat la fusió de l'inici o final d'accions d'edició encadenades dues vegades en una fila."
>>>>>>> 0cf23b8f

#: ../src/MathCtrl.cpp:1469
msgid "Bug: Text changed, but no active cell."
msgstr "Error: ha canviat el text però no hi ha cap cel·la activa."

#: ../src/MathCtrl.cpp:428
msgid "Bug: Trying to append maxima's output to a cell outside the worksheet."
msgstr "Error: s'està intentant afegir la sortida de Maxima a una cel·la situada fora del full de càlcul."

<<<<<<< HEAD
#: ../src/MathCtrl.cpp:1401
msgid ""
"Bug: Trying to merge individual cell adds to a region in the undo buffer but "
"there are other cells between them."
msgstr ""
"Error: s'està intentant combinar addicions de cel·les individuals a una "
"regió a la coa de desfer accions però hi ha altres cel·les entre elles."
=======
#: ../src/MathCtrl.cpp:1376
msgid "Bug: Trying to merge individual cell adds to a region in the undo buffer but there are other cells between them."
msgstr "Error: s'està intentant combinar addicions de cel·les individuals a una regió a la coa de desfer accions però hi ha altres cel·les entre elles."
>>>>>>> 0cf23b8f

#: ../src/MathCtrl.cpp:1471
msgid "Bug: Trying to record a cell contents change without a cell."
msgstr "Error: s'està intentant registrar els canvis de contingut de la cel·la que no existeix."

#: ../src/MathCtrl.cpp:4263
msgid "Bug: Undo action with both cell contents change and cell addition."
msgstr "Error: desfer acció amb canvi del contingut de la cel·la i addició de la cel·la."

#: ../src/MathCtrl.cpp:4227 ../src/MathCtrl.cpp:4298 ../src/MathCtrl.cpp:4332
msgid "Bug: Undo request for cell outside worksheet."
msgstr "Error: s'està intentant desfer una acció a una cel·la situada fora del full de càlcul."

#: ../src/wxMaximaFrame.cpp:831
msgid "Build &Info"
msgstr "&Informació de compilació"

#: ../data/tips.txt:2
msgid "By default Shift-Enter is used to evaluate commands, while Enter is used for multiline input. This behaviour can be changed in 'Edit->Configure' dialog by checking 'Enter evaluates cells'. This switches the roles of these two key commands."
msgstr "Per defecte, Shift-Enter es fa servir per avaluar instruccions, i Retorn per introduir línies múltiples. És possible canviar aquest comportament en «Editar->Preferències» seleccionant «Tecla retorn avalua cel·les», intercanviant la funcionalitat de les tecles."

#: ../src/wxMaximaFrame.cpp:640
msgid "C&hange Variable..."
msgstr "C&anviar variable"

#: ../src/wxMaximaFrame.cpp:423
msgid "C&onfigure"
msgstr "&Preferències"

#: ../src/wxMaximaFrame.cpp:659
msgid "Calculate &Product..."
msgstr "&Calcular producte"

#: ../src/wxMaximaFrame.cpp:657
msgid "Calculate Su&m..."
msgstr "Calcular su&ma"

#: ../src/wxMaximaFrame.cpp:797
msgid "Calculate bigfloat value of the last result"
msgstr "Format real gran de la darrera expressió"

#: ../src/wxMaximaFrame.cpp:794
msgid "Calculate float value of the last result"
msgstr "Format real de la darrera expressió"

#: ../src/wxMaxima.cpp:3339
msgid "Calculate modulus:"
msgstr "Calcular mòdul:"

#: ../src/wxMaximaFrame.cpp:800
msgid "Calculate numeric value of the last result"
msgstr "Calcular el valor numèric del darrer resultat"

#: ../src/wxMaximaFrame.cpp:660
msgid "Calculate products"
msgstr "Calcular productes"

#: ../src/wxMaximaFrame.cpp:658
msgid "Calculate sums"
msgstr "Calcular sumes"

#: ../src/wxMaxima.cpp:5016
msgid "Can not connect to the web server."
msgstr "No és possible connectar amb el servidor web."

#: ../src/wxMaxima.cpp:5061
msgid "Can not download version info."
msgstr "No es pot baixar la informació de la versió."

#: ../src/BC2Wiz.cpp:45 ../src/BC2Wiz.cpp:47 ../src/Gen1Wiz.cpp:35
#: ../src/Gen1Wiz.cpp:37 ../src/Gen2Wiz.cpp:43 ../src/Gen2Wiz.cpp:45
#: ../src/Gen3Wiz.cpp:50 ../src/Gen3Wiz.cpp:52 ../src/Gen4Wiz.cpp:56
#: ../src/Gen4Wiz.cpp:58 ../src/IntegrateWiz.cpp:53 ../src/IntegrateWiz.cpp:55
#: ../src/LimitWiz.cpp:52 ../src/LimitWiz.cpp:54 ../src/MatWiz.cpp:40
#: ../src/MatWiz.cpp:42 ../src/MatWiz.cpp:189 ../src/MatWiz.cpp:191
#: ../src/Plot2dWiz.cpp:89 ../src/Plot2dWiz.cpp:91 ../src/Plot2dWiz.cpp:549
#: ../src/Plot2dWiz.cpp:551 ../src/Plot2dWiz.cpp:644 ../src/Plot2dWiz.cpp:646
#: ../src/Plot3dWiz.cpp:93 ../src/Plot3dWiz.cpp:95 ../src/PlotFormatWiz.cpp:42
#: ../src/PlotFormatWiz.cpp:44 ../src/SeriesWiz.cpp:49 ../src/SeriesWiz.cpp:51
#: ../src/SubstituteWiz.cpp:41 ../src/SubstituteWiz.cpp:43
#: ../src/SumWiz.cpp:44 ../src/SumWiz.cpp:46 ../src/SystemWiz.cpp:38
#: ../src/SystemWiz.cpp:40 ../src/wxMaxima.cpp:5102
msgid "Cancel"
msgstr "﻿Cancel·lar"

#: ../src/wxMaximaFrame.cpp:1015
msgid "Canonical (tr)"
msgstr "Canònic (tr)"

#: ../src/Config.cpp:391
msgid "Catalan"
msgstr "Català"

#: ../src/wxMaximaFrame.cpp:483
msgid "Ce&ll"
msgstr "Ce&l·la"

#: ../src/Config.cpp:559
msgid "Cell bracket"
msgstr "Claudàtor de cel·la"

#: ../src/wxMaximaFrame.cpp:537
msgid "Change &2d Display"
msgstr "Canviar pantalla &2D"

#: ../src/wxMaximaFrame.cpp:538
msgid "Change the 2d display algorithm used to display math output"
msgstr "Canviar l'algoritme fet servir per mostrar la sortida matemàtica a la pantalla 2D."

#: ../src/wxMaxima.cpp:3365
msgid "Change variable"
msgstr "Canviar variable"

#: ../src/wxMaximaFrame.cpp:641
msgid "Change variable in integral or sum"
msgstr "Canviar variable a la integral o suma"

#: ../src/wxMaxima.cpp:3117
msgid "Char poly"
msgstr "Polinomi característic"

#: ../src/wxMaximaFrame.cpp:836
msgid "Check for Updates"
msgstr "Comprovar actualitzacions"

#: ../src/wxMaximaFrame.cpp:837
msgid "Check if a newer version of wxMaxima/Maxima exist."
msgstr "Comprovar si hi ha disponible una nova versió de wxMaxima/Maxima."

#: ../src/Config.cpp:392
msgid "Chinese Simplified"
msgstr "Xinès simplificat"

#: ../src/Config.cpp:393
msgid "Chinese traditional"
msgstr "Xinés tradicional"

#: ../src/Config.cpp:534 ../src/Config.cpp:536 ../src/Config.cpp:574
msgid "Choose font"
msgstr "Seleccionar font"

#: ../src/PlotFormatWiz.cpp:28
msgid "Choose new plot format:"
msgstr "Seleccionau un nuo format de gràfics:"

#: ../src/wxMaxima.cpp:4078 ../src/wxMaxima.cpp:4092
msgid "Classes:"
msgstr "Classes:"

#: ../src/wxMaximaFrame.cpp:340
msgid "Close\tCtrl-W"
msgstr "Tanca\tCtrl-W"

#: ../src/wxMaximaFrame.cpp:341
msgid "Close window"
msgstr "Tanca la finestra"

#: ../src/Config.cpp:566
msgid "Code highlighting: Comments"
msgstr ""

#: ../src/Config.cpp:570
msgid "Code highlighting: End of line"
msgstr ""

#: ../src/Config.cpp:565
msgid "Code highlighting: Functions"
msgstr ""

#: ../src/Config.cpp:567
msgid "Code highlighting: Numbers"
msgstr ""

#: ../src/Config.cpp:569
msgid "Code highlighting: Operators"
msgstr ""

#: ../src/Config.cpp:568
msgid "Code highlighting: Strings"
msgstr ""

#: ../src/Config.cpp:564
msgid "Code highlighting: Variables"
msgstr ""

#: ../src/wxMaxima.cpp:4200
msgid "Col. names:"
msgstr "Noms col.:"

#: ../src/MatWiz.cpp:168
msgid "Columns:"
msgstr "Columnes:"

#: ../src/wxMaximaFrame.cpp:718
msgid "Combine factorials in an expression"
msgstr "Combinar factorials a una expressió"

#: ../src/Plot2dWiz.cpp:663
msgid "Comma separated x coordinates"
msgstr "Coordenades x separades per comes."

#: ../src/Plot2dWiz.cpp:664
msgid "Comma separated y coordinates"
msgstr "Coordenades y separades per comes."

#: ../src/MathCtrl.cpp:831
msgid "Comment Selection"
msgstr "Comentar selecció"

#: ../src/wxMaximaFrame.cpp:446
msgid "Complete Word\tCtrl-K"
msgstr "&Autocompletar\tCtrl-K"

#: ../src/wxMaximaFrame.cpp:447
msgid "Complete word"
msgstr "Autocompletar"

#: ../src/ToolBar.cpp:110
msgid "Completely stop maxima and restart it"
msgstr "Aturar completament Maxima i reiniciar"

#: ../src/wxMaximaFrame.cpp:681
msgid "Compute continued fraction of a value"
msgstr "Calcular la fracció continua d'un valor"

#: ../src/wxMaximaFrame.cpp:619
msgid "Compute the adjoint matrix"
msgstr "Calcula la matriu adjunta"

#: ../src/wxMaximaFrame.cpp:608
msgid "Compute the characteristic polynomial of a matrix"
msgstr "Calcula el polinomi característic d'una matriu"

#: ../src/wxMaximaFrame.cpp:611
msgid "Compute the determinant of a matrix"
msgstr "Calcular el determinant d'una matriu"

#: ../src/wxMaximaFrame.cpp:668
msgid "Compute the greatest common divisor"
msgstr "Calcular el màxim divisor comú"

#: ../src/wxMaximaFrame.cpp:605
msgid "Compute the inverse of a matrix"
msgstr "Calcular la inversa d'una matriu"

#: ../src/wxMaximaFrame.cpp:671
msgid "Compute the least common multiple (do load(functs) before using)"
msgstr "Calcular el mínim comú múltiple (executar «load(functs)» abans de fer servir)"

#: ../src/wxMaxima.cpp:4250
msgid "Condition:"
msgstr "Condició"

#: ../src/Config.cpp:1395 ../src/Config.cpp:1403
msgid "Config file (*.ini)|*.ini"
msgstr "Arxius de configuració (*.ini)|*.ini"

#: ../src/Config.cpp:1241
msgid "Configuration warning"
msgstr "Advertència sobre configuració"

#: ../src/ToolBar.cpp:83 ../src/wxMaximaFrame.cpp:421
#: ../src/wxMaximaFrame.cpp:424
msgid "Configure wxMaxima"
msgstr "Configurar wxMaxima"

#: ../src/IntegrateWiz.cpp:213 ../src/IntegrateWiz.cpp:232
#: ../src/LimitWiz.cpp:136 ../src/SeriesWiz.cpp:110
msgid "Constant"
msgstr "Constant"

#: ../src/wxMaximaFrame.cpp:702
msgid "Contract Logarithms"
msgstr "C&ontreure logaritmes"

#: ../src/wxMaximaFrame.cpp:709
msgid "Convert binomials, beta and gamma function to factorials"
msgstr "Convertir binomials, funcions beta i gamma a factorials"

#: ../src/wxMaximaFrame.cpp:712
msgid "Convert binomials, factorials and beta function to gamma function"
msgstr "Convertir binomials, funcions factorials i beta a funció gamma"

#: ../src/wxMaximaFrame.cpp:746
msgid "Convert complex expression to polar form"
msgstr "Convertir expressió complexa a forma polar"

#: ../src/wxMaximaFrame.cpp:743
msgid "Convert complex expression to rect form"
msgstr "Convertir expressió complexa a forma cartesiana"

<<<<<<< HEAD
#: ../src/wxMaximaFrame.cpp:755
msgid ""
"Convert exponential function of imaginary argument to trigonometric form"
msgstr ""
"Convertir funció exponencial d'argument imaginari a forma trigonomètrica"
=======
#: ../src/wxMaximaFrame.cpp:739
msgid "Convert exponential function of imaginary argument to trigonometric form"
msgstr "Convertir funció exponencial d'argument imaginari a forma trigonomètrica"
>>>>>>> 0cf23b8f

#: ../src/wxMaximaFrame.cpp:700
msgid "Convert logarithm of product to sum of logarithms"
msgstr "Convertir logaritme d'un producte en suma de logaritmes"

#: ../src/wxMaximaFrame.cpp:703
msgid "Convert sum of logarithms to logarithm of product"
msgstr "Convertir suma de logaritmes en logaritme d'un producte"

#: ../src/wxMaximaFrame.cpp:708
msgid "Convert to &Factorials"
msgstr "Convertir a &factorials"

#: ../src/wxMaximaFrame.cpp:711
msgid "Convert to &Gamma"
msgstr "Convertir a &gamma"

#: ../src/wxMaximaFrame.cpp:745
msgid "Convert to &Polarform"
msgstr "Convertir a forma &polar"

#: ../src/wxMaximaFrame.cpp:742
msgid "Convert to &Rectform"
msgstr "Convertir a forma &cartesiana"

#: ../src/wxMaximaFrame.cpp:735
msgid "Convert trigonometric expression to canonical quasilinear form"
msgstr "Convertir expressió trigonomètrica a forma canònica quasi lineal"

#: ../src/wxMaximaFrame.cpp:758
msgid "Convert trigonometric functions to exponential form"
msgstr "Convertir funcions trigonomètriques a forma exponencial"

#: ../src/MathCtrl.cpp:752 ../src/MathCtrl.cpp:765 ../src/MathCtrl.cpp:781
#: ../src/MathCtrl.cpp:825 ../src/ToolBar.cpp:90
msgid "Copy"
msgstr "Copiar"

#: ../src/MathCtrl.cpp:767 ../src/MathCtrl.cpp:783
msgid "Copy As Image"
msgstr "Copiar com imatge"

#: ../src/MathCtrl.cpp:766 ../src/MathCtrl.cpp:782
msgid "Copy LaTeX"
msgstr "Copiar LaTeX"

#: ../src/wxMaximaFrame.cpp:442
msgid "Copy Previous Input\tCtrl-I"
msgstr "&Copiar entrada anterior\tCtrl-I"

#: ../src/wxMaximaFrame.cpp:444
msgid "Copy Previous Output\tCtrl-U"
msgstr "Copiar resultat anterior\tCtrl-U"

#: ../src/wxMaximaFrame.cpp:382
msgid "Copy as Image"
msgstr "Copiar com a imatge"

#: ../src/wxMaximaFrame.cpp:378
msgid "Copy as LaTeX"
msgstr "Copiar com a &LaTeX"

#: ../src/wxMaximaFrame.cpp:375
msgid "Copy as Text\tCtrl-Shift-C"
msgstr "Copiar com a &text\tCtrl-Shift-C"

#: ../src/ToolBar.cpp:92 ../src/wxMaximaFrame.cpp:374
msgid "Copy selection"
msgstr "Copiar selecció"

#: ../src/wxMaximaFrame.cpp:383
msgid "Copy selection from document as an image"
msgstr "Copiar selecció del document com a imatge"

#: ../src/wxMaximaFrame.cpp:376
msgid "Copy selection from document as text"
msgstr "Copiar selecció del document en format text"

#: ../src/wxMaximaFrame.cpp:379
msgid "Copy selection from document in LaTeX format"
msgstr "Copiar selecció del document en format LaTeX"

#: ../src/wxMaximaFrame.cpp:443
msgid "Create a new cell with previous input"
msgstr "Crea una nova cel·la con l'entrada anterior"

#: ../src/wxMaximaFrame.cpp:445
msgid "Create a new cell with previous output"
msgstr "Crea una nova cel·la amb el resultat anterior"

#: ../src/Config.cpp:561
msgid "Cursor"
msgstr "Cursor"

#: ../src/MathCtrl.cpp:824 ../src/ToolBar.cpp:87
msgid "Cut"
msgstr "Talla"

#: ../src/wxMaximaFrame.cpp:370
msgid "Cut\tCtrl-X"
msgstr "&Talla\tCtrl-X"

#: ../src/ToolBar.cpp:89 ../src/wxMaximaFrame.cpp:371
msgid "Cut selection"
msgstr "Talla selecció"

#: ../src/Config.cpp:394
msgid "Czech"
msgstr "Txec"

#: ../src/Config.cpp:395
msgid "Danish"
msgstr "Danès"

#: ../src/wxMaxima.cpp:4193 ../src/wxMaxima.cpp:4200 ../src/wxMaxima.cpp:4250
msgid "Data Matrix:"
msgstr "Matriu de dades:"

#: ../src/wxMaxima.cpp:4220
msgid "Data file (*.csv, *.tab, *.txt)|*.csv;*.tab;*.txt"
msgstr "Arxiu de dades (*.csv, *.tab, *.txt)|*.csv;*.tab;*.txt"

#: ../src/wxMaxima.cpp:4078 ../src/wxMaxima.cpp:4092 ../src/wxMaxima.cpp:4106
#: ../src/wxMaxima.cpp:4113 ../src/wxMaxima.cpp:4120 ../src/wxMaxima.cpp:4128
#: ../src/wxMaxima.cpp:4135 ../src/wxMaxima.cpp:4142 ../src/wxMaxima.cpp:4149
#: ../src/wxMaxima.cpp:4185
msgid "Data:"
msgstr "Dades:"

#: ../src/wxMaximaFrame.cpp:678
msgid "Decompose rational function to partial fractions"
msgstr "Descompondre funció racional en fraccions simples"

#: ../src/Config.cpp:540
msgid "Default"
msgstr "Predeterminat"

#: ../src/Config.cpp:310
msgid "Default animation framerate:"
msgstr "Valor predeterminat de la velocitat dels fotogrames:"

#: ../src/Config.cpp:533
msgid "Default font:"
msgstr "Font predeterminada:"

#: ../src/Config.cpp:316
msgid "Default plot size for new maxima sessions"
msgstr "Valor predeterminat per a la mida de la zona de dibuix per a les noves sessions de Maxima"

#: ../src/Config.cpp:495
msgid "Default port for communication with wxMaxima:"
msgstr "Port predeterminat per a comunicació amb wxMaxima"

#: ../src/Config.cpp:136
msgid "Define the default speed (in frames per second) animations are played back with."
msgstr "Defineix la velocitat predeterminada (en fotogrames per segon) de reproducció de les animacions."

#: ../src/wxMaxima.cpp:2765 ../src/wxMaxima.cpp:2774
msgid "Delete"
msgstr "Suprimeix"

#: ../src/wxMaximaFrame.cpp:528
msgid "Delete F&unction..."
msgstr "Suprimeix f&unció"

#: ../src/MathCtrl.cpp:770 ../src/MathCtrl.cpp:786
msgid "Delete Selection"
msgstr "Suprimeix selecció"

#: ../src/wxMaximaFrame.cpp:530
msgid "Delete V&ariable..."
msgstr "Suprimeix v&ariable"

#: ../src/wxMaximaFrame.cpp:529
msgid "Delete a function"
msgstr "Suprimeix una funció"

#: ../src/wxMaximaFrame.cpp:531
msgid "Delete a variable"
msgstr "Suprimeix una variable"

#: ../src/wxMaximaFrame.cpp:516
msgid "Delete all values from memory"
msgstr "Suprimeix totes les variables de la memòria"

#: ../src/wxMaxima.cpp:2774
msgid "Delete function(s):"
msgstr "Suprimeix funció(ns):"

#: ../src/wxMaxima.cpp:2765
msgid "Delete variable(s):"
msgstr "Suprimeix variable(s):"

#: ../src/wxMaxima.cpp:3381
msgid "Denom. deg:"
msgstr "Denom. deg:"

#: ../src/SeriesWiz.cpp:43
msgid "Depth:"
msgstr "Fondària:"

#: ../src/wxMaxima.cpp:2905
msgid "Derivative:"
msgstr "Derivada:"

#: ../src/wxMaximaFrame.cpp:1056
msgid "Deviation..."
msgstr "Desviació..."

#: ../src/wxMaximaFrame.cpp:674
msgid "Di&vide Polynomials..."
msgstr "Di&vidir polinomis"

#: ../src/wxMaximaFrame.cpp:1021
msgid "Diff..."
msgstr "Derivar"

#: ../src/wxMaxima.cpp:3524 ../src/wxMaxima.cpp:4420
msgid "Differentiate"
msgstr "Diferenciar"

#: ../src/wxMaximaFrame.cpp:644
msgid "Differentiate expression"
msgstr "Diferenciar expressió"

#: ../src/MathCtrl.cpp:802
msgid "Differentiate..."
msgstr "Derivar"

#: ../src/LimitWiz.cpp:37
msgid "Direction:"
msgstr "Direcció:"

#: ../src/Plot2dWiz.cpp:436 ../src/Plot2dWiz.cpp:656
msgid "Discrete plot"
msgstr "Gràfic discret"

#: ../src/wxMaximaFrame.cpp:540
msgid "Display Te&X Form"
msgstr "Mostrar format Te&X"

#: ../src/wxMaxima.cpp:2691
msgid "Display algorithm"
msgstr "Mostra algoritme"

#: ../src/wxMaximaFrame.cpp:541
msgid "Display last result in TeX form"
msgstr "Mostra el darrer resultat en format TeX"

#: ../src/wxMaximaFrame.cpp:535
msgid "Display time used for evaluation"
msgstr "Mostra el temps de l'avaluació"

#: ../src/wxMaxima.cpp:3431
msgid "Divide"
msgstr "Dividir"

#: ../src/MathCtrl.cpp:833 ../src/wxMaximaFrame.cpp:480
msgid "Divide Cell"
msgstr "Dividir cel·la"

#: ../src/wxMaximaFrame.cpp:675
msgid "Divide numbers or polynomials"
msgstr "Dividir números o polinomis"

#: ../src/wxMaximaFrame.cpp:481
msgid "Divide this input cell into two cells"
msgstr "Divideix aquesta cel·la d'entrada en dues cel·les"

#: ../src/wxMaxima.cpp:5097
msgid "Do you want to save the changes you made in the document \""
msgstr "Voleu desar els canvis que realitzats al document \""

#: ../src/wxMaxima.cpp:1126 ../src/wxMaxima.cpp:1133
msgid "Document "
msgstr "Document"

#: ../src/Config.cpp:558
msgid "Document background"
msgstr "Fons del document"

#: ../src/Config.cpp:417
msgid "Documentclass for TeX export:"
msgstr "Ordre «documentclass» per l'exportació TeX:"

#: ../src/Config.cpp:135
msgid "Don't compress the maxima input text and compress images individually: This enables version control systems like git and svn to effectively spot the differences."
msgstr "Deixar de comprimir el text d'entrada de Maxima i comprimir les imatges individualment: aquesta acció permet que els sistemes de control de versions com a git i svn puguin detectar els canvis amb eficàcia."

#: ../src/wxMaxima.cpp:5102
msgid "Don't save"
msgstr "No desis"

#: ../src/wxMaximaFrame.cpp:592
msgid "E&quations"
msgstr "E&quacions"

#: ../src/wxMaximaFrame.cpp:358
msgid "E&xit\tCtrl-Q"
msgstr "&Surt\tCtrl-Q"

#: ../src/wxMaximaFrame.cpp:615
msgid "Eige&nvectors"
msgstr "Vectors &propis"

#: ../src/wxMaximaFrame.cpp:613
msgid "Eigen&values"
msgstr "Va&lors propis"

#: ../src/wxMaxima.cpp:2936
msgid "Eliminate"
msgstr "Suprimeix"

#: ../src/wxMaximaFrame.cpp:568
msgid "Eliminate a variable from a system of equations"
msgstr "Suprimeix una variable d'un sistema d'equacions"

#: ../src/Config.cpp:396
msgid "English"
msgstr "Anglès"

#: ../src/wxMaxima.cpp:4106 ../src/wxMaxima.cpp:4113 ../src/wxMaxima.cpp:4120
#: ../src/wxMaxima.cpp:4128 ../src/wxMaxima.cpp:4135 ../src/wxMaxima.cpp:4142
#: ../src/wxMaxima.cpp:4149 ../src/wxMaxima.cpp:4185 ../src/wxMaxima.cpp:4193
msgid "Enter Data"
msgstr "Introduïu les dades"

#: ../src/wxMaximaFrame.cpp:1077
msgid "Enter Matrix..."
msgstr "Introduir matriu"

#: ../src/wxMaximaFrame.cpp:603
msgid "Enter a matrix"
msgstr "Introduir una matriu"

#: ../src/wxMaxima.cpp:3330
msgid "Enter an equation for rational simplification:"
msgstr "Introduir una equació per a simplificació racional:"

#: ../src/SystemWiz.cpp:50
msgid "Enter comma separated list of variables."
msgstr "Introduir una llista de variables separades per comes."

#: ../src/Config.cpp:364
msgid "Enter evaluates cells"
msgstr "Tecla retorn avalua cel·les"

#: ../src/wxMaxima.cpp:3100
msgid "Enter matrix"
msgstr "Introduir matriu"

#: ../src/wxMaxima.cpp:3714
#, fuzzy
msgid "Enter new precision for bigfloats:"
msgstr "Introduir nova precisió:"

#: ../src/Config.cpp:129
msgid "Enter the path to the Maxima executable."
msgstr "Introduir la ruta a l'executable Maxima."

#: ../src/wxMaxima.cpp:3578
msgid "Epsilon:"
msgstr "Epsilon:"

#: ../src/SystemWiz.cpp:69
#, c-format
msgid "Equation %d:"
msgstr "Equació %d:"

#: ../src/wxMaxima.cpp:2824 ../src/wxMaxima.cpp:2838 ../src/wxMaxima.cpp:2997
#: ../src/wxMaxima.cpp:4373
msgid "Equation(s):"
msgstr "Equació(ns):"

#: ../src/wxMaxima.cpp:2854 ../src/wxMaxima.cpp:2873 ../src/wxMaxima.cpp:3363
#: ../src/wxMaxima.cpp:4201 ../src/wxMaxima.cpp:4387
msgid "Equation:"
msgstr "Equació:"

#: ../src/wxMaxima.cpp:2934
msgid "Equations:"
msgstr "Equacions:"

#: ../src/Config.cpp:706 ../src/ImgCell.cpp:104 ../src/wxMaxima.cpp:356
#: ../src/wxMaxima.cpp:1023 ../src/wxMaxima.cpp:1033 ../src/wxMaxima.cpp:1095
#: ../src/wxMaxima.cpp:1106 ../src/wxMaxima.cpp:1128 ../src/wxMaxima.cpp:1631
#: ../src/wxMaxima.cpp:1781 ../src/wxMaxima.cpp:4684 ../src/wxMaxima.cpp:5016
#: ../src/wxMaxima.cpp:5061
msgid "Error"
msgstr "Error"

#: ../src/SlideShowCell.cpp:111 ../src/SlideShowCell.cpp:153
#, c-format
msgid "Error %d"
msgstr "Error %d"

#: ../src/wxMaxima.cpp:2315 ../src/wxMaxima.cpp:2326 ../src/wxMaxima.cpp:2957
#: ../src/wxMaxima.cpp:2981 ../src/wxMaxima.cpp:3094
msgid "Error!"
msgstr "Error!"

#: ../src/wxMaximaFrame.cpp:767
msgid "Evaluate &Noun Forms"
msgstr "Avaluar formes &nominals"

#: ../src/wxMaximaFrame.cpp:434
msgid "Evaluate All Cells\tCtrl-Shift-R"
msgstr "Avaluar totes les cel·les\tCtrl-Shift-R"

#: ../src/wxMaximaFrame.cpp:432
msgid "Evaluate All Visible Cells\tCtrl-R"
msgstr "Avaluar totes les cel·les visibles\tCtrl-R"

#: ../src/MathCtrl.cpp:773 ../src/wxMaximaFrame.cpp:430
msgid "Evaluate Cell(s)"
msgstr "A&valuar cel·la(es)"

#: ../src/wxMaximaFrame.cpp:436
msgid "Evaluate Cells above this point\tCtrl-Shift-P"
msgstr "Avaluar les cel·les anteriors\tCtrl-Shift-P"

#: ../src/wxMaximaFrame.cpp:431
msgid "Evaluate active or selected cell(s)"
msgstr "Avaluar cel·les actives o seleccionades"

#: ../src/wxMaximaFrame.cpp:435
msgid "Evaluate all cells in the document"
msgstr "Avaluar totes les cel·les del document"

#: ../src/wxMaximaFrame.cpp:768
msgid "Evaluate all noun forms in expression"
msgstr "Avaluar totes les formes nominals en una expressió"

#: ../src/wxMaximaFrame.cpp:433
msgid "Evaluate all visible cells in the document"
msgstr "Avaluar totes les cel·les visibles en el document"

#: ../src/ToolBar.cpp:122
msgid "Evaluate the file from its beginning to the cell above the cursor"
msgstr ""

#: ../src/ToolBar.cpp:120
#, fuzzy
msgid "Evaluate to point"
msgstr "Avaluar formes &nominals"

#: ../src/wxMaxima.cpp:4019
msgid "Example"
msgstr "Exemple"

#: ../src/Config.cpp:1349 ../src/Config.cpp:1440
msgid "Example text"
msgstr "Text d'exemple"

#: ../src/wxMaximaFrame.cpp:359
msgid "Exit wxMaxima"
msgstr "Sortir de wxMaxima"

#: ../src/wxMaximaFrame.cpp:1012
msgid "Expand"
msgstr "Expandir"

#: ../src/wxMaximaFrame.cpp:1017
msgid "Expand (tr)"
msgstr "Expandir (tr)"

#: ../src/MathCtrl.cpp:798
msgid "Expand Expression"
msgstr "Expandir expressió"

#: ../src/wxMaximaFrame.cpp:699
msgid "Expand Logarithms"
msgstr "Ex&pandir logaritmes"

#: ../src/wxMaximaFrame.cpp:698
msgid "Expand an expression"
msgstr "Expandir una expressió"

#: ../src/wxMaximaFrame.cpp:732
msgid "Expand trigonometric expression"
msgstr "Expandir expressió trigonomètrica"

#: ../src/wxMaxima.cpp:2277
msgid "Export"
msgstr "&Exporta"

#: ../src/Config.cpp:444
msgid "Export animations to TeX (Images only move if the PDF viewer supports this)"
msgstr "Exportar les animacions a TeX (l'animació d'imatges només serà possible si el visor de PDF ho permet)"

#: ../src/wxMaximaFrame.cpp:352
msgid "Export document to a HTML or pdfLaTeX file"
msgstr "Exportar document a arxiu HTML o pdfLaTeX"

#: ../src/wxMaximaFrame.cpp:202
msgid "Export failed."
msgstr "Ha fallat l'exportació."

#: ../src/wxMaximaFrame.cpp:188
msgid "Export successful."
msgstr "Exportació reeixida."

#: ../src/wxMaxima.cpp:2326
msgid "Exporting to HTML failed!"
msgstr "Ha fallat l'exportació a HTML!"

#: ../src/wxMaxima.cpp:2315
msgid "Exporting to TeX failed!"
msgstr "Ha fallat l'exportació a TeX!"

#: ../src/wxMaximaFrame.cpp:178
msgid "Exporting..."
msgstr "Exportant..."

#: ../src/Plot3dWiz.cpp:31
msgid "Expression"
msgstr "Expressió"

#: ../src/Plot2dWiz.cpp:30
msgid "Expression(s):"
msgstr "Expressió(ns):"

#: ../src/IntegrateWiz.cpp:30 ../src/LimitWiz.cpp:27 ../src/SeriesWiz.cpp:33
#: ../src/SubstituteWiz.cpp:28 ../src/SumWiz.cpp:27 ../src/wxMaxima.cpp:3012
#: ../src/wxMaxima.cpp:3184 ../src/wxMaxima.cpp:3444 ../src/wxMaxima.cpp:3459
#: ../src/wxMaxima.cpp:3488 ../src/wxMaxima.cpp:3505 ../src/wxMaxima.cpp:3522
#: ../src/wxMaxima.cpp:3575 ../src/wxMaxima.cpp:3610 ../src/wxMaxima.cpp:4418
msgid "Expression:"
msgstr "Expressió:"

#: ../src/wxMaximaFrame.cpp:1011
msgid "Factor"
msgstr "Factoritzar"

#: ../src/wxMaximaFrame.cpp:694
msgid "Factor Complex"
msgstr "Factorització comple&xe"

#: ../src/MathCtrl.cpp:797
msgid "Factor Expression"
msgstr "Factoritzar expresió"

#: ../src/wxMaximaFrame.cpp:693
msgid "Factor an expression"
msgstr "Factoritzar una expressió"

#: ../src/wxMaximaFrame.cpp:695
msgid "Factor an expression in Gaussian numbers"
msgstr "Factoritzar una expressió en números gaussians"

#: ../src/wxMaximaFrame.cpp:720
msgid "Factorials and &Gamma"
msgstr "Factorials i &gamma"

#: ../src/wxMaxima.cpp:226
msgid "Fatal error"
msgstr "Error fatal"

#: ../src/GroupCell.cpp:1424
#, c-format
msgid "Figure %d:"
msgstr "Figura %d:"

#: ../src/main.cpp:126
msgid "File"
msgstr "Arxiu"

#: ../src/wxMaxima.cpp:4545
msgid "File not found"
msgstr "No es troba l'arxiu"

#: ../src/wxMaxima.cpp:4545
msgid "File you tried to open does not exist."
msgstr "No existeix l'arxiu  que cal carregar"

#: ../src/Plot2dWiz.cpp:80
msgid "File:"
msgstr "Arxiu"

#: ../src/ToolBar.cpp:102
msgid "Find"
msgstr "Buscar"

#: ../src/wxMaximaFrame.cpp:391
msgid "Find\tCtrl-F"
msgstr "&Buscar\tCtrl-F"

#: ../src/wxMaximaFrame.cpp:645
msgid "Find &Limit..."
msgstr "Calcula &límit"

#: ../src/wxMaximaFrame.cpp:648
msgid "Find Minimum..."
msgstr "Calcula mínim"

#: ../src/MathCtrl.cpp:794
msgid "Find Root..."
msgstr "Calcula arrel..."

#: ../src/wxMaximaFrame.cpp:649
msgid "Find a (unconstrained) minimum of an expression"
msgstr "Calcula el mínim (sense restriccions) d'una expressió"

#: ../src/wxMaximaFrame.cpp:646
msgid "Find a limit of an expression"
msgstr "Calcula el límit d'una expressió"

#: ../src/wxMaximaFrame.cpp:551
msgid "Find a root of an equation on an interval"
msgstr "Calcula una arrel d'una equació en un interval"

#: ../src/wxMaximaFrame.cpp:553
msgid "Find all roots of a polynomial"
msgstr "Calcular totes les arrels d'un polinomi"

#: ../src/wxMaximaFrame.cpp:556
msgid "Find all roots of a polynomial (bfloat)"
msgstr "Calcular totes les arrels reals d'un polinomi"

#: ../src/wxMaxima.cpp:2604
msgid "Find and Replace"
msgstr "Cercar i substituir"

#: ../src/ToolBar.cpp:104 ../src/wxMaximaFrame.cpp:391
msgid "Find and replace"
msgstr "Cercar i substituir"

#: ../src/wxMaximaFrame.cpp:614
msgid "Find eigenvalues of a matrix"
msgstr "Calcular els valors propis d'una matriu"

#: ../src/wxMaximaFrame.cpp:616
msgid "Find eigenvectors of a matrix"
msgstr "Calcular els vectors propis d'una matriu"

#: ../src/wxMaxima.cpp:3580
msgid "Find minimum"
msgstr "Calcular mínim"

#: ../src/wxMaximaFrame.cpp:559
msgid "Find real roots of a polynomial"
msgstr "Calcular les arrels reals d'un polinomi"

#: ../src/wxMaxima.cpp:2857 ../src/wxMaxima.cpp:4390
msgid "Find root"
msgstr "Calcular arrel"

#: ../src/Config.cpp:459
#, c-format
msgid "Fix reordered reference indices (of %i, %o) before saving"
msgstr "Fitxar els índexs de referència reorganitzats (de %i, %o) abans de desar"

#: ../src/Config.cpp:355
msgid "Fixed font in text controls"
msgstr "Font proporcional en controls de text"

#: ../src/wxMaximaFrame.cpp:468
msgid "Fold All\tCtrl-Alt-["
msgstr "Plegar tot\tCtrl-A"

#: ../src/wxMaximaFrame.cpp:469
msgid "Fold all sections"
msgstr "Duplicar totes les seccions"

#: ../src/ToolBar.cpp:116
msgid "Follow"
msgstr "Segueix"

#: ../src/Config.cpp:152
msgid "Font used for display in document."
msgstr "Font fet servir en el document."

#: ../src/Config.cpp:153
msgid "Font used for displaying math characters in document."
msgstr "Font feta servir per mostrar caràcters matemàtics en el document."

#: ../src/Config.cpp:521
msgid "Fonts"
msgstr "Fonts"

#: ../src/Plot2dWiz.cpp:58 ../src/Plot3dWiz.cpp:59
msgid "Format:"
msgstr "Format:"

#: ../src/Config.cpp:397
msgid "French"
msgstr "Francès"

#: ../src/IntegrateWiz.cpp:37 ../src/Plot2dWiz.cpp:37 ../src/Plot2dWiz.cpp:47
#: ../src/Plot2dWiz.cpp:536 ../src/Plot3dWiz.cpp:36 ../src/Plot3dWiz.cpp:45
#: ../src/SumWiz.cpp:33 ../src/wxMaxima.cpp:3185 ../src/wxMaxima.cpp:3610
msgid "From:"
msgstr "Des de:"

#: ../src/wxMaximaFrame.cpp:415
msgid "Full Screen\tAlt-Enter"
msgstr "P&antalla completa\tAlt-Retorn"

#: ../src/wxMaxima.cpp:2713
msgid "Function"
msgstr "Funció"

#: ../src/Config.cpp:543
msgid "Function names"
msgstr "Noms de funcions"

#: ../src/wxMaxima.cpp:2997
msgid "Function(s):"
msgstr "Funció(ns):"

#: ../src/wxMaxima.cpp:2873 ../src/wxMaxima.cpp:3066 ../src/wxMaxima.cpp:3169
#: ../src/wxMaxima.cpp:3202
msgid "Function:"
msgstr "Funció:"

#: ../src/wxMaximaFrame.cpp:762
msgid "Functions for complex simplification"
msgstr "Funcions per a la simplificació complexa"

#: ../src/wxMaximaFrame.cpp:722
msgid "Functions for simplifying factorials and gamma function"
msgstr "Funcions per a simplificar factorials i funció gamma"

#: ../src/wxMaximaFrame.cpp:739
msgid "Functions for simplifying trigonometric expressions"
msgstr "Funcions per a simplificar expressions trigonomètriques"

#: ../src/wxMaxima.cpp:3416
msgid "GCD"
msgstr "MCD"

#: ../src/wxMaxima.cpp:4503
msgid "GIF image (*.gif)|*.gif"
msgstr "Imatges gif (*.gif)|*.gif"

#: ../src/Config.cpp:398
msgid "Galician"
msgstr "Galleg"

#: ../src/wxMaximaFrame.cpp:276
msgid "General Math"
msgstr "Matemàtiques generals"

#: ../src/wxMaximaFrame.cpp:492
msgid "General Math\tAlt-Shift-M"
msgstr "&Matemàtiques generals\tAlt-Shift-M"

#: ../src/wxMaxima.cpp:3132 ../src/wxMaxima.cpp:3151
msgid "Generate Matrix"
msgstr "Genera matriu"

#: ../src/wxMaximaFrame.cpp:599
msgid "Generate Matrix from Expression..."
msgstr "&Genera matriu a partir d'expressió"

#: ../src/wxMaximaFrame.cpp:597
msgid "Generate a matrix from a 2-dimensional array"
msgstr "Genera matriu a partir d'una taula de 2 dimensions"

#: ../src/wxMaximaFrame.cpp:600
msgid "Generate a matrix from a lambda expression"
msgstr "Genera matriu a partir d'una expressió lambda"

#: ../src/Config.cpp:399
msgid "German"
msgstr "Alemany"

#: ../src/wxMaximaFrame.cpp:751
msgid "Get &Imaginary Part"
msgstr "Calcula part &imaginària"

#: ../src/wxMaximaFrame.cpp:651
msgid "Get &Series..."
msgstr "Calcula &sèrie"

#: ../src/wxMaximaFrame.cpp:662
msgid "Get Laplace transformation of an expression"
msgstr "Calcula la transformada de Laplace d'una expressió"

#: ../src/wxMaximaFrame.cpp:748
msgid "Get Real P&art"
msgstr "Calcula part &real"

#: ../src/wxMaximaFrame.cpp:665
msgid "Get inverse Laplace transformation of an expression"
msgstr "Calcula la transformada inversa de Laplace d'una expressió"

#: ../src/wxMaximaFrame.cpp:652
msgid "Get the Taylor or power series of expression"
msgstr "Calcula el desenvolupament de Taylor o sèrie de potències de l'expresió"

#: ../src/wxMaximaFrame.cpp:752
msgid "Get the imaginary part of complex expression"
msgstr "Calcula la part imaginària d'una expressió complexa"

#: ../src/wxMaximaFrame.cpp:749
msgid "Get the real part of complex expression"
msgstr "Calcula la part real d'una expressió complexa"

<<<<<<< HEAD
#: ../src/MathCtrl.cpp:4312
msgid ""
"Got a request to undo an action that involves an delete which isn't possible "
"at this moment."
msgstr ""
"Hi ha una petició de desfer una acció que implica una eliminació que no és "
"possible realitzar en aquest moment."
=======
#: ../src/MathCtrl.cpp:4149
msgid "Got a request to undo an action that involves an delete which isn't possible at this moment."
msgstr "Hi ha una petició de desfer una acció que implica una eliminació que no és possible realitzar en aquest moment."
>>>>>>> 0cf23b8f

#: ../src/Config.cpp:400
msgid "Greek"
msgstr "Grec"

#: ../src/Config.cpp:545
msgid "Greek constants"
msgstr "Constants gregues"

#: ../src/Plot3dWiz.cpp:51
msgid "Grid:"
msgstr "Quadrícula:"

#: ../src/wxMaxima.cpp:2279
msgid "HTML file (*.html)|*.html|pdfLaTeX file (*.tex)|*.tex"
msgstr "Arxiu HTML (*.html)|*.html|Arxiu pdfLaTeX (*.tex)|*.tex"

#: ../src/Config.cpp:450
msgid "HTML/Text Cells: Export all linebreaks"
msgstr "HTML/Text de les cel·les: exportar els retorns de línia"

#: ../src/wxMaxima.cpp:3130 ../src/wxMaxima.cpp:3149
msgid "Height:"
msgstr "Alçada:"

#: ../src/ToolBar.cpp:151
msgid "Help"
msgstr "Ajuda"

#: ../src/wxMaximaFrame.cpp:490
msgid "Hide All\tAlt-Shift--"
msgstr "&Amaga tot\tAlt-Shift--"

#: ../src/wxMaximaFrame.cpp:490
msgid "Hide all panes"
msgstr "Amaga tots els panells"

#: ../src/Config.cpp:551
msgid "Highlight (dpart)"
msgstr "Resaltat"

#: ../src/wxMaxima.cpp:4079
msgid "Histogram"
msgstr "Histograma"

#: ../src/wxMaximaFrame.cpp:1068
msgid "Histogram..."
msgstr "Histograma..."

#: ../src/wxMaximaFrame.cpp:248
msgid "History"
msgstr "Història"

#: ../data/tips.txt:14
msgid "Horizontal cursor works like a normal cursor, but it operates on cells: press up or down arrow to move it, holding down Shift while moving will select cells, pressing backspace or delete twice will delete a cell next to it."
msgstr "El cursor horitzontal funciona com un cursor normal, però opera amb cel·les: polsau la fletxa amunt o abaix per moure'l; si manteniu polsada la tecla 'Majúscula' durant el movimient es seleccionaran les cel·les, prement 'Retroces' o 'Espai' dues vegades es suprimirà la cel·la contigua."

#: ../src/Config.cpp:401
msgid "Hungarian"
msgstr "Hongarès"

#: ../src/wxMaxima.cpp:2891
msgid "IC1"
msgstr "IC1"

#: ../src/wxMaxima.cpp:2907
msgid "IC2"
msgstr "IC2"

#: ../src/Config.cpp:139
msgid "If numbers are getting longer than this number of digits they will be displayed abbreviated by an ellipsis."
msgstr "Si els nombres superen aquest nombre de dígits es mostraran abreviats amb una el·lipse."

#: ../src/Config.cpp:134
msgid "If this number of minutes has elapsed after the last save of the file, the file has been given a name (by opening or saving it) and the keyboard has been inactive for > 10 seconds the file is saved. If this number is zero the file isn't saved automatically at all."
msgstr "Si aquest nombre de minuts es superat després de la darrera operació de desar el fitxer, s'ha assignat un nom al fitxer (obrint-lo o desant-lo) i el teclat roman inactiu més de 10 segons, es desarà el fitxer. Si el nombre és zero no es desarà automàticament el fitxer en cap cas."

#: ../data/tips.txt:6
msgid "If you type an operator (one of +*/^=,) as the first symbol in an input cell, % will be automatically inserted before the operator, as on a graphing calculator. You can disable this feature from the 'Edit->Configure' dialog."
msgstr "Si escriu un operador (algun d'aquests +*/^=,) com a primer símbol en una cel·la d'entrada, el símbol % serà inserit abans de l'operador, com en una calculadora gràfica. Podeu desactivar aquesta funcionalitat en el formulari de 'Edició->Configuració'."

#: ../data/tips.txt:18
msgid "If your calculation is taking too long to evaluate, you can try 'Maxima->Interrupt' or 'Maxima->Restart Maxima' menu commands."
msgstr "Si es torba molt a realitzar-se un càlcul, és possible aturar-ho seleccionant 'Maxima->atura' o 'Maxima->Reinicia Maxima' en el menú."

#: ../src/wxMaximaFrame.cpp:1109
msgid "Image"
msgstr "Imatge"

#: ../src/wxMaxima.cpp:4836
msgid "Image files (*.png, *.jpg, *.bmp, *.xpm)|*.png;*.jpg;*.bmp;*.xpm"
msgstr "Arxius gràfics (*.png, *.jpg, *.bmp, *.xpm)|*.png;*.jpg;*.bmp;*.xpm"

#: ../src/Config.cpp:141
msgid "In the LaTeX output: Put exponents after an eventual subscript instead of above it. Might increase readability for some fonts and short subscripts."
msgstr "A la sortida LaTeX: posar els exponents després de un subíndex enlloc de per sobre d'ell. Això poc millorar la llegibilitat d'algunes fonts o subíndex curts."

#: ../src/wxMaxima.cpp:4251
msgid "Include columns:"
msgstr "Incloure columnes:"

#: ../src/Config.cpp:453
msgid "Include input cells in the export of a worksheet"
msgstr "Incloure les cel·les d'entrada en l'exportació del full de càlcul"

#: ../src/IntegrateWiz.cpp:210 ../src/IntegrateWiz.cpp:220
#: ../src/IntegrateWiz.cpp:229 ../src/IntegrateWiz.cpp:239
#: ../src/LimitWiz.cpp:133 ../src/LimitWiz.cpp:143
msgid "Infinity"
msgstr "Infinit"

#: ../src/wxMaximaFrame.cpp:832
msgid "Info about Maxima build"
msgstr "Informació sobre la compilació de Maxima"

#: ../src/wxMaxima.cpp:3577
msgid "Initial Estimates:"
msgstr "Estimadors inicials:"

#: ../src/wxMaximaFrame.cpp:576
msgid "Initial Value Problem (&1)..."
msgstr "Problema de valor inicial (&1)"

#: ../src/wxMaximaFrame.cpp:579
msgid "Initial Value Problem (&2)..."
msgstr "Problema de valor inicial (&2)"

#: ../src/Config.cpp:548
msgid "Input labels"
msgstr "Introduir etiquetes"

#: ../src/wxMaximaFrame.cpp:286
msgid "Insert"
msgstr "Insereix"

#: ../src/Config.cpp:370
msgid "Insert % before an operator at the beginning of a cell"
msgstr "Inserir % abans d'un operador a l'inici d'una cel·la"

#: ../src/wxMaximaFrame.cpp:457
msgid "Insert &Section Cell\tCtrl-3"
msgstr "Nova cel·la de &secció\tCtrl-3"

#: ../src/wxMaximaFrame.cpp:453
msgid "Insert &Text Cell\tCtrl-1"
msgstr "Nova cel·la de te&xt\tCtrl-1"

#: ../src/wxMaximaFrame.cpp:496
msgid "Insert Cell\tAlt-Shift-C"
msgstr "In&serta cel·la\tAlt-Shift-C"

#: ../src/wxMaxima.cpp:4834
msgid "Insert Image"
msgstr "Insereix imatge"

#: ../src/wxMaximaFrame.cpp:465
msgid "Insert Image..."
msgstr "I&nsereix imatge"

#: ../src/wxMaximaFrame.cpp:451
msgid "Insert Input &Cell"
msgstr "Nova cel·la d'&entrada"

#: ../src/wxMaximaFrame.cpp:463
msgid "Insert Page Break"
msgstr "Insereix un salt de pàgina"

#: ../src/wxMaximaFrame.cpp:459
msgid "Insert S&ubsection Cell\tCtrl-4"
msgstr "Insereix cel·la de s&ubsecció\tCtrl-4"

#: ../src/wxMaximaFrame.cpp:461
#, fuzzy
msgid "Insert S&ubsubsection Cell\tCtrl-5"
msgstr "Insereix cel·la de s&ubsecció\tCtrl-4"

#: ../src/MathCtrl.cpp:816
msgid "Insert Section Cell"
msgstr "Insereix cel·la de secció"

#: ../src/MathCtrl.cpp:817
msgid "Insert Subsection Cell"
msgstr "Insereix cel·la de subsecció"

#: ../src/MathCtrl.cpp:818
#, fuzzy
msgid "Insert Subsubsection Cell"
msgstr "Insereix cel·la de subsecció"

#: ../src/wxMaximaFrame.cpp:455
msgid "Insert T&itle Cell\tCtrl-2"
msgstr "Insereix cel·la de &títol\tCtrl-2"

#: ../src/MathCtrl.cpp:814
msgid "Insert Text Cell"
msgstr "Insereix cel·la de text"

#: ../src/MathCtrl.cpp:815
msgid "Insert Title Cell"
msgstr "Insereix cel·la de títol"

#: ../src/wxMaximaFrame.cpp:452
msgid "Insert a new input cell"
msgstr "Insereix nova cel·la d'entrada"

#: ../src/wxMaximaFrame.cpp:458
msgid "Insert a new section cell"
msgstr "Insereix nova cel·la de secció"

#: ../src/wxMaximaFrame.cpp:460
msgid "Insert a new subsection cell"
msgstr "Insereix nova cel·la de subsecció"

#: ../src/wxMaximaFrame.cpp:462
#, fuzzy
msgid "Insert a new subsubsection cell"
msgstr "Insereix nova cel·la de subsecció"

#: ../src/wxMaximaFrame.cpp:454
msgid "Insert a new text cell"
msgstr "Insereix nova cel·la de text"

#: ../src/wxMaximaFrame.cpp:456
msgid "Insert a new title cell"
msgstr "Insereix nova cel·la de títol"

#: ../src/wxMaximaFrame.cpp:464
msgid "Insert a page break"
msgstr "Insereix nova pàgina"

#: ../src/wxMaximaFrame.cpp:466
msgid "Insert image"
msgstr "Insereix imatge"

#: ../src/wxMaxima.cpp:3362
msgid "Integral/Sum:"
msgstr "Integral/suma:"

#: ../src/IntegrateWiz.cpp:66 ../src/wxMaxima.cpp:3475
#: ../src/wxMaxima.cpp:4405
msgid "Integrate"
msgstr "Integra"

#: ../src/wxMaxima.cpp:3461
msgid "Integrate (risch)"
msgstr "Integra (risch)"

#: ../src/wxMaximaFrame.cpp:636
msgid "Integrate expression"
msgstr "Integra expressió"

#: ../src/wxMaximaFrame.cpp:638
msgid "Integrate expression with Risch algorithm"
msgstr "Integra expressió amb algoritme Risch"

#: ../src/MathCtrl.cpp:801 ../src/wxMaximaFrame.cpp:1022
msgid "Integrate..."
msgstr "Integra..."

#: ../src/ToolBar.cpp:111
msgid "Interrupt"
msgstr "Atura"

#: ../src/wxMaximaFrame.cpp:507 ../src/wxMaximaFrame.cpp:511
msgid "Interrupt current computation"
msgstr "Atura el càlcul actual"

<<<<<<< HEAD
#: ../src/ToolBar.cpp:113
msgid ""
"Interrupt current computation. To completely restart maxima press the button "
"left to this one."
msgstr ""
"Interrompre el càlcul actual. Per reiniciar Maxima completament, premi el "
"botó situat a l'esquerra d'aquest."
=======
#: ../src/ToolBar.cpp:114
msgid "Interrupt current computation. To completely restart maxima press the button left to this one."
msgstr "Interrompre el càlcul actual. Per reiniciar Maxima completament, premi el botó situat a l'esquerra d'aquest."
>>>>>>> 0cf23b8f

#: ../src/Config.cpp:705
msgid ""
"Invalid entry for Maxima program.\n"
"\n"
"Please enter the path to Maxima program again."
msgstr ""
"Entrada no vàlida per a el programa Maxima.\n"
"\n"
"Si us plau, introduïu novament la ruta al programa Maxima."

#: ../src/wxMaxima.cpp:3507
msgid "Inverse Laplace"
msgstr "Laplace inversa"

#: ../src/wxMaximaFrame.cpp:664
msgid "Inverse Laplace T&ransform..."
msgstr "Trans&formada inversa de Laplace"

#: ../src/Config.cpp:402
msgid "Italian"
msgstr "Italià"

#: ../src/Config.cpp:581
msgid "Italic"
msgstr "Itàlica"

#: ../src/Config.cpp:403
msgid "Japanese"
msgstr "Japonés"

#: ../src/Config.cpp:361
#, c-format
msgid "Keep percent sign with special symbols: %e, %i, etc."
msgstr "Mantenir el signe de percentatge per a símbols especials: %e, %i, etc."

#: ../src/wxMaxima.cpp:3401
msgid "LCM"
msgstr "MCM"

#: ../src/Config.cpp:447
msgid "LaTeX: Place exponents after, instead above subscripts"
msgstr "LaTeX: situar els exponents després enlloc de dalt dels subíndexs"

#: ../src/Config.cpp:149
msgid "Language used for wxMaxima GUI."
msgstr "Idioma de la interfície d'usuari de wxMaxima."

#: ../src/Config.cpp:387
msgid "Language:"
msgstr "Idioma:"

#: ../src/wxMaxima.cpp:3490
msgid "Laplace"
msgstr "Laplace"

#: ../src/wxMaximaFrame.cpp:661
msgid "Laplace &Transform..."
msgstr "&Transformada de Laplace"

#: ../src/wxMaximaFrame.cpp:670
msgid "Least Common Multiple..."
msgstr "Mí&nim comú múltiple"

#: ../src/wxMaxima.cpp:4203
msgid "Least Squares Fit"
msgstr "﻿Ajust per mínims quadrats"

#: ../src/wxMaximaFrame.cpp:1064
msgid "Least Squares Fit..."
msgstr "﻿Ajust per mínims quadrats..."

#: ../src/LimitWiz.cpp:67 ../src/wxMaxima.cpp:3562
msgid "Limit"
msgstr "Límit"

#: ../src/wxMaximaFrame.cpp:1023
msgid "Limit..."
msgstr "Límit..."

#: ../src/wxMaximaFrame.cpp:1063
msgid "Linear Regression..."
msgstr "Regressió lineal..."

#: ../src/wxMaxima.cpp:3169 ../src/wxMaxima.cpp:3202
msgid "List:"
msgstr "Llista:"

#: ../src/Config.cpp:584
msgid "Load"
msgstr "Carrega"

#: ../src/wxMaxima.cpp:2346
msgid "Load Package"
msgstr "Carrega paquet"

#: ../src/wxMaximaFrame.cpp:350
msgid "Load a Maxima file using the batch command"
msgstr "Carrega un arxiu Maxima fent servir l'ordre batch"

#: ../src/wxMaximaFrame.cpp:348
msgid "Load a Maxima package file"
msgstr "Carrega un paquet Maxima"

#: ../src/Config.cpp:1401
msgid "Load style from file"
msgstr "Llegir estil des d'un arxiu"

#: ../src/wxMaxima.cpp:2855 ../src/wxMaxima.cpp:4388
msgid "Lower bound:"
msgstr "Cota inferior:"

#: ../src/wxMaximaFrame.cpp:629
msgid "Ma&p to Matrix..."
msgstr "Distribuir sobre &matriu..."

#: ../src/wxMaximaFrame.cpp:623
msgid "Make &List..."
msgstr "Construir &llista..."

#: ../src/wxMaxima.cpp:3187
msgid "Make list"
msgstr "Construir llista"

#: ../src/wxMaximaFrame.cpp:624
msgid "Make list from expression"
msgstr "Construir una llista a partir d'una expressió"

#: ../src/wxMaximaFrame.cpp:765
msgid "Make substitution in expression"
msgstr "Fer una substitució en una expressió"

#: ../src/wxMaxima.cpp:3171
msgid "Map"
msgstr "Aplicar"

#: ../src/wxMaximaFrame.cpp:628
msgid "Map function to a list"
msgstr "Aplica funció a una llista"

#: ../src/wxMaximaFrame.cpp:630
msgid "Map function to a matrix"
msgstr "Aplica una funció a una matriu"

#: ../src/Config.cpp:352
msgid "Match parenthesis in text controls"
msgstr "Fer coincidir parèntesi en els controle de text"

#: ../src/Config.cpp:535
msgid "Math font:"
msgstr "Font matemàtica:"

#: ../src/wxMaxima.cpp:3082
msgid "Matrix"
msgstr "Matriu"

#: ../src/wxMaxima.cpp:3068
msgid "Matrix map"
msgstr "Aplica rmatriu"

#: ../src/wxMaxima.cpp:4251
msgid "Matrix name:"
msgstr "Nom de matriu:"

#: ../src/wxMaxima.cpp:3066 ../src/wxMaxima.cpp:3115
msgid "Matrix:"
msgstr "Matriu:"

#: ../src/Config.cpp:105
msgid "Maxima"
msgstr "Maxima"

#: ../src/wxMaximaFrame.cpp:97
msgid "Maxima got a question"
msgstr "Preguntes de Maxima"

#: ../src/Config.cpp:547
msgid "Maxima input"
msgstr "Entrada Maxima"

#: ../src/wxMaximaFrame.cpp:126
msgid "Maxima is calculating"
msgstr "Maxima està calculant"

#: ../src/wxMaxima.cpp:2359
msgid "Maxima package (*.mac)|*.mac"
msgstr "Paquet de Maxima (*.mac)|*.mac"

#: ../src/wxMaxima.cpp:2348
msgid "Maxima package (*.mac)|*.mac|Lisp package (*.lisp)|*.lisp|All|*"
msgstr "Paquet Maxima (*.mac)|*.mac|Paquet Lisp (*.lisp)|*.lisp|Tots|*"

#: ../src/wxMaxima.cpp:754
msgid "Maxima process terminated."
msgstr "Procés de Maxima finalitzat."

#: ../src/Config.cpp:475
msgid "Maxima program:"
msgstr "Programa Maxima:"

#: ../src/Config.cpp:549
msgid "Maxima questions"
msgstr "Preguntes de Maxima"

#: ../src/wxMaxima.cpp:709
msgid "Maxima started. Waiting for connection..."
msgstr "Maxima iniciat. Esperant la connexió..."

#: ../data/tips.txt:5
msgid "Maxima supports three types of numbers: exact fractions (they can be generated for example by typing 1/10), IEEE floating-point numbers (0.2) and arbitrary precision big floats (1b-1). Note that, owing to their nature as binary, not decimal numbers, there is for example no way to generate an IEEE floating-point number that exactly reads 0.1.. If floating-point numbers are used instead of fractions Maxima will therefore sometimes have to introduce a (though very small) error and use thinks like 3602879701896397/36028797018963968 for 0.1 introducing a (though very small) error."
msgstr "Maxima gestiona tres tipus de nombres: fraccions exactes (per exemple les generades escrivint 1/10), nombres de coma flotant IEEE (0.2) i nombres decimals de precisió arbitrària (1b-1). Atès que es manegen en forma binaria, no com a nombres decimals, no hi ha manera de generar un nombre de coma flotant IEEE que sigui exactament 0,1.. Si es fan servir nombres de coma flotant enlloc de fraccions, de vegades Maxima produirà petits errors com fer servir 3602879701896397/36028797018963968 per a 0,1."

#: ../data/tips.txt:3
msgid "Maxima uses ':' to set values ('a : 3;') and ':=' to define functions ('f(x) := x^2;')."
msgstr "Maxima fa servir ':' per assignar un valor a una variable ('a : 3;') i ':=' per definir funcions ('f(x) := x^2;')."

#: ../src/wxMaxima.cpp:3989
msgid "Maxima version: "
msgstr "Versió de Maxima: "

#: ../src/Config.cpp:328
msgid "Maximum displayed number of digits:"
msgstr "Nombre màxim de dígits per mostrar:"

#: ../src/wxMaximaFrame.cpp:1061
msgid "Mean Difference Test..."
msgstr "Test diferència de mitjanes"

#: ../src/wxMaximaFrame.cpp:1060
msgid "Mean Test..."
msgstr "Test mitjanes..."

#: ../src/wxMaximaFrame.cpp:1053
msgid "Mean..."
msgstr "Aplicar..."

#: ../src/wxMaxima.cpp:4156
msgid "Mean:"
msgstr "Mitjana:"

#: ../src/wxMaximaFrame.cpp:1054
msgid "Median..."
msgstr "Mediana..."

#: ../src/MathCtrl.cpp:776 ../src/wxMaximaFrame.cpp:478
msgid "Merge Cells"
msgstr "Unir cel·les"

#: ../src/wxMaximaFrame.cpp:479
msgid "Merge the text from two input cells into one"
msgstr "Combinar el text a partir de l'entrada de dues cel·les per produir una cadena"

#: ../src/IntegrateWiz.cpp:46
msgid "Method:"
msgstr "Mètode:"

#: ../src/wxMaxima.cpp:4630
msgid "Mismatched parenthesis"
msgstr "No coincideixen els parèntisi"

#: ../src/wxMaxima.cpp:3340
msgid "Modulus"
msgstr "Mòdul"

#: ../src/MatWiz.cpp:183 ../src/wxMaxima.cpp:3130 ../src/wxMaxima.cpp:3149
msgid "Name:"
msgstr "Nom:"

#: ../src/ToolBar.cpp:65
msgid "New"
msgstr "Nou"

#: ../src/wxMaximaFrame.cpp:328 ../src/wxMaximaFrame.cpp:331
msgid "New\tCtrl-N"
msgstr "Nou\tCtrl-N"

#: ../src/ToolBar.cpp:67
msgid "New document"
msgstr "Nou document"

#: ../src/SubstituteWiz.cpp:34
msgid "New value:"
msgstr "Nuo valor:"

#: ../src/wxMaxima.cpp:3363 ../src/wxMaxima.cpp:3489 ../src/wxMaxima.cpp:3506
msgid "New variable:"
msgstr "Nova variable:"

#: ../src/wxMaximaFrame.cpp:475
msgid "Next Command\tAlt-Down"
msgstr "Següent ordre\tAlt-Down"

#: ../src/wxMaxima.cpp:2632 ../src/wxMaxima.cpp:2648
msgid "No matches found!"
msgstr "No s'han trobat coincidències!"

#: ../src/wxMaximaFrame.cpp:1062
msgid "Normality Test..."
msgstr "Test de normalitat..."

#: ../src/Config.cpp:143
msgid "Normally html expects images to be rather low-res but space saving. These images tend to look rather blurry when viewed on modern screens. Therefore this setting was introduces that selects the factor by which the HTML export increases the resolution in respect to the default value."
msgstr "Normalment, html espera que les imatges tenguin una resolució baixa per estalviar espai. És freqüent que aquestes imatges es vegin borroses en les pantalles modernes. Per això, s'ha introduït aquesta opció de configuració per permetre seleccionar el factor d'augment (respecte al valor predeterminat) de la resolució en fer l'exportació a HTML."

#: ../src/Config.cpp:144
msgid "Normally we export the whole worksheet to TeX or HTML. But sometimes the maxima input does scare the user. This option turns off exporting of maxima's input."
msgstr "Normalment s'exporta tot el full de càlcul a TeX o HTML. Però sovint l'entrada de Màxima fa espantar a l'usuari. Aquesta opció desactiva l'exportació de l'entrada de Maxima."

#: ../src/Config.cpp:404
msgid "Norwegian"
msgstr "Noruec"

#: ../src/wxMaxima.cpp:3094
msgid "Not a valid matrix dimension!"
msgstr "La dimensió de la matriu no és vàlida!"

#: ../src/wxMaxima.cpp:2957 ../src/wxMaxima.cpp:2981
msgid "Not a valid number of equations!"
msgstr "El nombre d'equacions és incorrecte!"

#: ../src/wxMaxima.cpp:3991
msgid "Not connected."
msgstr "No conectat."

#: ../src/wxMaxima.cpp:3380
msgid "Num. deg:"
msgstr "num deg:"

#: ../src/wxMaxima.cpp:2949 ../src/wxMaxima.cpp:2973
msgid "Number of equations:"
msgstr "Nombre d'equacions:"

#: ../src/Config.cpp:542
msgid "Numbers"
msgstr "Números"

#: ../src/BC2Wiz.cpp:44 ../src/BC2Wiz.cpp:48 ../src/Gen1Wiz.cpp:34
#: ../src/Gen1Wiz.cpp:38 ../src/Gen2Wiz.cpp:42 ../src/Gen2Wiz.cpp:46
#: ../src/Gen3Wiz.cpp:49 ../src/Gen3Wiz.cpp:53 ../src/Gen4Wiz.cpp:55
#: ../src/Gen4Wiz.cpp:59 ../src/IntegrateWiz.cpp:52 ../src/IntegrateWiz.cpp:56
#: ../src/LimitWiz.cpp:51 ../src/LimitWiz.cpp:55 ../src/MatWiz.cpp:39
#: ../src/MatWiz.cpp:43 ../src/MatWiz.cpp:188 ../src/MatWiz.cpp:192
#: ../src/Plot2dWiz.cpp:88 ../src/Plot2dWiz.cpp:92 ../src/Plot2dWiz.cpp:548
#: ../src/Plot2dWiz.cpp:552 ../src/Plot2dWiz.cpp:643 ../src/Plot2dWiz.cpp:647
#: ../src/Plot3dWiz.cpp:92 ../src/Plot3dWiz.cpp:96 ../src/PlotFormatWiz.cpp:41
#: ../src/PlotFormatWiz.cpp:45 ../src/SeriesWiz.cpp:48 ../src/SeriesWiz.cpp:52
#: ../src/SubstituteWiz.cpp:40 ../src/SubstituteWiz.cpp:44
#: ../src/SumWiz.cpp:43 ../src/SumWiz.cpp:47 ../src/SystemWiz.cpp:37
#: ../src/SystemWiz.cpp:41
msgid "OK"
msgstr "d'Acord"

#: ../src/SubstituteWiz.cpp:31
msgid "Old value:"
msgstr "Valor anterior:"

#: ../src/wxMaxima.cpp:3362 ../src/wxMaxima.cpp:3488 ../src/wxMaxima.cpp:3505
msgid "Old variable:"
msgstr "Variable anterior:"

#: ../src/wxMaxima.cpp:4157
msgid "One sample t-test"
msgstr "Test t per a una mostra"

#: ../src/wxMaximaFrame.cpp:829
msgid "Online tutorials"
msgstr "Tutorials en línia"

#: ../src/main.cpp:243 ../src/Config.cpp:477 ../src/ToolBar.cpp:69
#: ../src/wxMaxima.cpp:2238
msgid "Open"
msgstr "Obre"

#: ../src/wxMaximaFrame.cpp:337
msgid "Open Recent"
msgstr "Obre sessió &recent"

#: ../src/Config.cpp:367
msgid "Open a cell when Maxima expects input"
msgstr "Obrir una cel·la quan Maxima espera una entrada"

#: ../src/wxMaximaFrame.cpp:335
msgid "Open a document"
msgstr "Obre un document"

#: ../src/wxMaximaFrame.cpp:329 ../src/wxMaximaFrame.cpp:332
msgid "Open a new window"
msgstr "Obre nova finestra"

#: ../src/ToolBar.cpp:71
msgid "Open document"
msgstr "Obre document"

#: ../src/wxMaxima.cpp:4218
msgid "Open matrix"
msgstr "Obre matriu"

#: ../src/wxMaxima.cpp:1012 ../src/wxMaxima.cpp:1081
msgid "Opening file"
msgstr "Obrint arxiu"

#: ../src/Config.cpp:441
msgid "Optimize wxmx files for version control"
msgstr "Optimitzar els fitxer wxmx per al control de versions"

#: ../src/Config.cpp:107 ../src/ToolBar.cpp:81
msgid "Options"
msgstr "Opcions"

#: ../src/Plot2dWiz.cpp:69 ../src/Plot3dWiz.cpp:70
msgid "Options:"
msgstr "Opcions:"

#: ../src/Config.cpp:563
msgid "Outdated cells"
msgstr "Cel·les obsoletes"

#: ../src/wxMaxima.cpp:1835
msgid "Output from Maxima to stderr (there should be none):\n"
msgstr "Sortida de Maxima per la sortida d'errors predeterminada (no hi ha d'haver-ni cap):\n"

#: ../src/wxMaxima.cpp:1827
msgid "Output from Maxima to stdout (there should be none):\n"
msgstr "Sortida de Maxima per la sortida predeterminada (no hi ha d'haver-ni cap):\n"

#: ../src/Config.cpp:550
msgid "Output labels"
msgstr "Etiquetes de sortida"

#: ../src/wxMaximaFrame.cpp:654
msgid "P&ade Approximation..."
msgstr "Aproximació de &Padé..."

<<<<<<< HEAD
#: ../src/wxMaxima.cpp:2526 ../src/wxMaxima.cpp:4487
msgid ""
"PNG image (*.png)|*.png|JPEG image (*.jpg)|*.jpg|Windows bitmap (*.bmp)|*."
"bmp|X pixmap (*.xpm)|*.xpm"
msgstr ""
"Imatge PNG (*.png)|*.png|Imatge JPEG (*.jpg)|*.jpg|bitmap Windows (*.bmp)|*."
"mbp|pixmap X (*.xpm)|*.xpm"
=======
#: ../src/wxMaxima.cpp:2469 ../src/wxMaxima.cpp:4401
msgid "PNG image (*.png)|*.png|JPEG image (*.jpg)|*.jpg|Windows bitmap (*.bmp)|*.bmp|X pixmap (*.xpm)|*.xpm"
msgstr "Imatge PNG (*.png)|*.png|Imatge JPEG (*.jpg)|*.jpg|bitmap Windows (*.bmp)|*.mbp|pixmap X (*.xpm)|*.xpm"
>>>>>>> 0cf23b8f

#: ../src/wxMaxima.cpp:3382
msgid "Pade approximation"
msgstr "Aproximació de Padé"

#: ../src/wxMaximaFrame.cpp:655
msgid "Pade approximation of a Taylor series"
msgstr "Aproximació de Padé d'una sèrie de Taylor"

#: ../src/wxMaximaFrame.cpp:1110
msgid "Pagebreak"
msgstr "﻿Salt de pàgina"

#: ../src/wxMaximaFrame.cpp:499
msgid "Panes"
msgstr "&Panells"

#: ../src/Plot2dWiz.cpp:435 ../src/Plot2dWiz.cpp:561
msgid "Parametric plot"
msgstr "Gràfic paramètric"

#: ../src/wxMaximaFrame.cpp:148
msgid "Parsing output"
msgstr "Analitzant sortida"

#: ../src/wxMaximaFrame.cpp:677
msgid "Partial &Fractions..."
msgstr "Fraccion&s simples..."

#: ../src/wxMaxima.cpp:3446
msgid "Partial fractions"
msgstr "Fraccions simples"

#: ../src/MathParser.cpp:962 ../src/wxMaxima.cpp:1216
msgid "Parts of the document will not be loaded correctly!"
msgstr "Parts del document no s'han carregat correctament!"

#: ../src/MathCtrl.cpp:811 ../src/MathCtrl.cpp:826 ../src/ToolBar.cpp:93
msgid "Paste"
msgstr "Enganxa"

#: ../src/wxMaximaFrame.cpp:386
msgid "Paste\tCtrl-V"
msgstr "&Enganxa\tCtrl-V"

#: ../src/ToolBar.cpp:95
msgid "Paste from clipboard"
msgstr "Enganxa des del porta-papers"

#: ../src/wxMaximaFrame.cpp:387
msgid "Paste text from clipboard"
msgstr "Aferra text des del porta-papers"

#: ../src/wxMaximaFrame.cpp:1071
msgid "Piechart..."
msgstr "Diagrama de sectors..."

#: ../src/wxMaxima.cpp:1551
msgid "Please configure wxMaxima with 'Edit->Configure'."
msgstr "Configuri wxMaxima amb 'Edita->Configura'."

#: ../src/Config.cpp:1240
msgid "Please restart wxMaxima for changes to take effect!"
msgstr "Reiniciau wxMaxima per aplicar els canvis"

#: ../src/wxMaximaFrame.cpp:781
msgid "Plot &2d..."
msgstr "Gràfics &2D"

#: ../src/wxMaximaFrame.cpp:783
msgid "Plot &3d..."
msgstr "Gràfics &3D"

#: ../src/wxMaximaFrame.cpp:785
msgid "Plot &Format..."
msgstr "&Format de gràfics"

#: ../src/Plot2dWiz.cpp:104 ../src/Plot2dWiz.cpp:450 ../src/Plot2dWiz.cpp:464
#: ../src/wxMaxima.cpp:3655 ../src/wxMaxima.cpp:4456
msgid "Plot 2D"
msgstr "Gràfics 2D"

#: ../src/wxMaximaFrame.cpp:1025
msgid "Plot 2D..."
msgstr "Gràfics 2D..."

#: ../src/MathCtrl.cpp:804
msgid "Plot 2d..."
msgstr "Gràfics 2D..."

#: ../src/Plot3dWiz.cpp:108 ../src/wxMaxima.cpp:3641 ../src/wxMaxima.cpp:4469
msgid "Plot 3D"
msgstr "Gràfics 3D"

#: ../src/wxMaximaFrame.cpp:1026
msgid "Plot 3D..."
msgstr "Gràfics 3D..."

#: ../src/MathCtrl.cpp:805
msgid "Plot 3d..."
msgstr "Gràfics 3D...."

#: ../src/wxMaxima.cpp:3668
msgid "Plot format"
msgstr "Format dels gràfics"

#: ../src/wxMaximaFrame.cpp:782
msgid "Plot in 2 dimensions"
msgstr "Gràfic en 2 dimensions"

#: ../src/wxMaximaFrame.cpp:784
msgid "Plot in 3 dimensions"
msgstr "Gràfic en 3 dimensions"

#: ../src/Plot3dWiz.cpp:84
msgid "Plot to file:"
msgstr "Gràfic a l'arxiu:"

#: ../src/BC2Wiz.cpp:30 ../src/BC2Wiz.cpp:36 ../src/LimitWiz.cpp:33
#: ../src/SeriesWiz.cpp:39 ../src/wxMaxima.cpp:2889 ../src/wxMaxima.cpp:2904
#: ../src/wxMaxima.cpp:3012
msgid "Point:"
msgstr "Punt:"

#: ../src/Config.cpp:405
msgid "Polish"
msgstr "Polonès"

#: ../src/wxMaxima.cpp:3399 ../src/wxMaxima.cpp:3414 ../src/wxMaxima.cpp:3429
msgid "Polynomial 1:"
msgstr "Polinomi 1:"

#: ../src/wxMaxima.cpp:3399 ../src/wxMaxima.cpp:3414 ../src/wxMaxima.cpp:3429
msgid "Polynomial 2:"
msgstr "Polinomi 2:"

#: ../src/Config.cpp:406
msgid "Portuguese (Brazilian)"
msgstr "Portuguès (Brasil)"

#: ../src/Plot2dWiz.cpp:503 ../src/Plot3dWiz.cpp:451
msgid "Postscript file (*.eps)|*.eps|All|*"
msgstr "Arxiu postscript (*.eps)|*.eps|Tots|*"

#: ../src/wxMaxima.cpp:3714
msgid "Precision"
msgstr "Precisió"

#: ../src/wxMaximaFrame.cpp:420
msgid "Preferences...\tCtrl+,"
msgstr "Preferències...\tCtrl+,"

#: ../src/wxMaximaFrame.cpp:473
msgid "Previous Command\tAlt-Up"
msgstr "Ordre anterior\tAlt-Up"

#: ../src/ToolBar.cpp:78
msgid "Print"
msgstr "Imprimir"

#: ../src/ToolBar.cpp:80 ../src/wxMaximaFrame.cpp:355
msgid "Print document"
msgstr "Imprimir document"

#: ../src/wxMaxima.cpp:3612
msgid "Product"
msgstr "Producte"

#: ../src/wxMaximaFrame.cpp:437
msgid "Re-evaluate all cells above the one the cursor is in"
msgstr "Avaluar les cel·les anteriors a la senyalada pel cursor"

#: ../src/wxMaximaFrame.cpp:1076
msgid "Read Matrix..."
msgstr "Llegir matri"

#: ../src/wxMaximaFrame.cpp:137
msgid "Reading Maxima output"
msgstr "Llegint el resultat de Maxima"

#: ../src/wxMaximaFrame.cpp:113
msgid "Ready for user input"
msgstr "Preparat per a l'entrada de l'usuari"

#: ../src/wxMaximaFrame.cpp:476
msgid "Recall next command from history"
msgstr "Torna a executar la següent ordre del historial"

#: ../src/wxMaximaFrame.cpp:474
msgid "Recall previous command from history"
msgstr "Tornar executar l'ordre anterior  del historial"

#: ../src/wxMaximaFrame.cpp:1013
msgid "Rectform"
msgstr "Forma cartesiana"

#: ../src/wxMaximaFrame.cpp:366
msgid "Redo\tCtrl-Y"
msgstr "Desfer\tCtrl-Y"

#: ../src/wxMaximaFrame.cpp:367
msgid "Redo last change"
msgstr "Desfer el darrer canvi"

#: ../src/wxMaximaFrame.cpp:1018
msgid "Reduce (tr)"
msgstr "Reduir (tr)"

#: ../src/wxMaximaFrame.cpp:729
msgid "Reduce trigonometric expression"
msgstr "Simplificar expressió trigonomètrica"

#: ../src/wxMaximaFrame.cpp:439
msgid "Remove All Output"
msgstr "&Suprimeix tots els resultats"

#: ../src/wxMaximaFrame.cpp:440
msgid "Remove output from input cells"
msgstr "Suprimeix els resultats de les cel·les d'entrada"

#: ../src/wxMaxima.cpp:2655
#, c-format
msgid "Replaced %d occurrences."
msgstr "﻿Reemplaçades %d coincidències."

#: ../src/wxMaximaFrame.cpp:834
msgid "Report bug"
msgstr "Informa de l'error"

#: ../src/wxMaximaFrame.cpp:514
msgid "Restart Maxima"
msgstr "Reinicia Maxima"

#: ../src/ToolBar.cpp:108
msgid "Restart maxima"
msgstr "Reinicia Maxima"

#: ../src/ToolBar.cpp:117
msgid "Return to the cell that is currently being evaluated"
msgstr "Retorna a la cel·la que s'està avaluant actualment."

#: ../src/wxMaximaFrame.cpp:637
msgid "Risch Integration..."
msgstr "Integració &Risch"

#: ../src/wxMaximaFrame.cpp:552
msgid "Roots of &Polynomial"
msgstr "Arrels d'un &polinomi"

#: ../src/wxMaximaFrame.cpp:555
msgid "Roots of Polynomial (bfloat)"
msgstr "Arrels reals &grans d'un polinomi"

#: ../src/MatWiz.cpp:165
msgid "Rows:"
msgstr "Files:"

#: ../src/Config.cpp:407
msgid "Russian"
msgstr "Russ"

#: ../src/wxMaxima.cpp:4170
msgid "Sample 1:"
msgstr "Exemple 1:"

#: ../src/wxMaxima.cpp:4170
msgid "Sample 2:"
msgstr "Exemple 2:"

#: ../src/wxMaxima.cpp:4156
msgid "Sample:"
msgstr "Mostra:"

#: ../src/Config.cpp:585 ../src/ToolBar.cpp:72 ../src/wxMaxima.cpp:5102
msgid "Save"
msgstr "Desa"

#: ../src/MathCtrl.cpp:755
msgid "Save Animation..."
msgstr "Desa animació"

#: ../src/wxMaxima.cpp:2078
msgid "Save As"
msgstr "Desa com"

#: ../src/wxMaximaFrame.cpp:345
msgid "Save As...\tShift-Ctrl-S"
msgstr "Desa &com\tShift-Ctrl-S"

#: ../src/MathCtrl.cpp:753
msgid "Save Image..."
msgstr "Desa imatge..."

#: ../src/wxMaxima.cpp:2524
msgid "Save Selection to Image"
msgstr "Desa selecció a imatges"

#: ../src/wxMaximaFrame.cpp:396
msgid "Save Selection to Image..."
msgstr "&Desa selecció a imatges..."

#: ../src/wxMaxima.cpp:4501
msgid "Save animation to file"
msgstr "Desa animació en un arxiu"

#: ../src/ToolBar.cpp:74 ../src/wxMaximaFrame.cpp:344
msgid "Save document"
msgstr "Desa document"

#: ../src/wxMaximaFrame.cpp:346
msgid "Save document as"
msgstr "Desa document com"

#: ../src/Config.cpp:156
msgid "Save only this number of actions in the undo buffer. 0 means: save an infinite number of actions."
msgstr "Desar només aquest nombre d'accions en la memòria intermèdia de desfer accions. 0 significa: desar un nombre infinit d'accions."

#: ../src/Config.cpp:435
msgid "Save panes layout"
msgstr "Desa la disposició de panells"

#: ../src/Config.cpp:145
msgid "Save panes layout between sessions."
msgstr "Desa la disposició de panells entre sessions."

#: ../src/Plot2dWiz.cpp:501 ../src/Plot3dWiz.cpp:449
msgid "Save plot to file"
msgstr "Desa gràfic en un arxiu"

#: ../src/wxMaximaFrame.cpp:397
msgid "Save selection from document to an image file"
msgstr "Copia la selecció del document a una imatge"

#: ../src/wxMaxima.cpp:4485
msgid "Save selection to file"
msgstr "Desa la selecció en un arxiu"

#: ../src/Config.cpp:1393
msgid "Save style to file"
msgstr "Desa estil en un arxiu"

#: ../src/Config.cpp:432
msgid "Save wxMaxima window size/position"
msgstr "Desa el mida/posició de la finestra de wxMaxima"

#: ../src/Config.cpp:132
msgid "Save wxMaxima window size/position between sessions."
msgstr "Desa mida/posició de la finestra de wxMaxima entre sessions."

#: ../src/wxMaximaFrame.cpp:195
msgid "Saving failed."
msgstr "Error en desar."

#: ../src/wxMaximaFrame.cpp:171
msgid "Saving successful."
msgstr "Desat correctament."

#: ../src/wxMaximaFrame.cpp:161
msgid "Saving..."
msgstr "Desant..."

#: ../src/wxMaxima.cpp:4093
msgid "Scatterplot"
msgstr "Diagrama dispersió"

#: ../src/wxMaximaFrame.cpp:1069
msgid "Scatterplot..."
msgstr "Diagrama dispersió..."

#: ../src/wxMaximaFrame.cpp:1108
msgid "Section"
msgstr "Secció"

#: ../src/Config.cpp:555
msgid "Section cell"
msgstr "Cel·la de secció"

#: ../src/MathCtrl.cpp:812 ../src/MathCtrl.cpp:828
msgid "Select All"
msgstr "Selecciona tot"

#: ../src/wxMaximaFrame.cpp:393
msgid "Select All\tCtrl-A"
msgstr "&Selecciona tot\tCtrl-A"

#: ../src/Config.cpp:690 ../src/Config.cpp:695
msgid "Select Maxima program"
msgstr "Selecciona el programa Maxima"

#: ../src/wxMaxima.cpp:4254
msgid "Select Subsample"
msgstr "Selecciona sub-mostra"

#: ../src/IntegrateWiz.cpp:212 ../src/IntegrateWiz.cpp:231
#: ../src/LimitWiz.cpp:135 ../src/SeriesWiz.cpp:109
msgid "Select a constant"
msgstr "Selecciona una constant"

#: ../src/ToolBar.cpp:96 ../src/ToolBar.cpp:98 ../src/wxMaximaFrame.cpp:394
msgid "Select all"
msgstr "Selecciona tot"

#: ../src/wxMaxima.cpp:2690
msgid "Select math display algorithm"
msgstr "Selecciona l'algoritme de sortida matemàtica"

#: ../data/tips.txt:15
msgid "Selecting a part of output and right-clicking on the selection will bring up a menu with convenient functions that will operate on the selection."
msgstr "Seleccionant una part del resultat i polsant el botó dret emergirà un menú amb funcions aplicables sobre la selecció."

#: ../src/Config.cpp:562
msgid "Selection"
msgstr "Selecció"

#: ../src/SeriesWiz.cpp:62 ../src/wxMaxima.cpp:3548
msgid "Series"
msgstr "Sèrie"

#: ../src/wxMaximaFrame.cpp:1024
msgid "Series..."
msgstr "Sèrie..."

#: ../src/wxMaxima.cpp:653
msgid "Server started"
msgstr "Servidor iniciat"

#: ../src/wxMaximaFrame.cpp:414
msgid "Set Zoom"
msgstr "Establir aug&ment"

#: ../src/wxMaximaFrame.cpp:802
#, fuzzy
msgid "Set bigfloat &Precision..."
msgstr "Establir la precisió en coma flotant"

#: ../src/Config.cpp:151
msgid "Set fixed font in text controls."
msgstr "Establir la font fitxa en els controls de text."

#: ../src/wxMaximaFrame.cpp:786
msgid "Set plot format"
msgstr "Establir el format dels gràfics"

#: ../src/wxMaximaFrame.cpp:803
msgid ""
"Set the precision for numbers that are defined as bigfloat. Such numbers can "
"be generated by entering 1.5b12 or as bfloat(1.234)"
msgstr ""

#: ../src/wxMaximaFrame.cpp:408
msgid "Set zoom to 100%"
msgstr "Establir ampliació a 100%"

#: ../src/wxMaximaFrame.cpp:409
msgid "Set zoom to 120%"
msgstr "Establir ampliació a 120%"

#: ../src/wxMaximaFrame.cpp:410
msgid "Set zoom to 150%"
msgstr "Establir ampliació a 150%"

#: ../src/wxMaximaFrame.cpp:411
msgid "Set zoom to 200%"
msgstr "Establir ampliació a 200%"

#: ../src/wxMaximaFrame.cpp:412
msgid "Set zoom to 300%"
msgstr "Establir ampliació a 300%"

#: ../src/wxMaximaFrame.cpp:407
msgid "Set zoom to 80%"
msgstr "Establir reducció al 80%"

#: ../src/wxMaximaFrame.cpp:590
msgid "Setup atvalues for solving ODE with Laplace transformation"
msgstr "Establir les condicions inicials per a resoldre EDO mitjançant la transformada de Laplace"

#: ../src/wxMaximaFrame.cpp:776
msgid "Setup modulus computation"
msgstr "Configura el càlcul del mòdul"

#: ../src/wxMaximaFrame.cpp:523
msgid "Show &Definition..."
msgstr "Mostra &definició..."

#: ../src/wxMaximaFrame.cpp:521
msgid "Show &Functions"
msgstr "Mostra &funcions"

#: ../src/wxMaximaFrame.cpp:825
msgid "Show &Tips..."
msgstr "Mostra &suggiments..."

#: ../src/wxMaximaFrame.cpp:526
msgid "Show &Variables"
msgstr "Mostra &variables"

#: ../src/ToolBar.cpp:153
msgid "Show Maxima help"
msgstr "Mostra l'ajuda de Maxima"

#: ../src/wxMaximaFrame.cpp:448
msgid "Show Template\tCtrl-Shift-K"
msgstr "&Mostra plantilla\tCtrl-Shift-K"

#: ../src/wxMaximaFrame.cpp:826
msgid "Show a tip"
msgstr "Mostra un suggeriment"

#: ../src/wxMaxima.cpp:4032
msgid "Show all commands similar to:"
msgstr "Mostra tots les ordres semblents a:"

#: ../src/wxMaxima.cpp:4019
msgid "Show an example for the command:"
msgstr "Mostra un exemple per a l'ordre:"

#: ../src/wxMaximaFrame.cpp:820
msgid "Show an example of usage"
msgstr "Mostra un exemple d'ús"

#: ../src/wxMaximaFrame.cpp:823
msgid "Show commands similar to"
msgstr "Mostra ordres semblants a"

#: ../src/wxMaximaFrame.cpp:522
msgid "Show defined functions"
msgstr "Mostra les funcions definides"

#: ../src/wxMaximaFrame.cpp:527
msgid "Show defined variables"
msgstr "Mostra les variables definides"

#: ../src/wxMaximaFrame.cpp:524
msgid "Show definition of a function"
msgstr "Mostra la definició d'una funció"

#: ../src/wxMaximaFrame.cpp:449
msgid "Show function template"
msgstr "Mostra la plantilla de funció"

#: ../src/Config.cpp:343
msgid "Show long expressions"
msgstr "Mostra expressions llargues"

#: ../src/Config.cpp:148
msgid "Show long expressions in wxMaxima document."
msgstr "Mostra expressions llargues en el document de wxMaxima."

#: ../src/wxMaxima.cpp:2712
msgid "Show the definition of function:"
msgstr "Mostra la definició de la funció:"

#: ../src/wxMaximaFrame.cpp:811 ../src/wxMaximaFrame.cpp:814
msgid "Show wxMaxima help"
msgstr "Mostra l'ajuda de Maxima"

#: ../src/wxMaximaFrame.cpp:1009
msgid "Simplify"
msgstr "Simplifica"

#: ../src/wxMaximaFrame.cpp:689
msgid "Simplify &Radicals"
msgstr "Simplifica &radicals"

#: ../src/wxMaximaFrame.cpp:1010
msgid "Simplify (r)"
msgstr "Simplifica (r)"

#: ../src/wxMaximaFrame.cpp:1016
msgid "Simplify (tr)"
msgstr "Simplifica (tr)"

#: ../src/MathCtrl.cpp:796
msgid "Simplify Expression"
msgstr "Simplifica expressió"

#: ../src/wxMaximaFrame.cpp:715
msgid "Simplify an expression containing factorials"
msgstr "Simplifica una expressió amb factorials"

#: ../src/wxMaximaFrame.cpp:690
msgid "Simplify expression containing radicals"
msgstr "Simplifica una expressió amb radicals"

#: ../src/wxMaximaFrame.cpp:688
msgid "Simplify rational expression"
msgstr "Simplifica expressió racional"

#: ../src/SumWiz.cpp:66
msgid "Simplify the sum"
msgstr "Simplifica la suma"

#: ../src/wxMaximaFrame.cpp:726
msgid "Simplify trigonometric expression"
msgstr "Simplifica una expressió trigonomètrica"

#: ../data/tips.txt:24
msgid "Since wxMaxima 0.8.2 you can also insert images into your documents. Use 'Cell->Insert Image...' menu command. Note that you have to save your document in 'wxMaxima XML document' format if you want the image to be saved along with your document."
msgstr "Des de wxMaxima 0.8.2 es possible inserir imatges en els documents. Seleccioni 'Cel·la->Inserir imatge' en el menú. Cal tenir present que cal desar el document en format 'Document xml wxMaxima' si voleu que es desi la imatge amb la resta del document."

#: ../src/BC2Wiz.cpp:27 ../src/wxMaxima.cpp:2889 ../src/wxMaxima.cpp:2904
msgid "Solution:"
msgstr "Solució:"

#: ../src/wxMaxima.cpp:2825 ../src/wxMaxima.cpp:2839 ../src/wxMaxima.cpp:4374
msgid "Solve"
msgstr "Resoldre"

#: ../src/wxMaximaFrame.cpp:564
msgid "Solve &Algebraic System..."
msgstr "Reso&ldre sistema algebraic..."

#: ../src/wxMaximaFrame.cpp:561
msgid "Solve &Linear System..."
msgstr "Resoldre &sistema lineal..."

#: ../src/wxMaximaFrame.cpp:572
msgid "Solve &ODE..."
msgstr "Resoldre &EDO..."

#: ../src/wxMaximaFrame.cpp:548
msgid "Solve (to_poly)..."
msgstr "Res&oldre (to_poly)..."

#: ../src/wxMaxima.cpp:2875 ../src/wxMaxima.cpp:2999
msgid "Solve ODE"
msgstr "Resoldre EDO"

#: ../src/wxMaximaFrame.cpp:586
msgid "Solve ODE with Lapla&ce..."
msgstr "Resoldre E&DO amb Laplace..."

#: ../src/wxMaximaFrame.cpp:1020
msgid "Solve ODE..."
msgstr "Resoldre EDO..."

#: ../src/wxMaxima.cpp:2950 ../src/wxMaxima.cpp:2961
msgid "Solve algebraic system"
msgstr "Resoldre sistema algebraic"

#: ../src/wxMaximaFrame.cpp:565
msgid "Solve algebraic system of equations"
msgstr "Resoldre sistema algebraic d'equacions"

#: ../src/wxMaximaFrame.cpp:583
msgid "Solve boundary value problem for second degree ODE"
msgstr "Resoldre problema de contorn per a una EDO de segon ordre"

#: ../src/wxMaximaFrame.cpp:547
msgid "Solve equation(s)"
msgstr "Resoldre equació(s)"

#: ../src/wxMaximaFrame.cpp:549
msgid "Solve equation(s) with to_poly_solve"
msgstr "Resoldre equació amb to_poly_solve"

#: ../src/wxMaximaFrame.cpp:577
msgid "Solve initial value problem for first degree ODE"
msgstr "Resoldre problema de valor inicial per a EDO de primer ordre"

#: ../src/wxMaximaFrame.cpp:580
msgid "Solve initial value problem for second degree ODE"
msgstr "Resoldre problema de valor inicial per a EDO de segon ordre"

#: ../src/wxMaxima.cpp:2974 ../src/wxMaxima.cpp:2985
msgid "Solve linear system"
msgstr "Resoldre sistema lineal"

#: ../src/wxMaximaFrame.cpp:562
msgid "Solve linear system of equations"
msgstr "Resoldre sistema d'equacions lineals"

#: ../src/wxMaximaFrame.cpp:573
msgid "Solve ordinary differential equation of maximum degree 2"
msgstr "Resoldre equació diferencial ordinària d'ordre màxim 2"

#: ../src/wxMaximaFrame.cpp:587
msgid "Solve ordinary differential equations with Laplace transformation"
msgstr "Resoldre  equacions diferencials ordinàries amb la transformada de Laplace"

#: ../src/MathCtrl.cpp:793 ../src/wxMaximaFrame.cpp:1019
msgid "Solve..."
msgstr "Resoldre"

#: ../src/Config.cpp:140
msgid "Some PDF viewers are able to display moving images and wxMaxima is able to output them. If this option is selected additional LaTeX packages might be needed in order to compile the output, though."
msgstr "Alguns visors de PDF poden mostrar imatges animades i wxMaxima és capaç de generar-les. Si se selecciona aquesta opció, podrien esser necessaris paquets addicionals de LaTeX per compilar la sortida."

#: ../src/Config.cpp:408
msgid "Spanish"
msgstr "Castellà"

#: ../src/IntegrateWiz.cpp:40 ../src/IntegrateWiz.cpp:44
#: ../src/LimitWiz.cpp:36 ../src/SeriesWiz.cpp:42
msgid "Special"
msgstr "Especial"

#: ../src/Config.cpp:544
msgid "Special constants"
msgstr "Constants especials"

#: ../src/MathCtrl.cpp:756
msgid "Start Animation"
msgstr "Inicia animació"

#: ../src/ToolBar.cpp:140
msgid "Start or Stop animation"
msgstr "Inicia o atura l'animació"

<<<<<<< HEAD
#: ../src/ToolBar.cpp:142
msgid ""
"Start or stop the currently selected animation that has been created with "
"the with_slider class of commands"
msgstr ""
"Iniciar o aturar l'animació seleccionada generada per una ordre de la classe "
"«with_slider»"
=======
#: ../src/ToolBar.cpp:132
msgid "Start or stop the currently selected animation that has been created with the with_slider class of commands"
msgstr "Iniciar o aturar l'animació seleccionada generada per una ordre de la classe «with_slider»"
>>>>>>> 0cf23b8f

#: ../src/wxMaxima.cpp:235
msgid "Starting Maxima process failed"
msgstr "Ha fallat l'engegada de Maxima"

#: ../src/wxMaxima.cpp:706
msgid "Starting Maxima..."
msgstr "Engegant maxima..."

#: ../src/wxMaxima.cpp:233 ../src/wxMaxima.cpp:650
msgid "Starting server failed"
msgstr "L'engegada del servidor ha fallat"

#: ../src/wxMaxima.cpp:631
#, c-format
msgid "Starting server on port %d"
msgstr "Engegant el servidor en el port %d"

#: ../src/wxMaximaFrame.cpp:266
msgid "Statistics"
msgstr "Estadística"

#: ../src/wxMaximaFrame.cpp:493
msgid "Statistics\tAlt-Shift-S"
msgstr "&Estadística\tAlt-Shift-S"

#: ../src/Config.cpp:546
msgid "Strings"
msgstr "Cadenes de text"

#: ../src/wxMaximaFrame.cpp:495
msgid "Structure\tAlt-Shift-T"
msgstr "Estrutura\tAlt-Shift-T"

#: ../src/Config.cpp:106
msgid "Style"
msgstr "Estil"

#: ../src/Config.cpp:522
msgid "Styles"
msgstr "Estils"

#: ../src/wxMaximaFrame.cpp:1081
msgid "Subsample..."
msgstr "Sub-mostra"

#: ../src/wxMaximaFrame.cpp:1106
msgid "Subsection"
msgstr "Sub-secció"

#: ../src/Config.cpp:554
msgid "Subsection cell"
msgstr "Cel·la de sub-secció"

#: ../src/wxMaximaFrame.cpp:1014
msgid "Subst..."
msgstr "S&ubstitueix"

#: ../src/SubstituteWiz.cpp:54 ../src/wxMaxima.cpp:2785
#: ../src/wxMaxima.cpp:4443
msgid "Substitute"
msgstr "Substitueix"

#: ../src/MathCtrl.cpp:799 ../src/wxMaximaFrame.cpp:764
msgid "Substitute..."
msgstr "Substitueix..."

#: ../src/wxMaximaFrame.cpp:1107
#, fuzzy
msgid "Subsubsection"
msgstr "Sub-secció"

#: ../src/Config.cpp:553
#, fuzzy
msgid "Subsubsection cell"
msgstr "Cel·la de sub-secció"

#: ../src/SumWiz.cpp:58 ../src/wxMaxima.cpp:3596
msgid "Sum"
msgstr "Suma"

#: ../src/wxMaxima.cpp:3841
msgid "System info"
msgstr "Informació del sistema"

#: ../src/wxMaximaFrame.cpp:257
msgid "Table of Contents"
msgstr "Taula de continguts"

#: ../src/wxMaximaFrame.cpp:494
msgid "Table of contents\tAlt-Shift-I"
msgstr "Taula de continguts\tAlt-Shift-I"

#: ../src/wxMaxima.cpp:3380
msgid "Taylor series:"
msgstr "Sèrie de Taylor:"

#: ../src/wxMaxima.cpp:3331
msgid "Tellrat"
msgstr "Tellrat"

#: ../src/wxMaximaFrame.cpp:1104
msgid "Text"
msgstr "Text"

#: ../src/Config.cpp:552
msgid "Text cell"
msgstr "Cel·la de text"

#: ../src/Config.cpp:557
msgid "Text cell background"
msgstr "Fons de cel·la de text"

#: ../src/Config.cpp:138
msgid "The default height for embedded plots. Can be read out or overridden by the maxima variable wxplot_size."
msgstr "L'alçada predeterminada dels gràfics incrustats. Es pot llegir o modificar amb la variable «wxplot_size» de Maxima."

#: ../src/Config.cpp:155
msgid "The default port used for communication between Maxima and wxMaxima."
msgstr "Port predeterminat per a comunicació entre Maxima i wxMaxima"

#: ../src/Config.cpp:137
msgid "The default width for embedded plots. Can be read out or overridden by the maxima variable wxplot_size"
msgstr "L'amplada predeterminada dels gràfics incrustats. Es pot llegir o modificar amb la variable «wxplot_size» de Maxima."

#: ../src/Config.cpp:150
msgid "The document class LaTeX is instructed to use for our documents."
msgstr "Es farà servir l'ordre «documentclass» de LaTex en els seus documents."

#: ../src/wxMaximaFrame.cpp:817
msgid "The offline manual of maxima"
msgstr "El manual oficial de Maxima"

#: ../src/Config.cpp:146
msgid "The pngCairo terminal offers much better graphics quality (antialiassing and additional line styles). But it will only produce plots if the gnuplot installed on the current system actually supports it."
msgstr "El terminal pngCairo proporciona gràfics de major qualitat (amb prevenció de distorsions i estils de línia addicionals). Però només produirà gràfics si el «gnuplot» instal·lat actualment en el sistema pot gestionar-ho."

#: ../data/tips.txt:11
msgid "There are many resources about Maxima and wxMaxima on the internet. Visit http://andrejv.github.com/wxmaxima/help.html for more information and to find tutorials on using wxMaxima and Maxima."
msgstr "Hi ha més recursos sobre Maxima i wxMaxima a internet. Visitau http://andrejv.github.com/wxmaxima/help.html per obtenir més informació i tutorials per fer servir wxMaxima i Maxima."

#: ../src/SlideShowCell.cpp:373
msgid ""
"There was an error during GIF export!\n"
"\n"
"Make sure ImageMagick is installed and wxMaxima can find the convert program."
msgstr ""
"HI ha hagut un error en la exportació a imatge GIF!\n"
"\n"
"Assegurau-vos que el programa ImageMagick està instal·lat i què wxMaxima pot trobar el programa de conversió."

#: ../src/wxMaxima.cpp:355
msgid ""
"There was an error in generated XML!\n"
"\n"
"Please report this as a bug."
msgstr ""
"S'ha produït un error en el XML generat!\n"
"\n"
"Si us plau, informeu de l'error."

#: ../src/Plot2dWiz.cpp:54 ../src/Plot2dWiz.cpp:542
msgid "Ticks:"
msgstr "Graduacions:"

#: ../src/wxMaxima.cpp:3523 ../src/wxMaxima.cpp:4419
msgid "Times:"
msgstr "Repeticions:"

#: ../src/MyTipProvider.cpp:44
msgid "Tips not available, sorry!"
msgstr "Perdoneu, el suggeriment no està disponible, "

#: ../src/wxMaximaFrame.cpp:1105
msgid "Title"
msgstr "Títol"

#: ../src/Config.cpp:556
msgid "Title cell"
msgstr "Cel·la de títol"

#: ../data/tips.txt:9
msgid "Title, section and subsection cells can be folded to hide their contents. To fold or unfold, click in the square next to the cell. If you shift-click, all sublevels of that cell will also fold/unfold."
msgstr "Les cel·les de títol, secció i sub-secció són plegables per a ocultar el contingut. Tant per plegar-les com per a des-plegarles feu clic en el quadre contigu a la cel·la. Si al mateix temps polsau 'Majúscules', tots els sub-nivells es plegaran/des-plegaran."

#: ../src/wxMaximaFrame.cpp:796
msgid "To &Bigfloat"
msgstr "A real gran (&bigfloat)"

#: ../src/wxMaximaFrame.cpp:793
msgid "To &Float"
msgstr "A &real"

#: ../src/MathCtrl.cpp:791
msgid "To Float"
msgstr "A real"

#: ../src/wxMaximaFrame.cpp:799
msgid "To Numeri&c\tCtrl+Shift+N"
msgstr "A Numèri&c\tCtrl+Shift+N"

#: ../data/tips.txt:19
msgid "To plot in polar coordinates, select 'set polar' in the Options entry for Plot2d dialog. You can also plot in spherical and cylindrical coordinates in 3D."
msgstr "Per a representar en coordenades polars, seleccioneu 'set polar' a l'entrada d'Opcions del quadre de diàleg de Gràfic 2D. Podeu ferla representació en coordenades esfèriques i cilíndriques en 3D."

#: ../data/tips.txt:21
msgid "To put parenthesis around an expression, select it, and press '(' or ')' depending on where you want the cursor to appear afterwards."
msgstr "Per a col·locar entre parèntesi una expressió, seleccioneu-la i premeu '(' o ')', segons on voleu que es col·loqui el cursor."

#: ../data/tips.txt:23
msgid "To save the size and position of wxMaxima windows between session, use 'Edit->Configure' dialog."
msgstr "Per a desar la mida i posició de la finestra de wxMaxima entre sessions, feu servir 'Edita->Configura'."

#: ../data/tips.txt:1
msgid "To start using wxMaxima right away, start typing your command. An input cell should appear. Then press Shift-Enter to evaluate your command."
msgstr "Per engegar fent servir wxMaxima tot seguit, comenceu teclejant una instrucció. Apareixerà una cel·la d'entrada. Polseu 'Majúscules-Retorn' per a iniciar el càlcul."

#: ../src/IntegrateWiz.cpp:41 ../src/Plot2dWiz.cpp:40 ../src/Plot2dWiz.cpp:50
#: ../src/Plot2dWiz.cpp:539 ../src/Plot3dWiz.cpp:39 ../src/Plot3dWiz.cpp:48
#: ../src/SumWiz.cpp:36 ../src/wxMaxima.cpp:3185 ../src/wxMaxima.cpp:3611
msgid "To:"
msgstr "Fins a:"

#: ../src/wxMaximaFrame.cpp:770
msgid "Toggle &Algebraic Flag"
msgstr "Activa l'opció &algebraica"

#: ../src/wxMaximaFrame.cpp:791
msgid "Toggle &Numeric Output"
msgstr "Activa sortida &numèrica"

#: ../src/wxMaximaFrame.cpp:534
msgid "Toggle &Time Display"
msgstr "Activa la pantalla de &temps"

#: ../src/wxMaximaFrame.cpp:771
msgid "Toggle algebraic flag"
msgstr "Activa l'opció algebraica"

#: ../src/wxMaximaFrame.cpp:416
msgid "Toggle full screen editing"
msgstr "Activa l'edició de pantalla completa"

#: ../src/wxMaximaFrame.cpp:792
msgid "Toggle numeric output"
msgstr "Activa sortida numèrica"

#: ../src/wxMaximaFrame.cpp:498
msgid "Toolbar\tAlt-Shift-T"
msgstr "&Barra d'eines\tAlt-Shift-T"

#: ../src/wxMaxima.cpp:3853
msgid "Toolbar icons"
msgstr "Icones de la barra d'eines"

#: ../src/wxMaxima.cpp:3854
msgid "Translated by"
msgstr "Traduït per"

#: ../src/wxMaximaFrame.cpp:621
msgid "Transpose a matrix"
msgstr "Matriu transposta"

#: ../src/MathCtrl.cpp:4831
msgid "Trying to set the cursor to a cell that isn't part of the worksheet"
msgstr "Intentant situar el cursor en una cel·la que no pertany al full de càlcul"

#: ../src/MathCtrl.cpp:4217
msgid "Trying to undo an action without starting cell."
msgstr "Intentant desfer una acció sense cel·la inicial."

#: ../src/MathCtrl.cpp:4281
msgid "Trying to undo something but the undo action is empty."
msgstr "Intentant desfer alguna acció sense que hi hagi accions per desfer."

#: ../src/Config.cpp:409
msgid "Turkish"
msgstr "Turc"

#: ../src/wxMaximaFrame.cpp:828
msgid "Tutorials"
msgstr "&Tutorials"

#: ../src/wxMaxima.cpp:4172
msgid "Two sample t-test"
msgstr "Test t amb dues mostres"

#: ../src/MatWiz.cpp:171
msgid "Type:"
msgstr "Tipus:"

#: ../src/Config.cpp:410
msgid "Ukrainian"
msgstr "Ucraïnés"

#: ../src/wxMaxima.cpp:4666
msgid "Un-closed parenthesis"
msgstr "Parèntesi sense tancar"

#: ../src/Config.cpp:582
msgid "Underlined"
msgstr "Subrallat"

#: ../src/wxMaximaFrame.cpp:363
msgid "Undo\tCtrl-Z"
msgstr "D&esfer\tCtrl-Z"

#: ../src/wxMaximaFrame.cpp:364
msgid "Undo last change"
msgstr "Desfer el darrer canvi"

#: ../src/Config.cpp:333
msgid "Undo limit (0 for none)"
msgstr "Límit per desfer accions (0 per sense límit)"

#: ../src/wxMaximaFrame.cpp:470
msgid "Unfold All\tCtrl-Alt-]"
msgstr "Desplegar tot\tCtrl-Alt-]"

#: ../src/wxMaximaFrame.cpp:471
msgid "Unfold all folded sections"
msgstr "Desplegar totes les seccions plegades"

#: ../src/wxMaxima.cpp:3843
msgid "Unicode Support"
msgstr "Suport Unicode"

#: ../src/wxMaxima.cpp:4657
msgid "Unterminated comment."
msgstr "Comentari sense acabar."

#: ../src/wxMaxima.cpp:4647
msgid "Unterminated string."
msgstr "Cadena sense final."

#: ../src/wxMaxima.cpp:5045 ../src/wxMaxima.cpp:5052
msgid "Upgrade"
msgstr "Actualitza"

#: ../src/wxMaxima.cpp:2855 ../src/wxMaxima.cpp:4388
msgid "Upper bound:"
msgstr "Cota superior:"

#: ../src/SumWiz.cpp:67
msgid "Use Gosper algorithm"
msgstr "Usar algoritme Gosper"

#: ../src/Config.cpp:438
msgid "Use cairo to improve plot quality."
msgstr "Fer servir «Cairo» per millora la qualitat dels gràfics."

#: ../src/Config.cpp:154 ../src/Config.cpp:358
msgid "Use centered dot character for multiplication"
msgstr "Usar punt centrat com a operador de multiplicació"

#: ../src/Config.cpp:537
msgid "Use jsMath fonts"
msgstr "Utilitza fonts jsMath"

#: ../src/BC2Wiz.cpp:33 ../src/BC2Wiz.cpp:39 ../src/wxMaxima.cpp:2889
#: ../src/wxMaxima.cpp:2905 ../src/wxMaxima.cpp:3013
msgid "Value:"
msgstr "Valor:"

#: ../src/wxMaxima.cpp:2824 ../src/wxMaxima.cpp:2838 ../src/wxMaxima.cpp:3522
#: ../src/wxMaxima.cpp:4373 ../src/wxMaxima.cpp:4418
msgid "Variable(s):"
msgstr "Variable(s):"

#: ../src/IntegrateWiz.cpp:33 ../src/LimitWiz.cpp:30 ../src/Plot2dWiz.cpp:34
#: ../src/Plot2dWiz.cpp:44 ../src/Plot2dWiz.cpp:533 ../src/Plot3dWiz.cpp:33
#: ../src/Plot3dWiz.cpp:42 ../src/SeriesWiz.cpp:36 ../src/SumWiz.cpp:30
#: ../src/wxMaxima.cpp:2854 ../src/wxMaxima.cpp:2873 ../src/wxMaxima.cpp:3115
#: ../src/wxMaxima.cpp:3184 ../src/wxMaxima.cpp:3444 ../src/wxMaxima.cpp:3459
#: ../src/wxMaxima.cpp:3610 ../src/wxMaxima.cpp:4387
msgid "Variable:"
msgstr "Variable:"

#: ../src/Config.cpp:541
msgid "Variables"
msgstr "Variables"

#: ../src/SystemWiz.cpp:73 ../src/wxMaxima.cpp:2935 ../src/wxMaxima.cpp:3576
#: ../src/wxMaxima.cpp:4201
msgid "Variables:"
msgstr "Variables:"

#: ../src/wxMaximaFrame.cpp:1055
msgid "Variance..."
msgstr "Variància..."

#: ../src/MathParser.cpp:962 ../src/wxMaxima.cpp:1135 ../src/wxMaxima.cpp:1216
#: ../src/wxMaxima.cpp:1549
msgid "Warning"
msgstr "Avís"

#: ../src/wxMaximaFrame.cpp:234
msgid "Welcome to wxMaxima"
msgstr "Bienvingut a wxMaxima"

#: ../data/tips.txt:22
msgid "When applying functions with one argument from menus, the default argument is '%'. To apply the function to some other value, select it in the document before executing a menu command."
msgstr "En aplicar funcions amb un argument del menú, l'argument pre-determinat és '%'. Per aplicar la funció a un altre valor, seleccioneu-lo en el document abans d'executar la instrucció del menú."

#: ../src/Config.cpp:142
msgid "While text cells in LaTeX are broken into lines by TeX the text displayed on the screen is broken into lines manually. This option, if set tells that lines in HTML output will be broken where they are broken in the worksheet. If this option isn't set manual linebreaks can still be introduced by introducing an empty line."
msgstr "Mentre que el text en LaTeX de les cel·les és dividit en línies per TeX, el text que es mostra a la pantalla es divideix en línies manualment. Aquesta opció, si està seleccionada, determina que les línies en la sortida HTML es dividiran si estan dividides en el full de càlcul. Si l'opció no està seleccionada, es podran introduir salts de línia afegint una línia buida."

#: ../src/wxMaxima.cpp:3130 ../src/wxMaxima.cpp:3149
msgid "Width:"
msgstr "Amplada:"

#: ../src/Config.cpp:104
msgid "Worksheet"
msgstr "Full de càlcul"

#: ../src/Config.cpp:147
msgid "Write matching parenthesis in text controls."
msgstr "Escriure parèntesi coincidents en els controls de text."

#: ../src/wxMaxima.cpp:3850
msgid "Written by"
msgstr "Escrit per"

#: ../data/tips.txt:4
msgid "You can access the last output using the variable '%'. You can access the output of previous commands using variables '%on' where n is the number of output."
msgstr "Podeu veure la darrera sortida fent servir la variable '%' . És possible veure la sortida de les ordres anteriors fent servir les variables '%on' on n és el número de la sortida."

#: ../data/tips.txt:17
msgid "You can evaluate your whole document by using 'Cell->Evaluate All Cells' menu command or the appropriate key shortcut. The cells will be evaluated in the order they appear in the document."
msgstr "Podeu avaluar el document complet seleccionant 'Cel·la->Avaluar totes les cel·les' en el menú o amb les tecles ràpides. Les cel·les s'avaluaran en l'ordre en què apareixen en el document."

#: ../data/tips.txt:12
msgid "You can get help on a Maxima function by selecting or clicking on the function name and pressing F1. wxMaxima will search help index for the selection or the word under the cursor."
msgstr "Podeu llegir informació sobre una funció de Maxima seleccionant o fent clic sobre el nom i polsant F1. wxMaxima mostrarà l'ajuda disponible de la paraula sota el cursor."

#: ../data/tips.txt:10
msgid "You can hide output part of cells by clicking in the triangle on the left side of cells. This works on text cells also."
msgstr "Podeu amagar la part del resultat d'una cel·la fent clic sobre el triangle a la seva esquerra. Això mateix podeu fer-ho a cel·les de text."

#: ../data/tips.txt:7
msgid "You can insert different types of 'cells' in wxMaxima document using the 'Cell' menu. Note that only 'input cells' can be evaluated, while other are used for commenting and structuring your calculations."
msgstr "Podeu afegir diferents tipus de cel·les en un document de wxMaxima seleccionant el menú 'Cel·la'. Cal tenir present que només és possible avaluar 'cel·les d'entrada', els altres tipus de cel·les es fan servir per a comentaris i estructuració dels vostres càlculs."

#: ../data/tips.txt:16
msgid "You can select multiple cells either with a mouse - click'n'drag from between cells or from a cell bracket on the left - or with a keyboard - hold down Shift while moving the horizontal cursor - and then operate on selection. This comes in handy when you want to delete or evaluate multiple cells."
msgstr "Podeu seleccionar més d'una cel·la, amb el ratolí, fent clic i arrossegant entre cel·les o claudàtor de cel·les, amb el teclat, mantenint polsada la tecla de Majúscules a la vegada que es mou el cursor horitzontal, per a  operar sobre la selecció. Això serà d'utilitat en haver de suprimir o avaluar vàries cel·les simultàniament."

#: ../src/wxMaxima.cpp:5042
#, c-format
msgid ""
"You have version %s. Current version is %s.\n"
"\n"
"Select OK to visit the wxMaxima webpage."
msgstr ""
"La seva versió és %s. La versió actual és %s.\n"
"\n"
"Seleccionau d'Acord per visitar la web de wxMaxima."

#: ../src/wxMaxima.cpp:5101
msgid "Your changes will be lost if you don't save them."
msgstr "Els vostres canvis es perdran si no els desau."

#: ../src/wxMaxima.cpp:5052
msgid "Your version of wxMaxima is up to date."
msgstr "La vostra versió de wxMaxima està actualitzada."

#: ../src/wxMaximaFrame.cpp:401
msgid "Zoom &In\tAlt-I"
msgstr "Ampl&ia\tAlt-I"

#: ../src/wxMaximaFrame.cpp:403
msgid "Zoom Ou&t\tAlt-O"
msgstr "&Redueix\tAlt-O"

#: ../src/wxMaximaFrame.cpp:402
msgid "Zoom in 10%"
msgstr "Redueix 10%"

#: ../src/wxMaximaFrame.cpp:404
msgid "Zoom out 10%"
msgstr "Amplia 10%"

#: ../src/wxMaxima.cpp:2550 ../src/wxMaxima.cpp:2558
msgid "Zoom set to "
msgstr "Estableix ampliació a "

#: ../src/wxMaxima.cpp:4890 ../src/wxMaximaFrame.cpp:227
msgid "[ unsaved ]"
msgstr "[sense desar]"

#: ../src/wxMaxima.cpp:4892
msgid "[ unsaved* ]"
msgstr "[sense desar*]"

#: ../src/MatWiz.cpp:177
msgid "antisymmetric"
msgstr "anti-simètrica"

#: ../src/LimitWiz.cpp:40 ../src/LimitWiz.cpp:164
msgid "both sides"
msgstr "ambdós costats"

#: ../src/Plot2dWiz.cpp:61 ../src/Plot2dWiz.cpp:386 ../src/Plot3dWiz.cpp:62
#: ../src/Plot3dWiz.cpp:378
msgid "default"
msgstr "pre-determinat"

#: ../src/MatWiz.cpp:175
msgid "diagonal"
msgstr "diagonal"

#: ../src/MatWiz.cpp:174
msgid "general"
msgstr "general"

#: ../src/Plot2dWiz.cpp:62 ../src/Plot2dWiz.cpp:193 ../src/Plot2dWiz.cpp:386
#: ../src/Plot2dWiz.cpp:419 ../src/Plot3dWiz.cpp:63 ../src/Plot3dWiz.cpp:195
#: ../src/Plot3dWiz.cpp:378 ../src/Plot3dWiz.cpp:409
msgid "inline"
msgstr "en línia"

#: ../src/LimitWiz.cpp:41 ../src/LimitWiz.cpp:122
msgid "left"
msgstr "esquerra"

#: ../src/Plot2dWiz.cpp:43 ../src/Plot2dWiz.cpp:53
msgid "logscale"
msgstr "escala logarítmica"

#: ../src/wxMaxima.cpp:3149
msgid "matrix[i,j]:"
msgstr "matriu[i,j]:"

#: ../src/Config.cpp:505
msgid "maxima's pwd is path to document"
msgstr "El «pwd» de Maxima és la ruta al document"

#: ../src/wxMaxima.cpp:3916
msgid "no"
msgstr "no"

#: ../src/LimitWiz.cpp:42 ../src/LimitWiz.cpp:124
msgid "right"
msgstr "dreta"

#: ../src/MatWiz.cpp:176
msgid "symmetric"
msgstr "simètrica"

#: ../src/wxMaxima.cpp:5083
msgid "unsaved"
msgstr "sense desar"

#: ../src/wxMaxima.cpp:2072 ../src/wxMaxima.cpp:2269
#: ../src/wxMaximaFrame.cpp:229
msgid "untitled"
msgstr "sense nom"

#: ../src/main.cpp:223
#, c-format
msgid "untitled %d"
msgstr "sense nom %d"

#: ../src/main.cpp:208 ../src/wxMaxima.cpp:3930
msgid "wxMaxima"
msgstr "wxMaxima"

#: ../src/wxMaxima.cpp:4890 ../src/wxMaxima.cpp:4892 ../src/wxMaxima.cpp:4901
#: ../src/wxMaxima.cpp:4904 ../src/wxMaximaFrame.cpp:227
#, c-format
msgid "wxMaxima %s "
msgstr "wxMaxima %s "

#: ../src/wxMaximaFrame.cpp:810
msgid "wxMaxima &Help\tCtrl+?"
msgstr "A&juda de wxMaxima\tCtrl+?"

#: ../src/wxMaximaFrame.cpp:813
msgid "wxMaxima &Help\tF1"
msgstr "A&juda de wxMaxima\tF1"

#: ../src/Config.cpp:97 ../src/Config.cpp:127
msgid "wxMaxima configuration"
msgstr "Configuració de wxMaxima"

#: ../src/wxMaxima.cpp:1546
msgid ""
"wxMaxima could not find Maxima!\n"
"\n"
"Please configure wxMaxima with 'Edit->Configure'.\n"
"Then start Maxima with 'Maxima->Restart Maxima'."
msgstr ""
"wxMaxima no localitza Maxima!\n"
"\n"
"Configureu wxMaxima amb 'Edita->Configura.\n"
"A continuació engegueu Maxima amb 'Maxima->Re-engega maxima'."

#: ../src/wxMaxima.cpp:1779
msgid ""
"wxMaxima could not find help files.\n"
"\n"
"Please check your installation."
msgstr ""
"wxMaxima no troba els arxius d'ajuda.\n"
"Comproveu la instal·lació."

#: ../src/wxMaxima.cpp:1629
msgid ""
"wxMaxima could not find tip files.\n"
"\n"
"Please check your installation."
msgstr ""
"wxMaxima no troba els arxius de suggeriments.\n"
"\n"
"Comproveu la instal·lació."

#: ../src/wxMaxima.cpp:223
msgid ""
"wxMaxima could not start the server.\n"
"\n"
"Please check you have network support\n"
"enabled and try again!"
msgstr ""
"wxMaxima no pot engegar el servidor.\n"
"\n"
"Comproveu si teniu el suport de xarxa\n"
"activat i proveu de nou!"

#: ../data/tips.txt:20
msgid "wxMaxima dialogs set default values for inputs entries, one of which is '%'. If you have made a selection in your document, the selection will be used instead of '%'."
msgstr "En los quadres de diàleg de wxMaxima apareixen entrades pre-determinades, una de las quals és '%'. Si heu fet una selecció en el document, es farà servir enlloc de '%'."

#: ../src/wxMaxima.cpp:1863
msgid "wxMaxima document"
msgstr "Document wxMaxima"

#: ../src/main.cpp:245 ../src/wxMaxima.cpp:2240
msgid "wxMaxima document (*.wxm, *.wxmx)|*.wxm;*.wxmx"
msgstr "Document wxMaxima (*.wxm, *.wxmx)|*.wxm;*.wxmx"

#: ../src/wxMaxima.cpp:1023 ../src/wxMaxima.cpp:1033 ../src/wxMaxima.cpp:1095
#: ../src/wxMaxima.cpp:1106
msgid "wxMaxima encountered an error loading "
msgstr "wxMaxima ha detectat un error en carregar "

#: ../src/wxMaxima.cpp:3852
msgid "wxMaxima icon"
msgstr "Icone de wxMaxima"

<<<<<<< HEAD
#: ../src/wxMaxima.cpp:3840
msgid ""
"wxMaxima is a graphical user interface for the computer algebra system "
"MAXIMA based on wxWidgets."
msgstr ""
"wxMaxima es una interfície gràfica d'usuari per al Sistema d'Àlgebra "
"Simbòlica (CAS) MAXIMA, basat en wxWidgets."

#: ../src/wxMaxima.cpp:3908
msgid ""
"wxMaxima is a graphical user interface for the computer algebra system "
"Maxima based on wxWidgets."
msgstr ""
"wxMaxima es una interfície gràfica d'usuari per al Sistema d'Àlgebra "
"Simbòlica (CAS) Maxima, basat en wxWidgets."

#: ../src/wxMaxima.cpp:2080
msgid ""
"wxMaxima xml document (*.wxmx)|*.wxmx|wxMaxima document (*.wxm)|*.wxm|Maxima "
"batch file (*.mac)|*.mac"
msgstr ""
"Document xml wxMaxima (*.wxmx)|*.wxmx|Document wxMaxima (*.wxm)|*.wxm|Arxiu "
"per lots de Maxima (*.mac)|*.mac"
=======
#: ../src/wxMaxima.cpp:3760
msgid "wxMaxima is a graphical user interface for the computer algebra system MAXIMA based on wxWidgets."
msgstr "wxMaxima es una interfície gràfica d'usuari per al Sistema d'Àlgebra Simbòlica (CAS) MAXIMA, basat en wxWidgets."

#: ../src/wxMaxima.cpp:3826
msgid "wxMaxima is a graphical user interface for the computer algebra system Maxima based on wxWidgets."
msgstr "wxMaxima es una interfície gràfica d'usuari per al Sistema d'Àlgebra Simbòlica (CAS) Maxima, basat en wxWidgets."

#: ../src/wxMaxima.cpp:2001
msgid "wxMaxima xml document (*.wxmx)|*.wxmx|wxMaxima document (*.wxm)|*.wxm|Maxima batch file (*.mac)|*.mac"
msgstr "Document xml wxMaxima (*.wxmx)|*.wxmx|Document wxMaxima (*.wxm)|*.wxm|Arxiu per lots de Maxima (*.mac)|*.mac"
>>>>>>> 0cf23b8f

#: ../src/Config.cpp:320
msgid "x"
msgstr "x"

#: ../src/wxMaxima.cpp:3914
msgid "yes"
msgstr "sí"

#~ msgid "lines hidden"
#~ msgstr "línies ocultes"

#~ msgid "Set &Precision..."
#~ msgstr "Establir &precisió"

#~ msgid "Start animation"
#~ msgstr "Inicia animació"

#~ msgid "Stop animation"
#~ msgstr "Atura l'animació"

#~ msgid "Animation"
#~ msgstr "Animació"

#~ msgid "Find..."
#~ msgstr "Calcula..."

#~ msgid "History\tAlt-Shift-H"
#~ msgstr "&Història\tAlt-Shift-H"

#, fuzzy
#~ msgid "Re-evaluate All until here\tCtrl-Shift-H"
#~ msgstr "&Re-calcular todo\tCtrl-Shift-R"

#~ msgid "Redo\tCtrl-Shift-Z"
#~ msgstr "Desfer\tCtrl-Shift-Z"

#~ msgid "Default port:"
#~ msgstr "Port predeterminat:"

#~ msgid "Save changes before closing?"
#~ msgstr "Voleu desar els canvis abans de tancar?"

#~ msgid "Save changes?"
#~ msgstr "Desar els canvis?"

#~ msgid "&Cell"
#~ msgstr "Ce&l·la"

#~ msgid "&New Window\tCtrl-N"
#~ msgstr "&Nova finestra\tCtrl-N"

#~ msgid "Close document?"
#~ msgstr "Tancar document?"

#~ msgid ""
#~ "Document not saved!\n"
#~ "\n"
#~ "Close current document and lose all changes?"
#~ msgstr ""
#~ "Document sense desar!\n"
#~ "\n"
#~ "¿Tancar el document actual i perdre tots els canvis?"

#~ msgid ""
#~ "Document not saved!\n"
#~ "\n"
#~ "Quit wxMaxima and lose all changes?"
#~ msgstr ""
#~ "Document sense desar!\n"
#~ "\n"
#~ "Tancar wxMaxima i perdre tots els canvis?"

#~ msgid "Maxima options"
#~ msgstr "Opcions de Maxima"

#~ msgid "Mean"
#~ msgstr "Mitjana"

#~ msgid "Quit?"
#~ msgstr "Sortir?"

#~ msgid "wxMaxima options"
#~ msgstr "Opcions de wxMaxima"

#~ msgid ""
#~ "wxMaxima is a graphical user interface for the\n"
#~ "computer algebra system Maxima based on wxWidgets."
#~ msgstr ""
#~ "wxMaxima es una interface gráfica de usuario para \n"
#~ "el Sistema de Cálculo Simbólico Maxima, basado en wxWidgets."

#~ msgid "<< Nothing to display >>"
#~ msgstr "<< Nada que mostrar >>"

#~ msgid "Functions and macros"
#~ msgstr "Funciones y macros"

#~ msgid "Inspector"
#~ msgstr "Inspector"

#~ msgid "Labels"
#~ msgstr "Etiquetas"

#~ msgid "Autocomplete"
#~ msgstr "Autocompletar"

#~ msgid "Copy selection to clipboard when selection is made in document."
#~ msgstr "Copiar selección al portapapeles cuando se hace en el documento."

#~ msgid "Copy to clipboard on select"
#~ msgstr "Copiar la selección al portapapeles"

#~ msgid "Input"
#~ msgstr "Entrada"

#~ msgid "Save document as ..."
#~ msgstr "Guardar documento como"

#~ msgid "Show Maxima header"
#~ msgstr "Mostrar el encabezamiento de Maxima"

#~ msgid "Show initial header with Maxima system information."
#~ msgstr "Mostrar encabezamiento inicial con información de Maxima."

#~ msgid "Adjustment for the size of greek font."
#~ msgstr "Ajuste para el tamaño de la fuente griega"

#~ msgid "Adjustment:"
#~ msgstr "Ajuste:"

#~ msgid "Basic"
#~ msgstr "Básico"

#~ msgid "Button panel:"
#~ msgstr "Panel de botones:"

#~ msgid "Copy selected cell(s)"
#~ msgstr "Copiar celda(s) seleccionada(s)"

#~ msgid "Cut Cell(s)\tCtrl-Shift-X"
#~ msgstr "Cortar Celda(s)\tCtrl-Shift-X"

#~ msgid "Decrease fontsize in document"
#~ msgstr "Disminuir el tamaño de la fuente en el documento"

#~ msgid "Delete selected cell(s)"
#~ msgstr "Borrar celda(s) seleccionada(s)"

#~ msgid "Delete selection"
#~ msgstr "Borrar selección"

#~ msgid "Font used for displaying unicode glyphs in document."
#~ msgstr "Fuente usada para mostrar glifos unicode en el documento."

#~ msgid "Full"
#~ msgstr "Completo"

#~ msgid "Increase fontsize in document"
#~ msgstr "Aumentar el tamaño de fuente del documento."

#~ msgid "Insert input cell"
#~ msgstr "Insertar celda de entrada"

#~ msgid "Insert input group"
#~ msgstr "Insertar grupo de entrada"

#~ msgid "Insert text"
#~ msgstr "Insertar texto"

#~ msgid "New T&itle Cell\tCtrl-Shift-F6"
#~ msgstr "Celda de nuevo t&ítulo\tCtrl-Shift-F6"

#~ msgid "Off"
#~ msgstr "Desactivado"

#~ msgid "Paste cell(s) to document"
#~ msgstr "Pegar celda(s) al documento"

#~ msgid "Product..."
#~ msgstr "Producto"

#~ msgid "Select file to open"
#~ msgstr "Seleccionar archivo para abrir"

#~ msgid "Sum..."
#~ msgstr "Suma"

#~ msgid "To &Float\tCtrl-F"
#~ msgstr "A real \tCtrl-F"

#~ msgid "Use greek font to display greek characters."
#~ msgstr "Usar fuente griega para mostrar caracteres griegos."

#~ msgid "Use greek font:"
#~ msgstr "Usar fuente griega:"

#~ msgid "untitled.wxm"
#~ msgstr "sinnombre.wxm"

#~ msgid "wxMaxima session (*.wxm)|*.wxm"
#~ msgstr "Sesión de wxMaxima (*.wxm)|*.wxm"

#~ msgid "aquamarine"
#~ msgstr "aguamarina"

#~ msgid "black"
#~ msgstr "negro"

#~ msgid "blue"
#~ msgstr "azul"

#~ msgid "blue violet"
#~ msgstr "azul violeta"

#~ msgid "brown"
#~ msgstr "marrón"

#~ msgid "cadet blue"
#~ msgstr "azul cadete"

#~ msgid "coral"
#~ msgstr "coral"

#~ msgid "cornflower blue"
#~ msgstr "azulina"

#~ msgid "cyan"
#~ msgstr "cyan"

#~ msgid "dark green"
#~ msgstr "verde oscuro"

#~ msgid "dark grey"
#~ msgstr "gris oscuro"

#~ msgid "dark olive green"
#~ msgstr "verde oliva oscuro"

#~ msgid "dark orchid"
#~ msgstr "orquídea oscuro"

#~ msgid "dark slate blue"
#~ msgstr "azul pizarra oscuro"

#~ msgid "dark slate grey"
#~ msgstr "gris pizarra oscuro"

#~ msgid "dark turquoise"
#~ msgstr "turquesa oscuro"

#~ msgid "dim grey"
#~ msgstr "gris débil"

#~ msgid "firebrick"
#~ msgstr "teja"

#~ msgid "forest green"
#~ msgstr "verde bosque"

#~ msgid "gold"
#~ msgstr "oro"

#~ msgid "goldenrod"
#~ msgstr "barra de oro"

#~ msgid "green"
#~ msgstr "verde"

#~ msgid "green yellow"
#~ msgstr "verde amarillo"

#~ msgid "grey"
#~ msgstr "gris"

#~ msgid "khaki"
#~ msgstr "caqui"

#~ msgid "light blue"
#~ msgstr "azul claro"

#~ msgid "light grey"
#~ msgstr "gris claro"

#~ msgid "light steel blue"
#~ msgstr "azul acero claro"

#~ msgid "lime green"
#~ msgstr "verde lima"

#~ msgid "maroon"
#~ msgstr "granate"

#~ msgid "medium aquamarine"
#~ msgstr "aguamarina medio"

#~ msgid "medium blue"
#~ msgstr "azul medio"

#~ msgid "medium forrest green"
#~ msgstr "verde bosque medio"

#~ msgid "medium goldenrod"
#~ msgstr "barra de oro media"

#~ msgid "medium orchid"
#~ msgstr "orquídea medio"

#~ msgid "medium sea green"
#~ msgstr "verde mar medio"

#~ msgid "medium slate blue"
#~ msgstr "azul pizarra medio"

#~ msgid "medium spring green"
#~ msgstr "verde primavera medio"

#~ msgid "medium turquoise"
#~ msgstr "turquesa medio"

#~ msgid "medium violet red"
#~ msgstr "rojo violeta medio"

#~ msgid "midnight blue"
#~ msgstr "azul medianoche"

#~ msgid "navy"
#~ msgstr "marina"

#~ msgid "orange"
#~ msgstr "naranja"

#~ msgid "orange red"
#~ msgstr "rojo anaranjado"

#~ msgid "orchid"
#~ msgstr "orquídea"

#~ msgid "pale green"
#~ msgstr "verde pálido"

#~ msgid "pink"
#~ msgstr "rosa"

#~ msgid "plum"
#~ msgstr "ciruela"

#~ msgid "purple"
#~ msgstr "morado"

#~ msgid "red"
#~ msgstr "rojo"

#~ msgid "salmon"
#~ msgstr "salmón"

#~ msgid "sea green"
#~ msgstr "verde mar"

#~ msgid "sienna"
#~ msgstr "siena"

#~ msgid "sky blue"
#~ msgstr "azul cielo"

#~ msgid "spring green"
#~ msgstr "verde primavera"

#~ msgid "steel blue"
#~ msgstr "azul acero"

#~ msgid "tan"
#~ msgstr "tan"

#~ msgid "thistle"
#~ msgstr "cardo"

#~ msgid "turquoise"
#~ msgstr "turquesa"

#~ msgid "violet"
#~ msgstr "violeta"

#~ msgid "wheat"
#~ msgstr "trigo"

#~ msgid "white"
#~ msgstr "blanco"

#~ msgid "yellow green"
#~ msgstr "verde amarillo"

#~ msgid " << Unfold >>"
#~ msgstr " << Desplegar >>"

#~ msgid "Background"
#~ msgstr "Fondo"

#~ msgid "Copy cells"
#~ msgstr "Copiar celdas"

#~ msgid "Cut selection from document"
#~ msgstr "Cortar selección del documento"

#~ msgid "Evaluate cell\tShift-Enter"
#~ msgstr "Evaluar celda\tShift-Enter"

#~ msgid "Export to HTML file"
#~ msgstr "Exportar a un archivo HTML"

#~ msgid "Hidden groups"
#~ msgstr "Grupos ocultos"

#~ msgid "Integrate ..."
#~ msgstr "Integrar"

#~ msgid "Main prompts"
#~ msgstr "Indicadores principales"

#~ msgid "Open session from a file"
#~ msgstr "Abrir sesión desde un archivo"

#~ msgid "Other prompts"
#~ msgstr "Otros indicadores"

#~ msgid "Save session"
#~ msgstr "Guardar sesión"

#~ msgid "Save session to a file"
#~ msgstr "Guardar sesión en un archivo"

#~ msgid "Save to file"
#~ msgstr "Guardar en un archivo"

#~ msgid "Select package to load"
#~ msgstr "Seleccionar paquete para cargar"

#~ msgid "Substitute ..."
#~ msgstr "Sustituir"

#~ msgid "wxMaxima session"
#~ msgstr "Sesión de wxMaxima"

#~ msgid "&Copy"
#~ msgstr "&Copiar"

#~ msgid "&Describe\tCtrl-H"
#~ msgstr "&Describir\tCtrl-H"

#~ msgid "&Edit input\tCtrl-E"
#~ msgstr "E&ditar entrada\tCtrl-E"

#~ msgid "&Input\tF7"
#~ msgstr "&Entrada\tF7"

#~ msgid "&Monitor file"
#~ msgstr "&Monitorizar archivo"

#~ msgid "&Re-evaluate input\tCtrl-R"
#~ msgstr "&Re-calcular entrada\tCtrl-R"

#~ msgid "&Read file"
#~ msgstr "Leer &archivo"

#~ msgid "&Text\tF6"
#~ msgstr "&Texto\tF6"

#~ msgid ""
#~ "All|*|Maxima package (*.mac)|*.mac|Demo file (*.dem)|*.dem|Lisp file (*."
#~ "lisp)|*.lisp"
#~ msgstr ""
#~ "Todos|*|Paquete maxima(*.mac)|*.mac|Archivo demo (*.dem)|*.dem|Archivo "
#~ "lisp (*.lisp)|*.lisp"

#~ msgid "Autoload a file when it is updated"
#~ msgstr "Autocargar un archivo cuando sea actualizado"

#~ msgid "C&lear screen"
#~ msgstr "&Limpiar pantalla"

#~ msgid "Copy input"
#~ msgstr "Copiar entrada"

#~ msgid "Copy input from console"
#~ msgstr "Copiar entrada desde documento"

#~ msgid "Copy selection from console to input line"
#~ msgstr "Copiar selección de la consola a la línea de entrada"

#~ msgid "Copy to input"
#~ msgstr "Copiar a la entrada"

#~ msgid "Delete selected input/output group"
#~ msgstr "Borrar grupo de entrada/salida seleccionado"

#~ msgid "Delete the contents of console."
#~ msgstr "Borrar los contenidos de la consola."

#~ msgid "Describe"
#~ msgstr "Describir"

#~ msgid "Edit input"
#~ msgstr "Editar entrada"

#~ msgid "Edit selected input"
#~ msgstr "Editar la entrada seleccionada"

#~ msgid "Edit text"
#~ msgstr "Editar texto"

#~ msgid "Enter command"
#~ msgstr "Introducir comando"

#~ msgid "Go to input\tCtrl-Shift-D"
#~ msgstr "Ir a\tCtrl-Shift-D"

#~ msgid "Go to input\tF4"
#~ msgstr "Ir a la entrada\tF4"

#~ msgid "Go to output window\tF3"
#~ msgstr "Ir a la ventana de salida\tF3"

#~ msgid "I&nsert"
#~ msgstr "I&nsertar"

#~ msgid "INPUT:"
#~ msgstr "ENTRADA:"

#~ msgid ""
#~ "If you want to input more than one line at a time, use the 'Multiline "
#~ "input' button at the right of the input line."
#~ msgstr ""
#~ "Si desea introducir más de una línea a la vez, utilice el botón \"Entrada "
#~ "multilínea\" a la derecha de la línea de entrada."

#~ msgid "Insert new input before selected input"
#~ msgstr "Insertar nueva entrada antes de la entrada seleccionada"

#~ msgid "Insert section before selected input"
#~ msgstr "Insertar sección antes de la entrada seleccionada"

#~ msgid "Insert text before selected input"
#~ msgstr "Insertar texto antes de la entrada seleccionada"

#~ msgid "Insert title before selected input"
#~ msgstr "Insertar título antes de la entrada seleccionada"

#~ msgid ""
#~ "Instead of typing a long pathname of a file to input line, you can select "
#~ "that file using 'File->Select file'."
#~ msgstr ""
#~ "En lugar de introducir una ruta larga para un archivo, puede seleccionar "
#~ "ese archivo utilizando 'Archivo->Seleccionar archivo'."

#~ msgid "Multiline input"
#~ msgstr "Entrada multilínea"

#~ msgid "Open multiline input dialog"
#~ msgstr "Abrir diálogo de entrada multilínea"

#~ msgid "Paste input"
#~ msgstr "Pegar entrada"

#~ msgid "Paste input to console"
#~ msgstr "Pegar entrada a la consola"

#~ msgid "Re-evaluate all input"
#~ msgstr "Re-calcular todas las entradas"

#~ msgid "Re-evaluate input"
#~ msgstr "Re-calcular entrada"

#~ msgid "Read file from command line"
#~ msgstr "Leer archivo desde línea de comandos"

#~ msgid "Select &file"
#~ msgstr "Seleccionar &archivo"

#~ msgid "Select a file"
#~ msgstr "Seleccionar un archivo"

#~ msgid "Select a file (copy filename to input line)"
#~ msgstr ""
#~ "Seleccionar un archivo (copiar el nombre del fichero en la línea de "
#~ "entrada)"

#~ msgid "Select last input\tCtrl-D"
#~ msgstr "Seleccionar la última entrada\tCtrl-D"

#~ msgid "Select last input\tF2"
#~ msgstr "Seleccionar la última entrada\tF2"

#~ msgid "Select last input in the colsole!"
#~ msgstr "¡Seleccionar la última entrada en la consola!"

#~ msgid "Select last input in the console!"
#~ msgstr "¡Seleccionar la última entrada en la consola!"

#~ msgid "Selection to input\tCtrl-Shift-E"
#~ msgstr "Selección a entrada\tCtrl-Shift-E"

#~ msgid "Selection to input\tF5"
#~ msgstr "Selección a entrada\tF5"

#~ msgid "Set focus to the input line"
#~ msgstr "Poner el foco en la línea de entrada"

#~ msgid "Set focus to the output window"
#~ msgstr "Poner el foco en la ventana de salida"

#~ msgid "Show the description of a command"
#~ msgstr "Mostrar la descripción de un comando"

#~ msgid "Show the description of command/variable:"
#~ msgstr "Mostrar la descripción de un comando/variable:"

#~ msgid ""
#~ "To enter a matrix A, type 'A : ' to input line and select 'Algebra->Enter "
#~ "matrix' from menus."
#~ msgstr ""
#~ "Para introducir una matriz A, escriba 'A:' en la línea de entrada y "
#~ "seleccionar 'Algebra->Introducir matriz' del menú"

#~ msgid ""
#~ "To put parenthesis around an expression you previously typed into the "
#~ "input line, select the expression with mouse and then type '('."
#~ msgstr ""
#~ "Para poner paréntesis a una expresión previamente escrita en la línea de "
#~ "entrada, seleccionar la expresión con el ratón y entonces escribir '('."

#~ msgid ""
#~ "To repeat a long command you previously entered in the input line, type "
#~ "in the first few letters to the input line and then pres tab key."
#~ msgstr ""
#~ "Para repetir un comando largo previamente introducido, escribir las "
#~ "primeras letras del mismo en la línea de entrada y pulsar la tecla "
#~ "tabulador."

#~ msgid ""
#~ "You can delete output/input group if you select the input label and "
#~ "choose 'Edit->Delete selection' from menus."
#~ msgstr ""
#~ "Se puede eliminar grupo entrada/salida si se selecciona la etiqueta de "
#~ "entrada y se elige 'Editar->Eliminar selección' de los menús."

#~ msgid ""
#~ "You can hide the output by clicking on the output label. Clicking on the "
#~ "input label hides input and output. Clicking on the label again, shows "
#~ "hidden expressions."
#~ msgstr ""
#~ "Se puede ocultar la salida haciendo clic en la etiqueta de salida. "
#~ "Haciendo clic otra vez en la etiqueta, se muestran las expresiones "
#~ "ocultas."

#~ msgid ""
#~ "You can load a file into maxima by dragging it from a file browser to the "
#~ "console window."
#~ msgstr ""
#~ "Se puede cargar un archivo en maxima arrastrándolo del explorador de "
#~ "archivos a la ventana de la consola."

#~ msgid ""
#~ "You can load files into maxima if you drop them on the console window. "
#~ "You can select a custom function for loading your file. If your custom "
#~ "function is 'A:read_matrix(%file%, csv)', then %file% will be replaced "
#~ "with the filename of your file."
#~ msgstr ""
#~ "Se pueden cargar archivos en maxima si se arrastran desde la ventana de "
#~ "la consola. Se puede seleccionar una función personalizada para cargar el "
#~ "archivo. Si la función personalizada es 'A:read_matrix(%file%, csv)', "
#~ "entonces %file% será reemplazado con el nombre del archivo."

#~ msgid ""
#~ "You can select the output of maxima in wxMaxima console with mouse and "
#~ "copy it to the clipboard with 'Edit->copy'."
#~ msgstr ""
#~ "Se puede seleccionar la salida de maxima en la consola de wxMaxima con el "
#~ "ratón y copiándolo al portapapeles con 'Editar->Copiar.'"

#~ msgid ""
#~ "You can use the maxima tex command to print the expression in TeX form. "
#~ "Then you can copy it to text editor to include it in you paper."
#~ msgstr ""
#~ "Se puede usar el comando tex de maxima para mostrar la expresión en "
#~ "formato TeX. Luego se puede copiar a un editor de texto para incluirlo en "
#~ "su documento."

#~ msgid ""
#~ "wxMaxima has nice plot dialogs. If you want to modify previous plot "
#~ "commands, access them using command history and then push the plot button."
#~ msgstr ""
#~ "wxMaxima tiene buenos cuadros de diálogo. Si se quiere modificar los "
#~ "comandos gráficos anteriores, se puede acceder usando la historia de "
#~ "comandos y a continuación pulsando el botón de gráficos."

#~ msgid ""
#~ "wxMaxima's input line has command history available using up and down "
#~ "keys and command completion based on previous input available using the "
#~ "tab key."
#~ msgstr ""
#~ "La línea de entrada de wxMaxima tiene un histórico disponible usando las "
#~ "teclas de dirección arriba y abajo, y un autocompletado de comandos "
#~ "basado en la entrada anterior disponible, usando la tecla tabulador."

#~ msgid "Apply function:"
#~ msgstr "Aplicar función:"

#~ msgid "At point:"
#~ msgstr "En el punto:"

#~ msgid "Char poly of:"
#~ msgstr "Polinomio característico de:"

#~ msgid "Comment out"
#~ msgstr "Comentar"

#~ msgid "Copy &text"
#~ msgstr "Copiar &texto"

#~ msgid "Copy selection from console (including linebreaks)"
#~ msgstr "Copiar selección de la consola (saltos de línea incluidos)"

#~ msgid "From array:"
#~ msgstr "De la tabla:"

#~ msgid "From equations:"
#~ msgstr "De las ecuaciones:"

#~ msgid "Integrate:"
#~ msgstr "Integrar:"

#~ msgid "Limit of:"
#~ msgstr "Límite de:"

#~ msgid "Map function:"
#~ msgstr "Aplicar la función:"

#~ msgid "Product:"
#~ msgstr "Producto:"

#~ msgid "Solve &numerically ..."
#~ msgstr "Resolver &numéricamente"

#~ msgid "Solve equation(s):"
#~ msgstr "Resolver ecuación(es):"

#~ msgid "Solve equation:"
#~ msgstr "Resolver ecuación:"

#~ msgid "Solve numerically"
#~ msgstr "Resolver numéricamente"

#~ msgid "Solve numerically ..."
#~ msgstr "Resolver numéricamente"

#~ msgid "Substitute:"
#~ msgstr "Sustituir:"

#~ msgid "Substitution"
#~ msgstr "Sustitución"

#~ msgid "Sum of:"
#~ msgstr "Suma de:"

#~ msgid "Unfold"
#~ msgstr "Desplegar"

#~ msgid "Use &Taylor series"
#~ msgstr "Usar serie de &Taylor"

#~ msgid "around:"
#~ msgstr "entorno a:"

#~ msgid "by variable:"
#~ msgstr "para la variable:"

#~ msgid "change var:"
#~ msgstr "cambiar var:"

#~ msgid "eliminate variables:"
#~ msgstr "eliminar las variables:"

#~ msgid "equation:"
#~ msgstr "ecuación:"

#~ msgid "for function(s):"
#~ msgstr "para la(s) función(es):"

#~ msgid "for variable(s):"
#~ msgstr "para la(s) variable(s):"

#~ msgid "from expression:"
#~ msgstr "de la expresión:"

#~ msgid "function:"
#~ msgstr "función:"

#~ msgid "goes to:"
#~ msgstr "tiende a:"

#~ msgid "in variable:"
#~ msgstr "respecto la variable:"

#~ msgid "in:"
#~ msgstr "en:"

#~ msgid "the value is:"
#~ msgstr "el valor es:"

#~ msgid "variable"
#~ msgstr "variable"

#~ msgid "variable:"
#~ msgstr "variable:"

#~ msgid "when variable:"
#~ msgstr "cuando la variable:"

#~ msgid "with:"
#~ msgstr "con:"

#~ msgid ""
#~ "wxMaxima is a wxWidgets interface for the\n"
#~ "computer algebra system MAXIMA.\n"
#~ "\n"
#~ "Version: %s.\n"
#~ "License: GPL.\n"
#~ "\n"
#~ "%s\n"
#~ "%s"
#~ msgstr ""
#~ "wxMaxima es una interfaz wxWidgets para el\n"
#~ "sistema de cálculo simbólico MAXIMA.\n"
#~ "\n"
#~ "Versión: %s.\n"
#~ "Licencia: GPL.\n"
#~ "\n"
#~ "%s\n"
#~ "%s"

#~ msgid "wxMaxima session (*.wxm)|*.wxm|Maxima batch file (*mac)|*.mac|All|*"
#~ msgstr ""
#~ "Sesión wxMaxima (*.wxm)|*.wxm|Archivo por lotes de Maxima (*mac)|*.mac|"
#~ "Todos|*"

#~ msgid "Maxima session (*.wxm)|*.wxm"
#~ msgstr "Sesión de Maxima (*.wxm)|*.wxm"<|MERGE_RESOLUTION|>--- conflicted
+++ resolved
@@ -7,13 +7,8 @@
 msgstr ""
 "Project-Id-Version: ca\n"
 "Report-Msgid-Bugs-To: \n"
-<<<<<<< HEAD
-"POT-Creation-Date: 2015-06-22 22:06+0200\n"
-"PO-Revision-Date: 2015-06-04 17:01+0200\n"
-=======
 "POT-Creation-Date: 2015-05-04 12:28+0200\n"
 "PO-Revision-Date: 2015-06-08 17:53+0100\n"
->>>>>>> 0cf23b8f
 "Last-Translator: Innocent De Marchi <tangram.peces@gmail.com>\n"
 "Language-Team: Innocent De Marchi <tangram.peces@gmail.com>\n"
 "Language: ca_ES\n"
@@ -75,22 +70,6 @@
 msgid " << Expression too long to display! >>"
 msgstr " << Expressió excessivament llarga per ser mostrada! >>"
 
-<<<<<<< HEAD
-#: ../src/wxMaxima.cpp:1134
-msgid ""
-" was saved using a newer version of wxMaxima so it may not load correctly. "
-"Please update your wxMaxima."
-msgstr ""
-" es va desar amb una versió més actualitzada de wxMaxima; és possible que no "
-"es carregui correctament. Si us plau, actualitzeu wxMaxima."
-
-#: ../src/wxMaxima.cpp:1127
-msgid ""
-" was saved using a newer version of wxMaxima. Please update your wxMaxima."
-msgstr ""
-" es va desar amb una versió més actualitzada de wxMaxima. Si us plau, "
-"actualitzeu wxMaxima.."
-=======
 #: ../src/wxMaxima.cpp:1124
 msgid " was saved using a newer version of wxMaxima so it may not load correctly. Please update your wxMaxima."
 msgstr " es va desar amb una versió més actualitzada de wxMaxima; és possible que no es carregui correctament. Si us plau, actualitzeu wxMaxima."
@@ -98,7 +77,6 @@
 #: ../src/wxMaxima.cpp:1116
 msgid " was saved using a newer version of wxMaxima. Please update your wxMaxima."
 msgstr " es va desar amb una versió més actualitzada de wxMaxima. Si us plau, actualitzeu wxMaxima.."
->>>>>>> 0cf23b8f
 
 #: ../src/wxMaximaFrame.cpp:631
 msgid "&Algebra"
@@ -518,38 +496,6 @@
 msgid "Bug: Cell left but not entered."
 msgstr "Error: cel·la esquerra sense entrada."
 
-<<<<<<< HEAD
-#: ../src/MathCtrl.cpp:4222
-msgid ""
-"Bug: Got a request to change the contents of the cell above the beginning of "
-"the worksheet."
-msgstr ""
-"Error: hi ha una petició de canviar el contingut d'una cel·la situada abans "
-"de l'inici del full de càlcul."
-
-#: ../src/MathCtrl.cpp:4293
-msgid ""
-"Bug: Got a request to delete the cell above the beginning of the worksheet."
-msgstr ""
-"Error: hi ha una petició d'eliminar una cel·la situada abans de l'inici del "
-"full de càlcul."
-
-#: ../src/MathCtrl.cpp:4262
-msgid ""
-"Bug: Got a request to first change the contents of a cell and to then "
-"undelete it."
-msgstr ""
-"Error: hi ha una petició de canviar el contingut d'una cel·la per a desprès "
-"recuperar-ho."
-
-#: ../src/MathCtrl.cpp:1502
-msgid ""
-"Bug: Start or end of merging of subsequent editing actions was requested two "
-"times in a row."
-msgstr ""
-"Error: s'ha sol·licitat la fusió de l'inici o final d'accions d'edició "
-"encadenades dues vegades en una fila."
-=======
 #: ../src/MathCtrl.cpp:4059
 msgid "Bug: Got a request to change the contents of the cell above the beginning of the worksheet."
 msgstr "Error: hi ha una petició de canviar el contingut d'una cel·la situada abans de l'inici del full de càlcul."
@@ -565,7 +511,6 @@
 #: ../src/MathCtrl.cpp:1477
 msgid "Bug: Start or end of merging of subsequent editing actions was requested two times in a row."
 msgstr "Error: s'ha sol·licitat la fusió de l'inici o final d'accions d'edició encadenades dues vegades en una fila."
->>>>>>> 0cf23b8f
 
 #: ../src/MathCtrl.cpp:1469
 msgid "Bug: Text changed, but no active cell."
@@ -575,19 +520,9 @@
 msgid "Bug: Trying to append maxima's output to a cell outside the worksheet."
 msgstr "Error: s'està intentant afegir la sortida de Maxima a una cel·la situada fora del full de càlcul."
 
-<<<<<<< HEAD
-#: ../src/MathCtrl.cpp:1401
-msgid ""
-"Bug: Trying to merge individual cell adds to a region in the undo buffer but "
-"there are other cells between them."
-msgstr ""
-"Error: s'està intentant combinar addicions de cel·les individuals a una "
-"regió a la coa de desfer accions però hi ha altres cel·les entre elles."
-=======
 #: ../src/MathCtrl.cpp:1376
 msgid "Bug: Trying to merge individual cell adds to a region in the undo buffer but there are other cells between them."
 msgstr "Error: s'està intentant combinar addicions de cel·les individuals a una regió a la coa de desfer accions però hi ha altres cel·les entre elles."
->>>>>>> 0cf23b8f
 
 #: ../src/MathCtrl.cpp:1471
 msgid "Bug: Trying to record a cell contents change without a cell."
@@ -879,17 +814,9 @@
 msgid "Convert complex expression to rect form"
 msgstr "Convertir expressió complexa a forma cartesiana"
 
-<<<<<<< HEAD
-#: ../src/wxMaximaFrame.cpp:755
-msgid ""
-"Convert exponential function of imaginary argument to trigonometric form"
-msgstr ""
-"Convertir funció exponencial d'argument imaginari a forma trigonomètrica"
-=======
 #: ../src/wxMaximaFrame.cpp:739
 msgid "Convert exponential function of imaginary argument to trigonometric form"
 msgstr "Convertir funció exponencial d'argument imaginari a forma trigonomètrica"
->>>>>>> 0cf23b8f
 
 #: ../src/wxMaximaFrame.cpp:700
 msgid "Convert logarithm of product to sum of logarithms"
@@ -1689,19 +1616,9 @@
 msgid "Get the real part of complex expression"
 msgstr "Calcula la part real d'una expressió complexa"
 
-<<<<<<< HEAD
-#: ../src/MathCtrl.cpp:4312
-msgid ""
-"Got a request to undo an action that involves an delete which isn't possible "
-"at this moment."
-msgstr ""
-"Hi ha una petició de desfer una acció que implica una eliminació que no és "
-"possible realitzar en aquest moment."
-=======
 #: ../src/MathCtrl.cpp:4149
 msgid "Got a request to undo an action that involves an delete which isn't possible at this moment."
 msgstr "Hi ha una petició de desfer una acció que implica una eliminació que no és possible realitzar en aquest moment."
->>>>>>> 0cf23b8f
 
 #: ../src/Config.cpp:400
 msgid "Greek"
@@ -1969,19 +1886,9 @@
 msgid "Interrupt current computation"
 msgstr "Atura el càlcul actual"
 
-<<<<<<< HEAD
-#: ../src/ToolBar.cpp:113
-msgid ""
-"Interrupt current computation. To completely restart maxima press the button "
-"left to this one."
-msgstr ""
-"Interrompre el càlcul actual. Per reiniciar Maxima completament, premi el "
-"botó situat a l'esquerra d'aquest."
-=======
 #: ../src/ToolBar.cpp:114
 msgid "Interrupt current computation. To completely restart maxima press the button left to this one."
 msgstr "Interrompre el càlcul actual. Per reiniciar Maxima completament, premi el botó situat a l'esquerra d'aquest."
->>>>>>> 0cf23b8f
 
 #: ../src/Config.cpp:705
 msgid ""
@@ -2415,19 +2322,9 @@
 msgid "P&ade Approximation..."
 msgstr "Aproximació de &Padé..."
 
-<<<<<<< HEAD
-#: ../src/wxMaxima.cpp:2526 ../src/wxMaxima.cpp:4487
-msgid ""
-"PNG image (*.png)|*.png|JPEG image (*.jpg)|*.jpg|Windows bitmap (*.bmp)|*."
-"bmp|X pixmap (*.xpm)|*.xpm"
-msgstr ""
-"Imatge PNG (*.png)|*.png|Imatge JPEG (*.jpg)|*.jpg|bitmap Windows (*.bmp)|*."
-"mbp|pixmap X (*.xpm)|*.xpm"
-=======
 #: ../src/wxMaxima.cpp:2469 ../src/wxMaxima.cpp:4401
 msgid "PNG image (*.png)|*.png|JPEG image (*.jpg)|*.jpg|Windows bitmap (*.bmp)|*.bmp|X pixmap (*.xpm)|*.xpm"
 msgstr "Imatge PNG (*.png)|*.png|Imatge JPEG (*.jpg)|*.jpg|bitmap Windows (*.bmp)|*.mbp|pixmap X (*.xpm)|*.xpm"
->>>>>>> 0cf23b8f
 
 #: ../src/wxMaxima.cpp:3382
 msgid "Pade approximation"
@@ -3138,19 +3035,9 @@
 msgid "Start or Stop animation"
 msgstr "Inicia o atura l'animació"
 
-<<<<<<< HEAD
-#: ../src/ToolBar.cpp:142
-msgid ""
-"Start or stop the currently selected animation that has been created with "
-"the with_slider class of commands"
-msgstr ""
-"Iniciar o aturar l'animació seleccionada generada per una ordre de la classe "
-"«with_slider»"
-=======
 #: ../src/ToolBar.cpp:132
 msgid "Start or stop the currently selected animation that has been created with the with_slider class of commands"
 msgstr "Iniciar o aturar l'animació seleccionada generada per una ordre de la classe «with_slider»"
->>>>>>> 0cf23b8f
 
 #: ../src/wxMaxima.cpp:235
 msgid "Starting Maxima process failed"
@@ -3801,31 +3688,6 @@
 msgid "wxMaxima icon"
 msgstr "Icone de wxMaxima"
 
-<<<<<<< HEAD
-#: ../src/wxMaxima.cpp:3840
-msgid ""
-"wxMaxima is a graphical user interface for the computer algebra system "
-"MAXIMA based on wxWidgets."
-msgstr ""
-"wxMaxima es una interfície gràfica d'usuari per al Sistema d'Àlgebra "
-"Simbòlica (CAS) MAXIMA, basat en wxWidgets."
-
-#: ../src/wxMaxima.cpp:3908
-msgid ""
-"wxMaxima is a graphical user interface for the computer algebra system "
-"Maxima based on wxWidgets."
-msgstr ""
-"wxMaxima es una interfície gràfica d'usuari per al Sistema d'Àlgebra "
-"Simbòlica (CAS) Maxima, basat en wxWidgets."
-
-#: ../src/wxMaxima.cpp:2080
-msgid ""
-"wxMaxima xml document (*.wxmx)|*.wxmx|wxMaxima document (*.wxm)|*.wxm|Maxima "
-"batch file (*.mac)|*.mac"
-msgstr ""
-"Document xml wxMaxima (*.wxmx)|*.wxmx|Document wxMaxima (*.wxm)|*.wxm|Arxiu "
-"per lots de Maxima (*.mac)|*.mac"
-=======
 #: ../src/wxMaxima.cpp:3760
 msgid "wxMaxima is a graphical user interface for the computer algebra system MAXIMA based on wxWidgets."
 msgstr "wxMaxima es una interfície gràfica d'usuari per al Sistema d'Àlgebra Simbòlica (CAS) MAXIMA, basat en wxWidgets."
@@ -3837,7 +3699,6 @@
 #: ../src/wxMaxima.cpp:2001
 msgid "wxMaxima xml document (*.wxmx)|*.wxmx|wxMaxima document (*.wxm)|*.wxm|Maxima batch file (*.mac)|*.mac"
 msgstr "Document xml wxMaxima (*.wxmx)|*.wxmx|Document wxMaxima (*.wxm)|*.wxm|Arxiu per lots de Maxima (*.mac)|*.mac"
->>>>>>> 0cf23b8f
 
 #: ../src/Config.cpp:320
 msgid "x"
