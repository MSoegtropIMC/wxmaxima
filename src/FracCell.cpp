--- conflicted
+++ resolved
@@ -41,6 +41,8 @@
   m_close2(new TextCell(m_group, m_configuration, m_cellPointers, wxT(")"))),
   m_divide(new TextCell(parent, config, cellPointers, "/"))
 {
+  m_num_Last = NULL;
+  m_denom_Last = NULL;
   m_expDivideWidth = 12;
   m_fracStyle = FC_NORMAL;
   m_exponent = false;
@@ -87,11 +89,11 @@
   return innerCells;
 }
 
-void FracCell::SetNum(std::shared_ptr<Cell> num)
+void FracCell::SetNum(Cell *num)
 {
   if (num == NULL)
     return;
-  m_num = num;
+  m_num = std::shared_ptr<Cell>(num);
   m_num_Last = num;
   if (m_num_Last != NULL)
   {
@@ -100,11 +102,11 @@
   }
 }
 
-void FracCell::SetDenom(std::shared_ptr<Cell> denom)
+void FracCell::SetDenom(Cell *denom)
 {
   if (denom == NULL)
     return;
-  m_denom = denom;
+  m_denom = std::shared_ptr<Cell>(denom);
   m_denom_Last = denom;
   if (m_denom_Last != NULL)
   {
@@ -153,7 +155,7 @@
     // We want half a space's widh of blank space to separate us from the
     // next minus.
 
-    if (((GetPrevious().get() != NULL) && (GetPrevious()->ToString().EndsWith(wxT("-")))))
+    if (((m_previous != NULL) && (m_previous->ToString().EndsWith(wxT("-")))))
       m_horizontalGapLeft = m_protrusion;
     else
       m_horizontalGapLeft = 0;
@@ -286,7 +288,7 @@
     }
     else
     {
-      std::shared_ptr<Cell> tmp = m_denom;
+      Cell *tmp = m_denom.get();
       while (tmp != NULL)
       {
         tmp = tmp->m_next;   // Skip the d
@@ -329,7 +331,7 @@
 	}
 	else
 	{
-	  std::shared_ptr<Cell> tmp = m_denom;
+	  Cell *tmp = m_denom.get();
 	  while (tmp != NULL)
 	  {
 		tmp = tmp->m_next;   // Skip the d
@@ -440,46 +442,18 @@
   if (!m_isBrokenIntoLines)
   {
     m_isBrokenIntoLines = true;
-<<<<<<< HEAD
-    m_open1->m_previousToDraw = std::shared_ptr<Cell>(this);
     m_open1->m_nextToDraw = m_num;
-    m_num->m_previousToDraw = m_open1;
     wxASSERT_MSG(m_num_Last != NULL, _("Bug: No last cell in an numerator!"));
     if (m_num_Last != NULL)
-    {
       m_num_Last->m_nextToDraw = m_close1;
-      m_close1->m_previousToDraw = m_num_Last;
-    }
     m_close1->m_nextToDraw = m_divide;
-    m_divide->m_previousToDraw = m_close1;
     m_divide->m_nextToDraw = m_open2;
-    m_open2->m_previousToDraw = m_divide;
     m_open2->m_nextToDraw = m_denom;
-    m_denom->m_previousToDraw = m_open2;
-    wxASSERT_MSG(m_denom_Last != NULL, _("Bug: No last cell in an denominator!"));
-    if (m_denom_Last != NULL)
-    {
-      m_denom_Last->m_nextToDraw = m_close2;
-      m_close2->m_previousToDraw = m_denom_Last;
-    }
-    m_close2->m_nextToDraw = m_nextToDraw;
-    if (m_nextToDraw != NULL)
-      m_nextToDraw->m_previousToDraw = m_close2;
-    m_nextToDraw = m_open1;
-=======
-    m_open1->m_nextToDraw = m_num.get();
-    wxASSERT_MSG(m_num_Last != NULL, _("Bug: No last cell in an numerator!"));
-    if (m_num_Last != NULL)
-      m_num_Last->m_nextToDraw = m_close1.get();
-    m_close1->m_nextToDraw = m_divide.get();
-    m_divide->m_nextToDraw = m_open2.get();
-    m_open2->m_nextToDraw = m_denom.get();
     wxASSERT_MSG(m_denom_Last != NULL, _("Bug: No last cell in an denominator!"));
     if (m_denom_Last != NULL)
       m_denom_Last->m_nextToDraw = m_close2.get();
     m_close2->m_nextToDraw = m_nextToDraw;
-    m_nextToDraw = m_open1.get();
->>>>>>> cfce0ccf
+    m_nextToDraw = m_open1;
     ResetData();    
     return true;
   }
